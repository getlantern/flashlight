--- conflicted
+++ resolved
@@ -85,13 +85,7 @@
 		gen, err := prefixgen.New(prefixGen)
 		if err != nil {
 			log.Errorf("failed to parse shadowsocks prefix generator from %v for proxy %v: %v", prefixGen, name, err)
-<<<<<<< HEAD
-		} else {
-			prefixFunc := func() ([]byte, error) { return gen(), nil }
-			cl.SaltGenerator = &PrefixSaltGen{prefixFunc}
-=======
 			return nil, errors.New("failed to parse shadowsocks prefix generator from %v for proxy %v: %v", prefixGen, name, err)
->>>>>>> e3ba4659
 		}
 		prefixFunc := func() ([]byte, error) { return gen(), nil }
 		cl.SaltGenerator = &PrefixSaltGen{prefixFunc}
@@ -136,11 +130,7 @@
 
 func (impl *shadowsocksImpl) dialServer(op *ops.Op, ctx context.Context) (net.Conn, error) {
 	return impl.reportDialCore(op, func() (net.Conn, error) {
-<<<<<<< HEAD
-		conn, err := impl.client.DialStream(nil, impl.generateUpstream())
-=======
 		conn, err := impl.client.DialStream(ctx, impl.generateUpstream())
->>>>>>> e3ba4659
 		if err != nil {
 			return nil, err
 		}
