--- conflicted
+++ resolved
@@ -9,11 +9,8 @@
 	"net"
 	"net/http"
 	"strings"
-<<<<<<< HEAD
 	"sync"
-=======
 	"time"
->>>>>>> 68442eee
 
 	"github.com/getlantern/common/config"
 	"github.com/getlantern/flashlight/v7/ops"
@@ -47,7 +44,6 @@
 	ctx := context.Background()
 	wasmAvailableAt := ptSetting(pc, "water_available_at")
 	transport := ptSetting(pc, "water_transport")
-<<<<<<< HEAD
 	wg := new(sync.WaitGroup)
 	d := &waterImpl{
 		raddr:          addr,
@@ -63,32 +59,36 @@
 	}
 
 	if wasm == nil && wasmAvailableAt != "" {
-		waterDir := filepath.Join(configDir, "water")
 		wg.Add(1)
 		go func() {
 			defer wg.Done()
-			vc, err := NewVersionControl(waterDir)
+			vc := newWaterVersionControl(dir)
+			cli := httpClient
+			if cli == nil {
+				cli = proxied.ChainedThenDirectThenFrontedClient(1*time.Minute, "")
+			}
+			downloader, err := newWaterWASMDownloader(strings.Split(wasmAvailableAt, ","), cli)
 			if err != nil {
-				log.Errorf("failed to create version control: %w", err.Error())
+				log.Errorf("failed to create wasm downloader: %w", err)
+				return
 			}
 
-			r, err := vc.GetWASM(ctx, transport, strings.Split(wasmAvailableAt, ","))
+			r, err := vc.GetWASM(ctx, transport, downloader)
 			if err != nil {
 				log.Errorf("failed to get wasm: %w", err)
+				return
 			}
 			defer r.Close()
 
 			b, err := io.ReadAll(r)
 			if err != nil {
 				log.Errorf("failed to read wasm: %w", err)
+				return
 			}
 
 			if len(b) == 0 {
 				log.Errorf("received empty wasm")
-			}
-
-			if err = vc.Commit(transport); err != nil {
-				log.Errorf("failed to update WASM history: %w", err)
+				return
 			}
 
 			dialer, err := createDialer(ctx, b, transport)
@@ -97,35 +97,6 @@
 			}
 			d.dialer = dialer
 		}()
-=======
-	if wasm == nil && wasmAvailableAt != "" {
-		vc := newWaterVersionControl(dir)
-		cli := httpClient
-		if cli == nil {
-			cli = proxied.ChainedThenDirectThenFrontedClient(1*time.Minute, "")
-		}
-		downloader, err := newWaterWASMDownloader(strings.Split(wasmAvailableAt, ","), cli)
-		if err != nil {
-			return nil, log.Errorf("failed to create wasm downloader: %w", err)
-		}
-
-		r, err := vc.GetWASM(ctx, transport, downloader)
-		if err != nil {
-			return nil, log.Errorf("failed to get wasm: %w", err)
-		}
-		defer r.Close()
-
-		b, err := io.ReadAll(r)
-		if err != nil {
-			return nil, log.Errorf("failed to read wasm: %w", err)
-		}
-
-		if len(b) == 0 {
-			return nil, log.Errorf("received empty wasm")
-		}
-
-		wasm = b
->>>>>>> 68442eee
 	}
 
 	return d, nil
