package chained

import (
	"bufio"
	"context"
	"fmt"
	"io/ioutil"
	"math"
	"math/rand"
	"net"
	"net/http"
	"net/url"
	"sync/atomic"
	"time"

	"github.com/mitchellh/go-server-timing"

	"github.com/getlantern/bandwidth"
	"github.com/getlantern/errors"
	"github.com/getlantern/flashlight/common"
	"github.com/getlantern/flashlight/ops"
	"github.com/getlantern/idletiming"
	gp "github.com/getlantern/proxy"
)

const (
	minCheckInterval      = 10 * time.Second
	maxCheckInterval      = 15 * time.Minute
	dialCoreCheckInterval = 30 * time.Second

	connect    = "connect"
	persistent = "persistent"
)

var (
	// IdleTimeout closes connections idle for a period to avoid dangling connections. 45
	// seconds is long enough to avoid interrupt normal connections but shorter
	// than the idle timeout on the server to avoid running into closed connection
	// problems. 45 seconds is also longer than the MaxIdleTime on our
	// http.Transport, so it doesn't interfere with that.
	IdleTimeout = 45 * time.Second

	// errUpstream is an error that indicates there was a problem upstream of a
	// proxy. Such errors are not counted as failures but do allow failover to
	// other proxies.
	errUpstream = errors.New("Upstream error")
)

// Periodically call doDialCore to make sure we're recording updated latencies.
func (p *proxy) checkCoreDials() {
	timer := time.NewTimer(0)

	ops.Go(func() {
		log.Debugf("Will probe core dials to %v", p.Label())
		for {
			timer.Reset(randomize(dialCoreCheckInterval))
			select {
			case <-timer.C:
				ctx, cancel := context.WithDeadline(context.Background(), time.Now().Add(dialCoreCheckInterval/2))
				conn, _, err := p.doDialCore(ctx)
				if err == nil {
					conn.Close()
				}
				cancel()
			case <-p.closeCh:
				log.Tracef("Dialer %v stopped", p.Label())
				timer.Stop()
				return
			}
		}
	})
}

func randomize(d time.Duration) time.Duration {
	return d/2 + time.Duration(rand.Int63n(int64(d)))
}

func (p *proxy) Stop() {
	log.Tracef("Stopping dialer %s", p.Label())
	p.closeOnce.Do(func() {
		close(p.closeCh)
	})
}

func (p *proxy) Attempts() int64 {
	return atomic.LoadInt64(&p.attempts)
}

func (p *proxy) Successes() int64 {
	return atomic.LoadInt64(&p.successes)
}

func (p *proxy) ConsecSuccesses() int64 {
	return atomic.LoadInt64(&p.consecSuccesses)
}

func (p *proxy) Failures() int64 {
	return atomic.LoadInt64(&p.failures)
}

func (p *proxy) ConsecFailures() int64 {
	return atomic.LoadInt64(&p.consecFailures)
}

func (p *proxy) Succeeding() bool {
	return p.ConsecSuccesses()-p.ConsecFailures() > 0 &&
		p.consecRWSuccesses.Get() > 0
}

func (p *proxy) DataSent() uint64 {
	return atomic.LoadUint64(&p.dataSent)
}

func (p *proxy) DataRecv() uint64 {
	return atomic.LoadUint64(&p.dataRecv)
}

func (p *proxy) NumPreconnecting() int {
	return p.numPreconnecting()
}

func (p *proxy) NumPreconnected() int {
	return p.numPreconnected()
}

// DialContext dials using provided context
func (p *proxy) DialContext(ctx context.Context, network, addr string) (net.Conn, bool, error) {
	upstream := false
	conn, err := p.doDial(ctx, network, addr)
	if err != nil {
		if err == errUpstream {
			upstream = true
		} else {
			p.MarkFailure()
		}
	} else if network == connect {
		// only mark success if we did a CONNECT request because that involves a
		// full round-trip to/from the proxy
		p.markSuccess()
	}
	return conn, upstream, err
}

func (p *proxy) markSuccess() {
	p.emaSuccessRate.Update(1)
	atomic.AddInt64(&p.attempts, 1)
	atomic.AddInt64(&p.successes, 1)
	newCS := atomic.AddInt64(&p.consecSuccesses, 1)
	log.Tracef("Dialer %s consecutive successes: %d -> %d", p.Label(), newCS-1, newCS)
	// only when state is changing
	if newCS <= 2 {
		atomic.StoreInt64(&p.consecFailures, 0)
	}
}

func (p *proxy) MarkFailure() {
	p.emaSuccessRate.Update(0)
	atomic.AddInt64(&p.attempts, 1)
	atomic.AddInt64(&p.failures, 1)
	atomic.StoreInt64(&p.consecSuccesses, 0)
	newCF := atomic.AddInt64(&p.consecFailures, 1)
	log.Tracef("Dialer %s consecutive failures: %d -> %d", p.Label(), newCF-1, newCF)
	return
}

func (p *proxy) doDial(ctx context.Context, network, addr string) (net.Conn, error) {
	var conn net.Conn
	var err error

	op := ops.Begin("dial_for_balancer").ChainedProxy(p.Name(), p.Addr(), p.Protocol(), p.Network()).Set("dial_type", network)
	defer op.End()

	conn, err = p.dialInternal(op, ctx, network, addr)
	if err != nil {
		return nil, op.FailIf(err)
	}
	conn = idletiming.Conn(conn, IdleTimeout, func() {
		log.Debugf("Proxy connection to %s via %s idle for %v, closed", addr, conn.RemoteAddr(), IdleTimeout)
	})
	return conn, nil
}

func (p *proxy) dialInternal(op *ops.Op, ctx context.Context, network, addr string) (net.Conn, error) {
	var conn net.Conn
	var err error
	chDone := make(chan bool)
	start := time.Now()
	ops.Go(func() {
		conn, err = p.dialOrigin(op, ctx, p, network, addr)
		if err != nil {
			op.Set("idled", idletiming.IsIdled(conn))
		}
		select {
		case chDone <- true:
		default:
			if err == nil {
				log.Debugf("Connection to %s established too late, closing", addr)
				conn.Close()
			}
		}
	})
	select {
	case <-chDone:
		if network == connect {
			log.Debug("CONNECT succeeded")
		}
		return p.withRateTracking(conn, addr), err
	case <-ctx.Done():
		return nil, errors.New("fail to dial origin after %+v", time.Since(start))
	}
}

// dialOrigin implements the method from serverConn. With standard proxies, this
// involves sending either a CONNECT request or a GET request to initiate a
// persistent connection to the upstream proxy.
<<<<<<< HEAD
func (conn defaultServerConn) dialOrigin(op *ops.Op, ctx context.Context, network, addr string) (net.Conn, error) {
	var timeout time.Duration
=======
func defaultDialOrigin(op *ops.Op, ctx context.Context, p *proxy, network, addr string) (net.Conn, error) {
	conn, err := p.dialServer(ctx)
	if err != nil {
		return nil, err
	}
>>>>>>> f0e7c34e
	if deadline, set := ctx.Deadline(); set {
		conn.SetDeadline(deadline)
		// Set timeout based on our given deadline, minus the estimated RTT minus a 1 second fudge factor
		timeUntilDeadline := deadline.Sub(time.Now())
		timeout = timeUntilDeadline - conn.p.EstRTT() - 1*time.Second
		if timeout < 0 {
			log.Errorf("Not enough time left for server to dial upstream within %v, return errUpstream immediately", timeUntilDeadline)
			return nil, errUpstream
		}
	}
	// Look for our special hacked "connect" transport used to signal
	// that we should send a CONNECT request and tunnel all traffic through
	// that.
	switch network {
	case connect:
		log.Tracef("Sending CONNECT request")
<<<<<<< HEAD
		err = conn.p.sendCONNECT(op, addr, conn, timeout)
=======
		err = p.sendCONNECT(op, addr, conn)
>>>>>>> f0e7c34e
	case persistent:
		log.Tracef("Sending GET request to establish persistent HTTP connection")
		err = p.initPersistentConnection(addr, conn)
	}
	if err != nil {
		conn.Close()
		return nil, err
	}
	// Unset the deadline to avoid affecting later read/write on the connection.
	conn.SetDeadline(time.Time{})
	return conn, nil
}

func (p *proxy) onRequest(req *http.Request) {
	p.AdaptRequest(req)
	common.AddCommonHeaders(p.user, req)
	// Request BBR metrics
	req.Header.Set("X-BBR", "y")
}

func (p *proxy) onFinish(op *ops.Op) {
	op.ChainedProxy(p.Name(), p.Addr(), p.Protocol(), p.Network())
}

func (p *proxy) sendCONNECT(op *ops.Op, addr string, conn net.Conn, timeout time.Duration) error {
	reqTime := time.Now()
	req, err := p.buildCONNECTRequest(addr, timeout)
	if err != nil {
		return fmt.Errorf("Unable to construct CONNECT request: %s", err)
	}
	err = req.Write(conn)
	if err != nil {
		return fmt.Errorf("Unable to write CONNECT request: %s", err)
	}

	r := bufio.NewReader(conn)
	err = p.checkCONNECTResponse(op, r, req, reqTime)
	return err
}

func (p *proxy) buildCONNECTRequest(addr string, timeout time.Duration) (*http.Request, error) {
	req, err := http.NewRequest(http.MethodConnect, "/", nil)
	if err != nil {
		return nil, err
	}
	req.URL = &url.URL{
		Host: addr,
	}
	req.Host = addr
	if timeout != 0 {
		req.Header.Set(common.ProxyDialTimeoutHeader, fmt.Sprint(int(math.Ceil(timeout.Seconds()*1000))))
	}
	p.onRequest(req)
	return req, nil
}

func (p *proxy) checkCONNECTResponse(op *ops.Op, r *bufio.Reader, req *http.Request, reqTime time.Time) error {
	resp, err := http.ReadResponse(r, req)
	if err != nil {
		return errors.New("Error reading CONNECT response: %s", err)
	}
	if !sameStatusCodeClass(http.StatusOK, resp.StatusCode) {
		var body []byte
		if resp.Body != nil {
			defer resp.Body.Close()
			body, _ = ioutil.ReadAll(resp.Body)
		}
		log.Errorf("Bad status code on CONNECT response %d: %v", resp.StatusCode, string(body))
		return errUpstream
	}
	rtt := time.Since(reqTime)
	timing := resp.Header.Get(servertiming.HeaderKey)
	if timing != "" {
		header, err := servertiming.ParseHeader(timing)
		if err != nil {
			log.Errorf("Fail to parse Server-Timing header in CONNECT response: %v", err)
		} else {
			// dialupstream is the only metric for now, but more may be added later.
			for _, metric := range header.Metrics {
				if metric.Name == gp.MetricDialUpstream {
					adjustedRTT := rtt - metric.Duration
					op.Set("connect_time_total", rtt)
					op.Set("connect_time_server", metric.Duration)
					op.Set("connect_time_rtt", adjustedRTT)
					p.updateEstRTT(adjustedRTT)
				}
			}
		}
	}

	p.collectBBRInfo(reqTime, resp)
	bandwidth.Track(resp)
	return nil
}

func sameStatusCodeClass(statusCode1 int, statusCode2 int) bool {
	// HTTP response status code "classes" come in ranges of 100.
	const classRange = 100
	// These are all integers, so division truncates.
	return statusCode1/classRange == statusCode2/classRange
}

func (p *proxy) initPersistentConnection(addr string, conn net.Conn) error {
	req, err := http.NewRequest(http.MethodGet, fmt.Sprintf("http://%v", addr), nil)
	if err != nil {
		return err
	}
	p.onRequest(req)
	req.Header.Set("X-Lantern-Persistent", "true")
	writeErr := req.Write(conn)
	if writeErr != nil {
		return fmt.Errorf("Unable to write initial request: %v", writeErr)
	}

	return nil
}<|MERGE_RESOLUTION|>--- conflicted
+++ resolved
@@ -213,21 +213,18 @@
 // dialOrigin implements the method from serverConn. With standard proxies, this
 // involves sending either a CONNECT request or a GET request to initiate a
 // persistent connection to the upstream proxy.
-<<<<<<< HEAD
-func (conn defaultServerConn) dialOrigin(op *ops.Op, ctx context.Context, network, addr string) (net.Conn, error) {
-	var timeout time.Duration
-=======
 func defaultDialOrigin(op *ops.Op, ctx context.Context, p *proxy, network, addr string) (net.Conn, error) {
 	conn, err := p.dialServer(ctx)
 	if err != nil {
 		return nil, err
 	}
->>>>>>> f0e7c34e
+
+	var timeout time.Duration
 	if deadline, set := ctx.Deadline(); set {
 		conn.SetDeadline(deadline)
 		// Set timeout based on our given deadline, minus the estimated RTT minus a 1 second fudge factor
 		timeUntilDeadline := deadline.Sub(time.Now())
-		timeout = timeUntilDeadline - conn.p.EstRTT() - 1*time.Second
+		timeout = timeUntilDeadline - p.EstRTT() - 1*time.Second
 		if timeout < 0 {
 			log.Errorf("Not enough time left for server to dial upstream within %v, return errUpstream immediately", timeUntilDeadline)
 			return nil, errUpstream
@@ -239,11 +236,7 @@
 	switch network {
 	case connect:
 		log.Tracef("Sending CONNECT request")
-<<<<<<< HEAD
-		err = conn.p.sendCONNECT(op, addr, conn, timeout)
-=======
-		err = p.sendCONNECT(op, addr, conn)
->>>>>>> f0e7c34e
+		err = p.sendCONNECT(op, addr, conn, timeout)
 	case persistent:
 		log.Tracef("Sending GET request to establish persistent HTTP connection")
 		err = p.initPersistentConnection(addr, conn)
