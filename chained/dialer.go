package chained

import (
	"bufio"
	"context"
	"fmt"
	"io/ioutil"
	"math/rand"
	"net"
	"net/http"
	"net/url"
	"sync/atomic"
	"time"

	"github.com/mitchellh/go-server-timing"

	"github.com/getlantern/bandwidth"
	"github.com/getlantern/errors"
	"github.com/getlantern/flashlight/common"
	"github.com/getlantern/flashlight/ops"
	"github.com/getlantern/idletiming"
	gp "github.com/getlantern/proxy"
)

const (
	minCheckInterval      = 10 * time.Second
	maxCheckInterval      = 15 * time.Minute
	dialCoreCheckInterval = 30 * time.Second

	connect    = "connect"
	persistent = "persistent"
)

var (
	// IdleTimeout closes connections idle for a period to avoid dangling connections. 45
	// seconds is long enough to avoid interrupt normal connections but shorter
	// than the idle timeout on the server to avoid running into closed connection
	// problems. 45 seconds is also longer than the MaxIdleTime on our
	// http.Transport, so it doesn't interfere with that.
	IdleTimeout = 45 * time.Second

	// errUpstream is an error that indicates there was a problem upstream of a
	// proxy. Such errors are not counted as failures but do allow failover to
	// other proxies.
	errUpstream = errors.New("Upstream error")
)

// Periodically call doDialCore to make sure we're recording updated latencies.
func (p *proxy) checkCoreDials() {
	timer := time.NewTimer(0)

	ops.Go(func() {
		log.Debugf("Will probe core dials to %v", p.Label())
		for {
			timer.Reset(randomize(dialCoreCheckInterval))
			select {
			case <-timer.C:
				ctx, cancel := context.WithDeadline(context.Background(), time.Now().Add(dialCoreCheckInterval/2))
				conn, _, err := p.doDialCore(ctx)
				if err == nil {
					conn.Close()
				}
				cancel()
			case <-p.closeCh:
				log.Tracef("Dialer %v stopped", p.Label())
				timer.Stop()
				return
			}
		}
	})
}

func randomize(d time.Duration) time.Duration {
	return d/2 + time.Duration(rand.Int63n(int64(d)))
}

func (p *proxy) Stop() {
	log.Tracef("Stopping dialer %s", p.Label())
	p.closeOnce.Do(func() {
		close(p.closeCh)
	})
}

func (p *proxy) Attempts() int64 {
	return atomic.LoadInt64(&p.attempts)
}

func (p *proxy) Successes() int64 {
	return atomic.LoadInt64(&p.successes)
}

func (p *proxy) ConsecSuccesses() int64 {
	return atomic.LoadInt64(&p.consecSuccesses)
}

func (p *proxy) Failures() int64 {
	return atomic.LoadInt64(&p.failures)
}

func (p *proxy) ConsecFailures() int64 {
	return atomic.LoadInt64(&p.consecFailures)
}

func (p *proxy) Succeeding() bool {
	return p.ConsecSuccesses()-p.ConsecFailures() > 0 &&
		p.consecRWSuccesses.Get() > 0
}

func (p *proxy) DataSent() uint64 {
	return atomic.LoadUint64(&p.dataSent)
}

func (p *proxy) DataRecv() uint64 {
	return atomic.LoadUint64(&p.dataRecv)
}

// DialContext dials using provided context
func (p *proxy) DialContext(ctx context.Context, network, addr string) (net.Conn, bool, error) {
	upstream := false
	conn, err := p.doDial(ctx, network, addr)
	if err != nil {
		if err == errUpstream {
			upstream = true
		} else {
			p.MarkFailure()
		}
	} else if network == connect {
		// only mark success if we did a CONNECT request because that involves a
		// full round-trip to/from the proxy
		p.markSuccess()
	}
	return conn, upstream, err
}

func (p *proxy) markSuccess() {
	p.emaSuccessRate.Update(1)
	atomic.AddInt64(&p.attempts, 1)
	atomic.AddInt64(&p.successes, 1)
	newCS := atomic.AddInt64(&p.consecSuccesses, 1)
	log.Tracef("Dialer %s consecutive successes: %d -> %d", p.Label(), newCS-1, newCS)
	// only when state is changing
	if newCS <= 2 {
		atomic.StoreInt64(&p.consecFailures, 0)
	}
}

func (p *proxy) MarkFailure() {
	p.emaSuccessRate.Update(0)
	atomic.AddInt64(&p.attempts, 1)
	atomic.AddInt64(&p.failures, 1)
	atomic.StoreInt64(&p.consecSuccesses, 0)
	newCF := atomic.AddInt64(&p.consecFailures, 1)
	log.Tracef("Dialer %s consecutive failures: %d -> %d", p.Label(), newCF-1, newCF)
	return
}

func (p *proxy) doDial(ctx context.Context, network, addr string) (net.Conn, error) {
	var conn net.Conn
	var err error

	op := ops.Begin("dial_for_balancer").ChainedProxy(p.Name(), p.Addr(), p.Protocol(), p.Network()).Set("dial_type", network)
	defer op.End()

	conn, err = p.dialInternal(op, ctx, network, addr)
	if err != nil {
		return nil, op.FailIf(err)
	}
	conn = idletiming.Conn(conn, IdleTimeout, func() {
		log.Debugf("Proxy connection to %s via %s idle for %v, closed", addr, conn.RemoteAddr(), IdleTimeout)
	})
	return conn, nil
}

func (p *proxy) dialInternal(op *ops.Op, ctx context.Context, network, addr string) (net.Conn, error) {
	var conn net.Conn
	var err error
	chDone := make(chan bool)
	start := time.Now()
<<<<<<< HEAD
	go func() {
		conn, err = p.dialOrigin(ctx, p, network, addr)
=======
	ops.Go(func() {
		conn, err = pc.conn.dialOrigin(op, ctx, network, addr)
>>>>>>> aff80478
		if err != nil {
			op.Set("idled", idletiming.IsIdled(conn))
		}
		select {
		case chDone <- true:
		default:
			if err == nil {
				log.Debugf("Connection to %s established too late, closing", addr)
				conn.Close()
			}
		}
	})
	select {
	case <-chDone:
<<<<<<< HEAD
		return p.withRateTracking(conn, addr), err
=======
		if network == connect {
			log.Debug("CONNECT succeeded")
		}
		return pc.withRateTracking(conn, addr), err
>>>>>>> aff80478
	case <-ctx.Done():
		return nil, errors.New("fail to dial origin after %+v", time.Since(start))
	}
}

// dialOrigin implements the method from serverConn. With standard proxies, this
// involves sending either a CONNECT request or a GET request to initiate a
// persistent connection to the upstream proxy.
<<<<<<< HEAD
func defaultDialOrigin(ctx context.Context, p *proxy, network, addr string) (net.Conn, error) {
	conn, err := p.dialServer(ctx)
	if err != nil {
		return nil, err
	}
=======
func (conn defaultServerConn) dialOrigin(op *ops.Op, ctx context.Context, network, addr string) (net.Conn, error) {
>>>>>>> aff80478
	if deadline, set := ctx.Deadline(); set {
		conn.SetDeadline(deadline)
	}
	// Look for our special hacked "connect" transport used to signal
	// that we should send a CONNECT request and tunnel all traffic through
	// that.
	switch network {
	case connect:
		log.Tracef("Sending CONNECT request")
<<<<<<< HEAD
		err = p.sendCONNECT(addr, conn)
=======
		err = conn.p.sendCONNECT(op, addr, conn)
>>>>>>> aff80478
	case persistent:
		log.Tracef("Sending GET request to establish persistent HTTP connection")
		err = p.initPersistentConnection(addr, conn)
	}
	if err != nil {
		conn.Close()
		return nil, err
	}
	// Unset the deadline to avoid affecting later read/write on the connection.
	conn.SetDeadline(time.Time{})
	return conn, nil
}

func (p *proxy) onRequest(req *http.Request) {
	p.AdaptRequest(req)
	common.AddCommonHeaders(p.user, req)
	// Request BBR metrics
	req.Header.Set("X-BBR", "y")
}

func (p *proxy) onFinish(op *ops.Op) {
	op.ChainedProxy(p.Name(), p.Addr(), p.Protocol(), p.Network())
}

func (p *proxy) sendCONNECT(op *ops.Op, addr string, conn net.Conn) error {
	reqTime := time.Now()
	req, err := p.buildCONNECTRequest(addr)
	if err != nil {
		return fmt.Errorf("Unable to construct CONNECT request: %s", err)
	}
	err = req.Write(conn)
	if err != nil {
		return fmt.Errorf("Unable to write CONNECT request: %s", err)
	}

	r := bufio.NewReader(conn)
	err = p.checkCONNECTResponse(op, r, req, reqTime)
	return err
}

func (p *proxy) buildCONNECTRequest(addr string) (*http.Request, error) {
	req, err := http.NewRequest(http.MethodConnect, "/", nil)
	if err != nil {
		return nil, err
	}
	req.URL = &url.URL{
		Host: addr,
	}
	req.Host = addr
	p.onRequest(req)
	return req, nil
}

func (p *proxy) checkCONNECTResponse(op *ops.Op, r *bufio.Reader, req *http.Request, reqTime time.Time) error {
	resp, err := http.ReadResponse(r, req)
	if err != nil {
		return errors.New("Error reading CONNECT response: %s", err)
	}
	if !sameStatusCodeClass(http.StatusOK, resp.StatusCode) {
		var body []byte
		if resp.Body != nil {
			defer resp.Body.Close()
			body, _ = ioutil.ReadAll(resp.Body)
		}
		log.Errorf("Bad status code on CONNECT response %d: %v", resp.StatusCode, string(body))
		return errUpstream
	}
	rtt := time.Since(reqTime)
	timing := resp.Header.Get(servertiming.HeaderKey)
	if timing != "" {
		header, err := servertiming.ParseHeader(timing)
		if err != nil {
			log.Errorf("Fail to parse Server-Timing header in CONNECT response: %v", err)
		} else {
			// dialupstream is the only metric for now, but more may be added later.
			for _, metric := range header.Metrics {
				if metric.Name == gp.MetricDialUpstream {
<<<<<<< HEAD
					p.updateEstRTT(rtt - metric.Duration)
					log.Debugf("%v RTT from CONNECT timing: %v - %v = %v", p.Label(), rtt, metric.Duration, rtt-metric.Duration)
=======
					adjustedRTT := rtt - metric.Duration
					op.Set("connect_time_total", rtt)
					op.Set("connect_time_server", metric.Duration)
					op.Set("connect_time_rtt", adjustedRTT)
					p.updateEstRTT(adjustedRTT)
>>>>>>> aff80478
				}
			}
		}
	}

	p.collectBBRInfo(reqTime, resp)
	bandwidth.Track(resp)
	return nil
}

func sameStatusCodeClass(statusCode1 int, statusCode2 int) bool {
	// HTTP response status code "classes" come in ranges of 100.
	const classRange = 100
	// These are all integers, so division truncates.
	return statusCode1/classRange == statusCode2/classRange
}

func (p *proxy) initPersistentConnection(addr string, conn net.Conn) error {
	req, err := http.NewRequest(http.MethodGet, fmt.Sprintf("http://%v", addr), nil)
	if err != nil {
		return err
	}
	p.onRequest(req)
	req.Header.Set("X-Lantern-Persistent", "true")
	writeErr := req.Write(conn)
	if writeErr != nil {
		return fmt.Errorf("Unable to write initial request: %v", writeErr)
	}

	return nil
<<<<<<< HEAD
=======
}

// serverConn represents a connection to a proxy server.
type serverConn interface {
	// dialOrigin dials out to the given origin address using the connected server
	dialOrigin(op *ops.Op, ctx context.Context, network, addr string) (net.Conn, error)

	Close() error
}

// defaultServerConn is the standard implementation of serverConn to typical
// lantern proxies.
type defaultServerConn struct {
	net.Conn
	p *proxy
}

func (p *proxy) defaultServerConn(conn net.Conn, err error) (serverConn, error) {
	if err != nil {
		return nil, err
	}
	return &defaultServerConn{conn, p}, err
}

// lazyServerConn is a serverConn that defers opening a connection until
// dialOrigin is called. This is useful for multiplexed protocols like
// lampshade where there's no cost to creating new connections and it's safer to
// do so as late as possible in case the underlying TCP connection has been
// closed since the serverConn was eagerly established.
type lazyServerConn func(ctx context.Context) (serverConn, error)

func (lsc lazyServerConn) dialOrigin(op *ops.Op, ctx context.Context, network, addr string) (net.Conn, error) {
	conn, err := lsc(ctx)
	if err != nil {
		return nil, err
	}
	return conn.dialOrigin(op, ctx, network, addr)
}

func (lsc lazyServerConn) Close() error {
	return nil
}

// enhttpServerConn represents a serverConn to domain-fronted servers. Unlike a
// defaultServerConn, an enhttpServerConn doesn't actually have a real TCP/UDP
// connection, since it operates by making multiple HTTP requests via a CDN like
// CloudFront.
type enhttpServerConn struct {
	dial func(string, string) (net.Conn, error)
}

func (conn *enhttpServerConn) dialOrigin(op *ops.Op, ctx context.Context, network, addr string) (net.Conn, error) {
	dfConn, err := conn.dial(network, addr)
	if err == nil {
		dfConn = idletiming.Conn(dfConn, IdleTimeout, func() {
			log.Debug("enhttp connection idled")
		})
	}
	return dfConn, err
}

func (conn *enhttpServerConn) Close() error {
	return nil
>>>>>>> aff80478
}<|MERGE_RESOLUTION|>--- conflicted
+++ resolved
@@ -176,13 +176,8 @@
 	var err error
 	chDone := make(chan bool)
 	start := time.Now()
-<<<<<<< HEAD
-	go func() {
-		conn, err = p.dialOrigin(ctx, p, network, addr)
-=======
 	ops.Go(func() {
-		conn, err = pc.conn.dialOrigin(op, ctx, network, addr)
->>>>>>> aff80478
+		conn, err = p.dialOrigin(op, ctx, p, network, addr)
 		if err != nil {
 			op.Set("idled", idletiming.IsIdled(conn))
 		}
@@ -197,14 +192,10 @@
 	})
 	select {
 	case <-chDone:
-<<<<<<< HEAD
-		return p.withRateTracking(conn, addr), err
-=======
 		if network == connect {
 			log.Debug("CONNECT succeeded")
 		}
-		return pc.withRateTracking(conn, addr), err
->>>>>>> aff80478
+		return p.withRateTracking(conn, addr), err
 	case <-ctx.Done():
 		return nil, errors.New("fail to dial origin after %+v", time.Since(start))
 	}
@@ -213,15 +204,11 @@
 // dialOrigin implements the method from serverConn. With standard proxies, this
 // involves sending either a CONNECT request or a GET request to initiate a
 // persistent connection to the upstream proxy.
-<<<<<<< HEAD
-func defaultDialOrigin(ctx context.Context, p *proxy, network, addr string) (net.Conn, error) {
+func defaultDialOrigin(op *ops.Op, ctx context.Context, p *proxy, network, addr string) (net.Conn, error) {
 	conn, err := p.dialServer(ctx)
 	if err != nil {
 		return nil, err
 	}
-=======
-func (conn defaultServerConn) dialOrigin(op *ops.Op, ctx context.Context, network, addr string) (net.Conn, error) {
->>>>>>> aff80478
 	if deadline, set := ctx.Deadline(); set {
 		conn.SetDeadline(deadline)
 	}
@@ -231,11 +218,7 @@
 	switch network {
 	case connect:
 		log.Tracef("Sending CONNECT request")
-<<<<<<< HEAD
-		err = p.sendCONNECT(addr, conn)
-=======
-		err = conn.p.sendCONNECT(op, addr, conn)
->>>>>>> aff80478
+		err = p.sendCONNECT(op, addr, conn)
 	case persistent:
 		log.Tracef("Sending GET request to establish persistent HTTP connection")
 		err = p.initPersistentConnection(addr, conn)
@@ -313,16 +296,11 @@
 			// dialupstream is the only metric for now, but more may be added later.
 			for _, metric := range header.Metrics {
 				if metric.Name == gp.MetricDialUpstream {
-<<<<<<< HEAD
-					p.updateEstRTT(rtt - metric.Duration)
-					log.Debugf("%v RTT from CONNECT timing: %v - %v = %v", p.Label(), rtt, metric.Duration, rtt-metric.Duration)
-=======
 					adjustedRTT := rtt - metric.Duration
 					op.Set("connect_time_total", rtt)
 					op.Set("connect_time_server", metric.Duration)
 					op.Set("connect_time_rtt", adjustedRTT)
 					p.updateEstRTT(adjustedRTT)
->>>>>>> aff80478
 				}
 			}
 		}
@@ -353,70 +331,4 @@
 	}
 
 	return nil
-<<<<<<< HEAD
-=======
-}
-
-// serverConn represents a connection to a proxy server.
-type serverConn interface {
-	// dialOrigin dials out to the given origin address using the connected server
-	dialOrigin(op *ops.Op, ctx context.Context, network, addr string) (net.Conn, error)
-
-	Close() error
-}
-
-// defaultServerConn is the standard implementation of serverConn to typical
-// lantern proxies.
-type defaultServerConn struct {
-	net.Conn
-	p *proxy
-}
-
-func (p *proxy) defaultServerConn(conn net.Conn, err error) (serverConn, error) {
-	if err != nil {
-		return nil, err
-	}
-	return &defaultServerConn{conn, p}, err
-}
-
-// lazyServerConn is a serverConn that defers opening a connection until
-// dialOrigin is called. This is useful for multiplexed protocols like
-// lampshade where there's no cost to creating new connections and it's safer to
-// do so as late as possible in case the underlying TCP connection has been
-// closed since the serverConn was eagerly established.
-type lazyServerConn func(ctx context.Context) (serverConn, error)
-
-func (lsc lazyServerConn) dialOrigin(op *ops.Op, ctx context.Context, network, addr string) (net.Conn, error) {
-	conn, err := lsc(ctx)
-	if err != nil {
-		return nil, err
-	}
-	return conn.dialOrigin(op, ctx, network, addr)
-}
-
-func (lsc lazyServerConn) Close() error {
-	return nil
-}
-
-// enhttpServerConn represents a serverConn to domain-fronted servers. Unlike a
-// defaultServerConn, an enhttpServerConn doesn't actually have a real TCP/UDP
-// connection, since it operates by making multiple HTTP requests via a CDN like
-// CloudFront.
-type enhttpServerConn struct {
-	dial func(string, string) (net.Conn, error)
-}
-
-func (conn *enhttpServerConn) dialOrigin(op *ops.Op, ctx context.Context, network, addr string) (net.Conn, error) {
-	dfConn, err := conn.dial(network, addr)
-	if err == nil {
-		dfConn = idletiming.Conn(dfConn, IdleTimeout, func() {
-			log.Debug("enhttp connection idled")
-		})
-	}
-	return dfConn, err
-}
-
-func (conn *enhttpServerConn) Close() error {
-	return nil
->>>>>>> aff80478
 }