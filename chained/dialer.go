--- conflicted
+++ resolved
@@ -147,39 +147,7 @@
 	return conn, nil
 }
 
-<<<<<<< HEAD
-func (p *proxy) dialInternal(op *ops.Op, ctx context.Context, network, addr string) (net.Conn, error) {
-	var conn net.Conn
-	var err error
-	chDone := make(chan bool)
-	start := time.Now()
-	ops.Go(func() {
-		conn, err = p.dialOrigin(op, ctx, p, network, addr)
-		if err != nil {
-			op.Set("idled", idletiming.IsIdled(conn))
-		}
-		select {
-		case chDone <- true:
-		default:
-			if err == nil {
-				log.Debugf("Connection to %s established too late, closing", addr)
-				conn.Close()
-			}
-		}
-	})
-	select {
-	case <-chDone:
-		return p.withRateTracking(conn, addr, ctx), err
-	case <-ctx.Done():
-		return nil, errors.New("fail to dial origin after %+v", time.Since(start))
-	}
-}
-
 // defaultDialOrigin sends either a CONNECT request or a GET request to initiate a
-=======
-// dialOrigin implements the method from serverConn. With standard proxies, this
-// involves sending either a CONNECT request or a GET request to initiate a
->>>>>>> adf02ca3
 // persistent connection to the upstream proxy.
 func defaultDialOrigin(op *ops.Op, ctx context.Context, p *proxy, network, addr string) (net.Conn, error) {
 	log.Debugf("Dialing origin to %v", addr)
