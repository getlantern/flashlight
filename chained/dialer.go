package chained

import (
	"bufio"
	"context"
	"fmt"
	"io/ioutil"
	"math"
	"math/rand"
	"net"
	"net/http"
	"net/url"
	"sync/atomic"
	"time"

	"github.com/mitchellh/go-server-timing"

	"github.com/getlantern/bandwidth"
	"github.com/getlantern/errors"
	"github.com/getlantern/flashlight/balancer"
	"github.com/getlantern/flashlight/common"
	"github.com/getlantern/flashlight/ops"
	"github.com/getlantern/idletiming"
	gp "github.com/getlantern/proxy"
)

const (
	minCheckInterval      = 10 * time.Second
	maxCheckInterval      = 15 * time.Minute
	dialCoreCheckInterval = 30 * time.Second
)

var (
	// IdleTimeout closes connections idle for a period to avoid dangling connections. 45
	// seconds is long enough to avoid interrupt normal connections but shorter
	// than the idle timeout on the server to avoid running into closed connection
	// problems. 45 seconds is also longer than the MaxIdleTime on our
	// http.Transport, so it doesn't interfere with that.
	IdleTimeout = 45 * time.Second

	// errUpstream is an error that indicates there was a problem upstream of a
	// proxy. Such errors are not counted as failures but do allow failover to
	// other proxies.
	errUpstream = errors.New("Upstream error")
)

// Periodically call doDialCore to make sure we're recording updated latencies.
func (p *proxy) checkCoreDials() {
	timer := time.NewTimer(0)

	ops.Go(func() {
		log.Debugf("Will probe core dials to %v", p.Label())
		for {
			timer.Reset(randomize(dialCoreCheckInterval))
			select {
			case <-timer.C:
				ctx, cancel := context.WithDeadline(context.Background(), time.Now().Add(dialCoreCheckInterval/2))
				conn, _, err := p.doDialCore(ctx)
				if err == nil {
					conn.Close()
				}
				cancel()
			case <-p.closeCh:
				log.Tracef("Dialer %v stopped", p.Label())
				timer.Stop()
				return
			}
		}
	})
}

func randomize(d time.Duration) time.Duration {
	return d/2 + time.Duration(rand.Int63n(int64(d)))
}

func (p *proxy) Stop() {
	log.Tracef("Stopping dialer %s", p.Label())
	p.closeOnce.Do(func() {
		close(p.closeCh)
	})
}

func (p *proxy) Attempts() int64 {
	return atomic.LoadInt64(&p.attempts)
}

func (p *proxy) Successes() int64 {
	return atomic.LoadInt64(&p.successes)
}

func (p *proxy) ConsecSuccesses() int64 {
	return atomic.LoadInt64(&p.consecSuccesses)
}

func (p *proxy) Failures() int64 {
	return atomic.LoadInt64(&p.failures)
}

func (p *proxy) ConsecFailures() int64 {
	return atomic.LoadInt64(&p.consecFailures)
}

func (p *proxy) Succeeding() bool {
	return p.ConsecSuccesses()-p.ConsecFailures() > 0 &&
		p.consecRWSuccesses.Get() > 0
}

func (p *proxy) DataSent() uint64 {
	return atomic.LoadUint64(&p.dataSent)
}

func (p *proxy) DataRecv() uint64 {
	return atomic.LoadUint64(&p.dataRecv)
}

func (p *proxy) NumPreconnecting() int {
	return p.numPreconnecting()
}

func (p *proxy) NumPreconnected() int {
	return p.numPreconnected()
}

// DialContext dials using provided context
func (p *proxy) DialContext(ctx context.Context, network, addr string) (net.Conn, bool, error) {
	upstream := false
	conn, err := p.doDial(ctx, network, addr)
	if err != nil {
		if err == errUpstream {
			upstream = true
		} else {
			p.MarkFailure()
		}
	} else if network == balancer.NetworkConnect {
		// only mark success if we did a CONNECT request because that involves a
		// full round-trip to/from the proxy
		p.markSuccess()
	}
	return conn, upstream, err
}

func (p *proxy) markSuccess() {
	p.emaSuccessRate.Update(1)
	atomic.AddInt64(&p.attempts, 1)
	atomic.AddInt64(&p.successes, 1)
	newCS := atomic.AddInt64(&p.consecSuccesses, 1)
	log.Tracef("Dialer %s consecutive successes: %d -> %d", p.Label(), newCS-1, newCS)
	// only when state is changing
	if newCS <= 2 {
		atomic.StoreInt64(&p.consecFailures, 0)
	}
}

func (p *proxy) MarkFailure() {
	p.emaSuccessRate.Update(0)
	atomic.AddInt64(&p.attempts, 1)
	atomic.AddInt64(&p.failures, 1)
	atomic.StoreInt64(&p.consecSuccesses, 0)
	newCF := atomic.AddInt64(&p.consecFailures, 1)
	log.Tracef("Dialer %s consecutive failures: %d -> %d", p.Label(), newCF-1, newCF)
	return
}

func (p *proxy) doDial(ctx context.Context, network, addr string) (net.Conn, error) {
	var conn net.Conn
	var err error

	op := ops.Begin("dial_for_balancer").ChainedProxy(p.Name(), p.Addr(), p.Protocol(), p.Network(), p.multiplexed).Set("dial_type", network)
	defer op.End()

	conn, err = p.dialInternal(op, ctx, network, addr)
	if err != nil {
		return nil, op.FailIf(err)
	}
	conn = idletiming.Conn(conn, IdleTimeout, func() {
		log.Debugf("Proxy connection to %s via %s idle for %v, closed", addr, conn.RemoteAddr(), IdleTimeout)
	})
	return conn, nil
}

func (p *proxy) dialInternal(op *ops.Op, ctx context.Context, network, addr string) (net.Conn, error) {
	var conn net.Conn
	var err error
	chDone := make(chan bool)
	start := time.Now()
	ops.Go(func() {
		conn, err = p.dialOrigin(op, ctx, p, network, addr)
		if err != nil {
			op.Set("idled", idletiming.IsIdled(conn))
		}
		select {
		case chDone <- true:
		default:
			if err == nil {
				log.Debugf("Connection to %s established too late, closing", addr)
				conn.Close()
			}
		}
	})
	select {
	case <-chDone:
		return p.withRateTracking(conn, addr), err
	case <-ctx.Done():
		return nil, errors.New("fail to dial origin after %+v", time.Since(start))
	}
}

// dialOrigin implements the method from serverConn. With standard proxies, this
// involves sending either a CONNECT request or a GET request to initiate a
// persistent connection to the upstream proxy.
func defaultDialOrigin(op *ops.Op, ctx context.Context, p *proxy, network, addr string) (net.Conn, error) {
	conn, err := p.dialServer(ctx)
	if err != nil {
		return nil, err
	}

	var timeout time.Duration
	if deadline, set := ctx.Deadline(); set {
		conn.SetDeadline(deadline)
		// Set timeout based on our given deadline, minus the estimated RTT minus a 1 second fudge factor
		timeUntilDeadline := deadline.Sub(time.Now())
		timeout = timeUntilDeadline - p.EstRTT() - 1*time.Second
		if timeout < 0 {
			log.Errorf("Not enough time left for server to dial upstream within %v, return errUpstream immediately", timeUntilDeadline)
			return nil, errUpstream
		}
	}
	// Look for our special hacked "connect" transport used to signal
	// that we should send a CONNECT request and tunnel all traffic through
	// that.
	switch network {
<<<<<<< HEAD
	case connect:
		log.Tracef("Sending CONNECT request")
		err = p.sendCONNECT(op, addr, conn, timeout)
	case persistent:
		log.Tracef("Sending GET request to establish persistent HTTP connection")
=======
	case balancer.NetworkConnect:
		log.Trace("Sending CONNECT request")
		err = p.sendCONNECT(op, addr, conn)
	case balancer.NetworkPersistent:
		log.Trace("Sending GET request to establish persistent HTTP connection")
>>>>>>> 8c66f9a0
		err = p.initPersistentConnection(addr, conn)
	}
	if err != nil {
		conn.Close()
		return nil, err
	}
	// Unset the deadline to avoid affecting later read/write on the connection.
	conn.SetDeadline(time.Time{})
	return conn, nil
}

func (p *proxy) onRequest(req *http.Request) {
	p.AdaptRequest(req)
	common.AddCommonHeaders(p.user, req)
	// Request BBR metrics
	req.Header.Set("X-BBR", "y")
}

func (p *proxy) onFinish(op *ops.Op) {
	op.ChainedProxy(p.Name(), p.Addr(), p.Protocol(), p.Network(), p.multiplexed)
}

func (p *proxy) sendCONNECT(op *ops.Op, addr string, conn net.Conn, timeout time.Duration) error {
	reqTime := time.Now()
	req, err := p.buildCONNECTRequest(addr, timeout)
	if err != nil {
		return fmt.Errorf("Unable to construct CONNECT request: %s", err)
	}
	err = req.Write(conn)
	if err != nil {
		return fmt.Errorf("Unable to write CONNECT request: %s", err)
	}

	r := bufio.NewReader(conn)
	err = p.checkCONNECTResponse(op, r, req, reqTime)
	return err
}

func (p *proxy) buildCONNECTRequest(addr string, timeout time.Duration) (*http.Request, error) {
	req, err := http.NewRequest(http.MethodConnect, "/", nil)
	if err != nil {
		return nil, err
	}
	req.URL = &url.URL{
		Host: addr,
	}
	req.Host = addr
	if timeout != 0 {
		req.Header.Set(common.ProxyDialTimeoutHeader, fmt.Sprint(int(math.Ceil(timeout.Seconds()*1000))))
	}
	p.onRequest(req)
	return req, nil
}

func (p *proxy) checkCONNECTResponse(op *ops.Op, r *bufio.Reader, req *http.Request, reqTime time.Time) error {
	resp, err := http.ReadResponse(r, req)
	if err != nil {
		return errors.New("Error reading CONNECT response: %s", err)
	}
	if !sameStatusCodeClass(http.StatusOK, resp.StatusCode) {
		var body []byte
		if resp.Body != nil {
			defer resp.Body.Close()
			body, _ = ioutil.ReadAll(resp.Body)
		}
		log.Errorf("Bad status code on CONNECT response %d: %v", resp.StatusCode, string(body))
		return errUpstream
	}
	rtt := time.Since(reqTime)
	timing := resp.Header.Get(servertiming.HeaderKey)
	if timing != "" {
		header, err := servertiming.ParseHeader(timing)
		if err != nil {
			log.Errorf("Fail to parse Server-Timing header in CONNECT response: %v", err)
		} else {
			// dialupstream is the only metric for now, but more may be added later.
			for _, metric := range header.Metrics {
				if metric.Name == gp.MetricDialUpstream {
					adjustedRTT := rtt - metric.Duration
					op.Set("connect_time_total", rtt)
					op.Set("connect_time_server", metric.Duration)
					op.Set("connect_time_rtt", adjustedRTT)
					p.updateEstRTT(adjustedRTT)
				}
			}
		}
	}

	p.collectBBRInfo(reqTime, resp)
	bandwidth.Track(resp)
	return nil
}

func sameStatusCodeClass(statusCode1 int, statusCode2 int) bool {
	// HTTP response status code "classes" come in ranges of 100.
	const classRange = 100
	// These are all integers, so division truncates.
	return statusCode1/classRange == statusCode2/classRange
}

func (p *proxy) initPersistentConnection(addr string, conn net.Conn) error {
	req, err := http.NewRequest(http.MethodGet, fmt.Sprintf("http://%v", addr), nil)
	if err != nil {
		return err
	}
	p.onRequest(req)
	req.Header.Set("X-Lantern-Persistent", "true")
	writeErr := req.Write(conn)
	if writeErr != nil {
		return fmt.Errorf("Unable to write initial request: %v", writeErr)
	}

	return nil
}<|MERGE_RESOLUTION|>--- conflicted
+++ resolved
@@ -229,19 +229,11 @@
 	// that we should send a CONNECT request and tunnel all traffic through
 	// that.
 	switch network {
-<<<<<<< HEAD
-	case connect:
-		log.Tracef("Sending CONNECT request")
-		err = p.sendCONNECT(op, addr, conn, timeout)
-	case persistent:
-		log.Tracef("Sending GET request to establish persistent HTTP connection")
-=======
 	case balancer.NetworkConnect:
 		log.Trace("Sending CONNECT request")
-		err = p.sendCONNECT(op, addr, conn)
+		err = p.sendCONNECT(op, addr, conn, timeout)
 	case balancer.NetworkPersistent:
 		log.Trace("Sending GET request to establish persistent HTTP connection")
->>>>>>> 8c66f9a0
 		err = p.initPersistentConnection(addr, conn)
 	}
 	if err != nil {
