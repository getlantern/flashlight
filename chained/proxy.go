--- conflicted
+++ resolved
@@ -133,12 +133,12 @@
 	}
 	x509cert := cert.X509()
 	sessionCache := tls.NewLRUClientSessionCache(1000)
-	dial := connmux.Dialer(50, 0, connmuxPool, func() (net.Conn, error) {
+	doDial := connmux.Dialer(50, 0, connmuxPool, func() (net.Conn, error) {
 		op := ops.Begin("dial_to_chained").ChainedProxy(s.Addr, "https", "tcp")
 		defer op.End()
 
 		elapsed := mtime.Stopwatch()
-		conn, err := tlsdialer.DialTimeout(netx.DialTimeout, chainedDialTimeout,
+		conn, err := tlsdialer.DialTimeout(overheadDialer(false, netx.DialTimeout), chainedDialTimeout,
 			"tcp", s.Addr, false, &tls.Config{
 				ClientSessionCache: sessionCache,
 				InsecureSkipVerify: true,
@@ -154,8 +154,15 @@
 			return nil, op.FailIf(log.Errorf("Server's certificate didn't match expected! Server had\n%v\nbut expected:\n%v",
 				conn.ConnectionState().PeerCertificates[0], x509cert))
 		}
-		return conn, nil
+		return wrapOverhead(false, conn), nil
 	})
+	dial := func() (net.Conn, error) {
+		conn, err := doDial()
+		if err == nil {
+			conn = wrapOverhead(true, conn)
+		}
+		return conn, err
+	}
 	return &httpsProxy{
 		BaseProxy: BaseProxy{name: name, protocol: "https", network: "tcp", addr: s.Addr, authToken: s.AuthToken, trusted: s.Trusted},
 		dial:      dial,
@@ -163,31 +170,7 @@
 }
 
 func (d httpsProxy) DialServer() (net.Conn, error) {
-<<<<<<< HEAD
 	return d.dial()
-=======
-	op := ops.Begin("dial_to_chained").ChainedProxy(d.Addr(), d.Protocol(), d.Network())
-	defer op.End()
-
-	elapsed := mtime.Stopwatch()
-	conn, err := tlsdialer.DialTimeout(overheadDialer(false, netx.DialTimeout), chainedDialTimeout,
-		"tcp", d.Addr(), false, &tls.Config{
-			ClientSessionCache: d.sessionCache,
-			InsecureSkipVerify: true,
-		})
-	op.DialTime(elapsed, err)
-	if err != nil {
-		return nil, op.FailIf(err)
-	}
-	if !conn.ConnectionState().PeerCertificates[0].Equal(d.x509cert) {
-		if closeErr := conn.Close(); closeErr != nil {
-			log.Debugf("Error closing chained server connection: %s", closeErr)
-		}
-		return nil, op.FailIf(log.Errorf("Server's certificate didn't match expected! Server had\n%v\nbut expected:\n%v",
-			conn.ConnectionState().PeerCertificates[0], d.x509cert))
-	}
-	return wrapOverhead(true, conn), op.FailIf(err)
->>>>>>> b0e880d8
 }
 
 type kcpProxy struct {
