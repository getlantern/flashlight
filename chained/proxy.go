--- conflicted
+++ resolved
@@ -289,11 +289,8 @@
 	emaLatency        *ema.EMA
 	kcpEnabled        bool
 	mostRecentABETime time.Time
-<<<<<<< HEAD
 	refreshKCP        chan bool
-=======
 	dialCore          func(timeout time.Duration) (net.Conn, time.Duration, error)
->>>>>>> ce390eb1
 	forceRecheckCh    chan bool
 	closeCh           chan bool
 	mx                sync.Mutex
@@ -341,44 +338,21 @@
 	return p, nil
 }
 
-<<<<<<< HEAD
 func (p *proxy) RefreshKCP() {
 	go func() {
 		p.refreshKCP <- true
 	}()
 }
 
-func (p *proxy) enableKCP() error {
-	var conf lib.Config
-	s := p.chainedServerInfo
-	err := mapstructure.Decode(s.KCPSettings, &conf)
-=======
 func enableKCP(p *proxy, s *ChainedServerInfo) error {
 	var cfg KCPConfig
 	err := mapstructure.Decode(s.KCPSettings, &cfg)
->>>>>>> ce390eb1
 	if err != nil {
 		return log.Errorf("Could not decode kcp transport settings?: %v", err)
 	}
 
-<<<<<<< HEAD
-	startResult := eventual.NewValue()
-
-	startKCP := func() {
-		err := lib.Run(&conf, "embedded", func(addr net.Addr) {
-			startResult.Set(addr.String())
-		}, p.refreshKCP)
-		if err != nil {
-			log.Errorf("Error running kcp client: %v", err)
-			startResult.Set(err)
-		}
-	}
-
-	go startKCP()
-=======
 	// Fix address (comes across as kcp-placeholder)
 	p.addr = cfg.RemoteAddr
->>>>>>> ce390eb1
 
 	dialKCP := kcpwrapper.Dialer(&cfg.DialerConfig)
 	p.dialCore = func(timeout time.Duration) (net.Conn, time.Duration, error) {
