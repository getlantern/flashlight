--- conflicted
+++ resolved
@@ -16,6 +16,7 @@
 
 	pt "git.torproject.org/pluggable-transports/goptlib.git"
 	"git.torproject.org/pluggable-transports/obfs4.git/transports/obfs4"
+	"github.com/anacrolix/go-libutp"
 	"github.com/mitchellh/mapstructure"
 	"github.com/refraction-networking/utls"
 	"github.com/tevino/abool"
@@ -36,18 +37,12 @@
 	"github.com/getlantern/tinywss"
 	"github.com/getlantern/tlsdialer"
 
-<<<<<<< HEAD
-	"github.com/anacrolix/go-libutp"
-	"github.com/mitchellh/mapstructure"
-	"github.com/refraction-networking/utls"
-	"github.com/tevino/abool"
-=======
+	
 	"github.com/getlantern/flashlight/balancer"
 	"github.com/getlantern/flashlight/buffers"
 	"github.com/getlantern/flashlight/chained/config"
 	"github.com/getlantern/flashlight/common"
 	"github.com/getlantern/flashlight/ops"
->>>>>>> da0351ec
 )
 
 const (
@@ -494,7 +489,6 @@
 			return nil, err
 		}
 		p.protocol = "quic"
-<<<<<<< HEAD
 	} else if strings.HasPrefix(s.PluggableTransport, "utp") {
 		log.Debugf("Enabling UTP for %v (%v)", p.Label(), p.protocol)
 		err := enableUTP(p, s)
@@ -502,7 +496,6 @@
 			return nil, err
 		}
 		p.protocol = "utp"
-=======
 	} else if s.PluggableTransport == "wss" {
 		log.Debugf("Enabling WSS for %v (%v)", p.Label(), p.protocol)
 		err := enableWSS(p, s)
@@ -510,7 +503,6 @@
 			return nil, err
 		}
 		p.protocol = "wss"
->>>>>>> da0351ec
 	} else if allowPreconnecting && s.MaxPreconnect > 0 {
 		log.Debugf("Enabling preconnecting for %v", p.Label())
 		// give ourselves a large margin for making sure we're not using idled preconnected connections
