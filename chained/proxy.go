package chained

import (
	"crypto/rsa"
	"crypto/tls"
	"fmt"
	"net"
	"net/http"
	"runtime"
	"strconv"
	"sync"
	"sync/atomic"
	"time"

	pt "git.torproject.org/pluggable-transports/goptlib.git"
	"git.torproject.org/pluggable-transports/obfs4.git/transports/obfs4"

	"github.com/getlantern/ema"
	"github.com/getlantern/errors"
	"github.com/getlantern/flashlight/balancer"
	"github.com/getlantern/flashlight/buffers"
	"github.com/getlantern/flashlight/common"
	"github.com/getlantern/flashlight/ops"
	"github.com/getlantern/keyman"
	"github.com/getlantern/lampshade"
	"github.com/getlantern/mtime"
	"github.com/getlantern/netx"
	"github.com/getlantern/tlsdialer"
)

const (
	trustedSuffix = " (t)"
)

var (
	chainedDialTimeout          = 10 * time.Second
	theForceAddr, theForceToken string
)

// CreateDialer creates a Proxy (balancer.Dialer) with supplied server info.
func CreateDialer(name string, s *ChainedServerInfo, deviceID string, proToken func() string) (balancer.Dialer, error) {
	if theForceAddr != "" && theForceToken != "" {
		forceProxy(s)
	}
	if s.Addr == "" {
		return nil, errors.New("Empty addr")
	}
	if s.AuthToken == "" {
		return nil, errors.New("No auth token").With("addr", s.Addr)
	}
	switch s.PluggableTransport {
	case "":
		var p *proxy
		var err error
		if s.Cert == "" {
			log.Errorf("No Cert configured for %s, will dial with plain tcp", s.Addr)
			p = newHTTPProxy(name, s, deviceID, proToken)
		} else {
			log.Tracef("Cert configured for  %s, will dial with tls", s.Addr)
			p, err = newHTTPSProxy(name, s, deviceID, proToken)
		}
		return p, err
	case "obfs4":
		return newOBFS4Proxy(name, s, deviceID, proToken)
	case "lampshade":
		return newLampshadeProxy(name, s, deviceID, proToken)
	default:
		return nil, errors.New("Unknown transport").With("addr", s.Addr).With("plugabble-transport", s.PluggableTransport)
	}
}

// ForceProxy forces everything through the HTTp *proxy at forceAddr using
// forceToken.
func ForceProxy(forceAddr string, forceToken string) {
	log.Debugf("Forcing proxying through proxy at %v using token %v", forceAddr, forceToken)
	theForceAddr, theForceToken = forceAddr, forceToken
}

func forceProxy(s *ChainedServerInfo) {
	s.Addr = theForceAddr
	s.AuthToken = theForceToken
	s.Cert = ""
	s.PluggableTransport = ""
}

func newHTTPProxy(name string, s *ChainedServerInfo, deviceID string, proToken func() string) *proxy {
	return newProxy(name, "http", "tcp", s, deviceID, proToken, false, func(p *proxy) (net.Conn, error) {
		op := ops.Begin("dial_to_chained").ChainedProxy(p.addr, p.protocol, p.network)
		defer op.End()
		elapsed := mtime.Stopwatch()
		conn, err := p.tcpDial(op)(chainedDialTimeout)
		op.DialTime(elapsed, err)
		return conn, op.FailIf(err)
	})
}

func newHTTPSProxy(name string, s *ChainedServerInfo, deviceID string, proToken func() string) (*proxy, error) {
	cert, err := keyman.LoadCertificateFromPEMBytes([]byte(s.Cert))
	if err != nil {
		return nil, log.Error(errors.Wrap(err).With("addr", s.Addr))
	}
	x509cert := cert.X509()
	sessionCache := tls.NewLRUClientSessionCache(1000)
	return newProxy(name, "https", "tcp", s, deviceID, proToken, s.Trusted, func(p *proxy) (net.Conn, error) {
		op := ops.Begin("dial_to_chained").ChainedProxy(p.addr, p.protocol, p.network)
		defer op.End()

		elapsed := mtime.Stopwatch()
		conn, err := tlsdialer.DialTimeout(overheadDialer(false, func(network, addr string, timeout time.Duration) (net.Conn, error) {
			return p.tcpDial(op)(timeout)
		}), chainedDialTimeout,
			"tcp", p.addr, false, &tls.Config{
				ClientSessionCache: sessionCache,
				InsecureSkipVerify: true,
			})
		op.DialTime(elapsed, err)
		if err != nil {
			return nil, op.FailIf(err)
		}
		if !conn.ConnectionState().PeerCertificates[0].Equal(x509cert) {
			if closeErr := conn.Close(); closeErr != nil {
				log.Debugf("Error closing chained server connection: %s", closeErr)
			}
			return nil, op.FailIf(log.Errorf("Server's certificate didn't match expected! Server had\n%v\nbut expected:\n%v",
				conn.ConnectionState().PeerCertificates[0], x509cert))
		}
		return overheadWrapper(true)(conn, op.FailIf(err))
	}), nil
}

func newOBFS4Proxy(name string, s *ChainedServerInfo, deviceID string, proToken func() string) (*proxy, error) {
	if s.Cert == "" {
		return nil, fmt.Errorf("No Cert configured for obfs4 server, can't connect")
	}

	cf, err := (&obfs4.Transport{}).ClientFactory("")
	if err != nil {
		return nil, log.Errorf("Unable to create obfs4 client factory: %v", err)
	}

	ptArgs := &pt.Args{}
	ptArgs.Add("cert", s.Cert)
	ptArgs.Add("iat-mode", s.PluggableTransportSettings["iat-mode"])

	args, err := cf.ParseArgs(ptArgs)
	if err != nil {
		return nil, log.Errorf("Unable to parse client args: %v", err)
	}

	return newProxy(name, "obfs4", "tcp", s, deviceID, proToken, s.Trusted, func(p *proxy) (net.Conn, error) {
		op := ops.Begin("dial_to_chained").ChainedProxy(p.Addr(), p.Protocol(), p.Network())
		defer op.End()
		elapsed := mtime.Stopwatch()
		dialFn := func(network, address string) (net.Conn, error) {
			// We know for sure the network and address are the same as what
			// the inner DailServer uses.
			return p.tcpDial(op)(chainedDialTimeout)
		}
		// The proxy it wrapped already has timeout applied.
		conn, err := cf.Dial("tcp", p.addr, dialFn, args)
		op.DialTime(elapsed, err)
		return overheadWrapper(true)(conn, op.FailIf(err))
	}), nil
}

func newLampshadeProxy(name string, s *ChainedServerInfo, deviceID string, proToken func() string) (*proxy, error) {
	cert, err := keyman.LoadCertificateFromPEMBytes([]byte(s.Cert))
	if err != nil {
		return nil, log.Error(errors.Wrap(err).With("addr", s.Addr))
	}
	cipherCode := lampshade.Cipher(s.ptSettingInt(fmt.Sprintf("cipher_%v", runtime.GOARCH)))
	if cipherCode == 0 {
		if runtime.GOARCH == "amd64" {
			// On 64-bit Intel, default to AES128_GCM which is hardware accelerated
			cipherCode = lampshade.AES128GCM
		} else {
			// default to ChaCha20Poly1305 which is fast even without hardware acceleration
			cipherCode = lampshade.ChaCha20Poly1305
		}
	}
	windowSize := s.ptSettingInt("windowsize")
	maxPadding := s.ptSettingInt("maxpadding")
	maxStreamsPerConn := uint16(s.ptSettingInt("streams"))
	pingInterval, parseErr := time.ParseDuration(s.ptSetting("pinginterval"))
	if parseErr != nil || pingInterval <= 0 {
		log.Debug("Defaulting pinginterval to 15 seconds")
		pingInterval = 15 * time.Second
	}
	dialer := lampshade.NewDialer(windowSize, maxPadding, maxStreamsPerConn, pingInterval, buffers.Pool, cipherCode, cert.X509().PublicKey.(*rsa.PublicKey), func() (net.Conn, error) {
		op := ops.Begin("dial_to_chained").ChainedProxy(s.Addr, "lampshade", "tcp").
			Set("ls_win", windowSize).
			Set("ls_pad", maxPadding).
			Set("ls_streams", int(maxStreamsPerConn)).
			Set("ls_cipher", cipherCode.String())
		defer op.End()

		elapsed := mtime.Stopwatch()
		conn, err := netx.DialTimeout("tcp", s.Addr, chainedDialTimeout)
		op.DialTime(elapsed, err)
		return overheadWrapper(false)(conn, op.FailIf(err))
	})
	dial := func(p *proxy) (net.Conn, error) {
		return overheadWrapper(true)(dialer.Dial())
	}

	p := newProxy(name, "lampshade", "tcp", s, deviceID, proToken, s.Trusted, dial)

	if pingInterval > 0 {
		go func() {
			for {
				time.Sleep(pingInterval * 2)
				ttfa := dialer.EMARTT()
				p.emaLatencyLongTerm.SetDuration(ttfa)
				p.emaLatencyShortTerm.SetDuration(ttfa)
				log.Debugf("%v EMA RTT: %v", p.Label(), ttfa)
			}
		}()
	}

	return p, nil
}

type proxy struct {
	// Store int64's up front to ensure alignment of 64 bit words
	// See https://golang.org/pkg/sync/atomic/#pkg-note-BUG
	attempts            int64
	successes           int64
	consecSuccesses     int64
	failures            int64
	consecFailures      int64
	abe                 int64 // Mbps scaled by 1000
	bbrResetRequired    int64
	name                string
	protocol            string
	network             string
	addr                string
	authToken           string
	deviceID            string
	proToken            func() string
	trusted             bool
	dialServer          func(*proxy) (net.Conn, error)
	emaLatencyLongTerm  *ema.EMA
	emaLatencyShortTerm *ema.EMA
	mostRecentABETime   time.Time
	forceRecheckCh      chan bool
	closeCh             chan bool
	mx                  sync.Mutex
}

func newProxy(name, protocol, network string, s *ChainedServerInfo, deviceID string, proToken func() string, trusted bool, dialServer func(*proxy) (net.Conn, error)) *proxy {
	p := &proxy{
		name:                name,
		protocol:            protocol,
		network:             network,
		addr:                s.Addr,
		authToken:           s.AuthToken,
		deviceID:            deviceID,
		proToken:            proToken,
		trusted:             trusted,
		dialServer:          dialServer,
		emaLatencyLongTerm:  ema.NewDuration(0, 0.05),
		emaLatencyShortTerm: ema.NewDuration(0, 0.8),
		bbrResetRequired:    1,
		forceRecheckCh:      make(chan bool, 1),
		closeCh:             make(chan bool, 1),
		consecSuccesses:     1, // be optimistic
	}
	go p.runConnectivityChecks()
	return p
}

func (p *proxy) Protocol() string {
	return p.protocol
}

func (p *proxy) Network() string {
	return p.network
}

func (p *proxy) Addr() string {
	return p.addr
}

func (p *proxy) Name() string {
	return p.name
}

func (p *proxy) Label() string {
	label := fmt.Sprintf("%-38v at %21v", p.name, p.addr)
	if p.trusted {
		label = label + trustedSuffix
	}
	return label
}

func (p *proxy) Trusted() bool {
	return p.trusted
}

func (p *proxy) AdaptRequest(req *http.Request) {
	req.Header.Add("X-Lantern-Auth-Token", p.authToken)
}

<<<<<<< HEAD
func (p *proxy) DialServer() (net.Conn, error) {
	return p.dialServer(p)
}

func (p *proxy) EstLatency() time.Duration {
	return p.emaLatencyShortTerm.GetDuration()
}

func (p *proxy) EstBandwidth() float64 {
	return float64(atomic.LoadInt64(&p.abe)) / 1000
}

func (p *proxy) setStats(attempts int64, successes int64, consecSuccesses int64, failures int64, consecFailures int64, emaLatencyLongTerm time.Duration, emaLatencyShortTerm time.Duration, mostRecentABETime time.Time, abe int64) {
	p.mx.Lock()
	atomic.StoreInt64(&p.attempts, attempts)
	atomic.StoreInt64(&p.successes, successes)
	atomic.StoreInt64(&p.consecSuccesses, consecSuccesses)
	atomic.StoreInt64(&p.failures, failures)
	atomic.StoreInt64(&p.consecFailures, consecFailures)
	p.emaLatencyLongTerm.SetDuration(emaLatencyLongTerm)
	p.emaLatencyShortTerm.SetDuration(emaLatencyShortTerm)
	p.mostRecentABETime = mostRecentABETime
	p.abe = abe
	p.mx.Unlock()
}

func (p *proxy) collectBBRInfo(reqTime time.Time, resp *http.Response) {
	_abe := resp.Header.Get("X-Bbr-Abe")
	if _abe != "" {
		resp.Header.Del("X-Bbr-Abe")
		abe, err := strconv.ParseFloat(_abe, 64)
		if err == nil {
			// Only update ABE if the request was more recent than that for the prior
			// value.
			p.mx.Lock()
			if reqTime.After(p.mostRecentABETime) {
				log.Debugf("%v: X-BBR-ABE: %.2f Mbps", p.Label(), abe)
				atomic.StoreInt64(&p.abe, int64(abe*1000))
				p.mostRecentABETime = reqTime
			}
			p.mx.Unlock()
		}
	}
}

func (p *proxy) shouldResetBBR() bool {
	return atomic.CompareAndSwapInt64(&p.bbrResetRequired, 1, 0)
}

func (p *proxy) forceRecheck() {
	select {
	case p.forceRecheckCh <- true:
		// requested
	default:
		// recheck already requested, ignore
	}
}

func (p *proxy) tcpDial(op *ops.Op) func(timeout time.Duration) (net.Conn, error) {
	return func(timeout time.Duration) (net.Conn, error) {
		estLatency, estBandwidth := p.EstLatency(), p.EstBandwidth()
		if estLatency > 0 {
			op.Set("est_rtt", estLatency.Seconds()/1000)
		}
		if estBandwidth > 0 {
			op.Set("est_mbps", estBandwidth)
		}
		conn, delta, err := p.dialTCP(timeout)
		op.TCPDialTime(delta, err)
		return overheadWrapper(false)(conn, err)
	}
}

func (p *proxy) dialTCP(timeout time.Duration) (net.Conn, time.Duration, error) {
	elapsed := mtime.Stopwatch()
	conn, err := netx.DialTimeout("tcp", p.addr, timeout)
	delta := elapsed()
	if err == nil {
		p.mx.Lock()
		longTerm := p.emaLatencyLongTerm.UpdateDuration(delta)
		shortTerm := p.emaLatencyShortTerm.UpdateDuration(delta)
		ratio := float64(shortTerm) / float64(longTerm)
		if ratio < 0.5 {
			log.Debugf("Latency fell dramatically from %v to %v, reset bandwidth calculations", longTerm, shortTerm)
			atomic.StoreInt64(&p.abe, 0)
			p.emaLatencyLongTerm.SetDuration(shortTerm)
			atomic.StoreInt64(&p.bbrResetRequired, 1)
		} else if ratio > 2 {
			log.Debugf("Latency rose dramatically from %v to %v, force proxy recheck", longTerm, shortTerm)
			p.forceRecheck()
		}
		p.mx.Unlock()
	}
	return conn, delta, err
=======
func (p BaseProxy) AdaptRequest(req *http.Request) {
	req.Header.Add(common.TokenHeader, p.authToken)
>>>>>>> b033a047
}<|MERGE_RESOLUTION|>--- conflicted
+++ resolved
@@ -298,10 +298,9 @@
 }
 
 func (p *proxy) AdaptRequest(req *http.Request) {
-	req.Header.Add("X-Lantern-Auth-Token", p.authToken)
-}
-
-<<<<<<< HEAD
+	req.Header.Add(common.TokenHeader, p.authToken)
+}
+
 func (p *proxy) DialServer() (net.Conn, error) {
 	return p.dialServer(p)
 }
@@ -396,8 +395,4 @@
 		p.mx.Unlock()
 	}
 	return conn, delta, err
-=======
-func (p BaseProxy) AdaptRequest(req *http.Request) {
-	req.Header.Add(common.TokenHeader, p.authToken)
->>>>>>> b033a047
 }