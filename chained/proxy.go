package chained

import (
	"context"
	"crypto/rsa"
	gtls "crypto/tls"
	"fmt"
	"net"
	"net/http"
	"runtime"
	"strconv"
	"strings"
	"sync"
	"sync/atomic"
	"time"

	pt "git.torproject.org/pluggable-transports/goptlib.git"
	"git.torproject.org/pluggable-transports/obfs4.git/transports/obfs4"
	"github.com/mitchellh/mapstructure"
	"github.com/refraction-networking/utls"
	"github.com/tevino/abool"

	"github.com/getlantern/cmux"
	"github.com/getlantern/ema"
	"github.com/getlantern/enhttp"
	"github.com/getlantern/errors"
	"github.com/getlantern/eventual"
	"github.com/getlantern/fronted"
	"github.com/getlantern/idletiming"
	"github.com/getlantern/kcpwrapper"
	"github.com/getlantern/keyman"
	"github.com/getlantern/lampshade"
	"github.com/getlantern/mtime"
	"github.com/getlantern/netx"
	"github.com/getlantern/quicwrapper"
	"github.com/getlantern/tinywss"
	"github.com/getlantern/tlsdialer"

	"github.com/getlantern/flashlight/balancer"
	"github.com/getlantern/flashlight/buffers"
	"github.com/getlantern/flashlight/chained/config"
	"github.com/getlantern/flashlight/common"
	"github.com/getlantern/flashlight/ops"
)

const (
	trustedSuffix = " (t)"

	// Below two values are based on suggestions in rfc6298
	rttAlpha    = 0.125
	rttDevAlpha = 0.25

	rttDevK          = 2   // Estimated RTT = mean RTT + 2 * deviation
	successRateAlpha = 0.7 // See example_ema_success_rate_test.go

	defaultMultiplexedPhysicalConns = 1
)

var (
	chainedDialTimeout          = 1 * time.Minute
	theForceAddr, theForceToken string
)

// CreateDialer creates a Proxy (balancer.Dialer) with supplied server info.
func CreateDialer(name string, s *ChainedServerInfo, uc common.UserConfig) (balancer.Dialer, error) {
	if theForceAddr != "" && theForceToken != "" {
		forceProxy(s)
	}
	if s.Addr == "" {
		return nil, errors.New("Empty addr")
	}
	switch s.PluggableTransport {
	case "":
		var p *proxy
		var err error
		if s.Cert == "" {
			log.Errorf("No Cert configured for %s, will dial with plain tcp", s.Addr)
			p, err = newHTTPProxy(name, s, uc)
		} else if len(s.KCPSettings) > 0 {
			log.Errorf("KCP configured for %s, not using tls", s.Addr)
			p, err = newHTTPProxy(name, s, uc)
		} else {
			log.Tracef("Cert configured for  %s, will dial with tls", s.Addr)
			p, err = newHTTPSProxy(name, s, uc)
		}
		return p, err
	case "obfs4":
		return newOBFS4Proxy(name, s, uc)
	case "lampshade":
		return newLampshadeProxy(name, s, uc)
	case "quic":
		return newQUICProxy(name, s, uc)
	case "wss":
		return newWSSProxy(name, s, uc)
	default:
		return nil, errors.New("Unknown transport: %v", s.PluggableTransport).With("addr", s.Addr).With("plugabble-transport", s.PluggableTransport)
	}
}

// ForceProxy forces everything through the HTTP proxy at forceAddr using
// forceToken.
func ForceProxy(forceAddr string, forceToken string) {
	log.Debugf("Forcing proxying through proxy at %v using token %v", forceAddr, forceToken)
	theForceAddr, theForceToken = forceAddr, forceToken
}

func forceProxy(s *ChainedServerInfo) {
	s.Addr = theForceAddr
	s.AuthToken = theForceToken
	s.Cert = ""
	s.PluggableTransport = ""
}

func newHTTPProxy(name string, s *ChainedServerInfo, uc common.UserConfig) (*proxy, error) {
	doDialServer := func(ctx context.Context, p *proxy) (net.Conn, error) {
		return p.reportedDial(p.addr, p.protocol, p.network, func(op *ops.Op) (net.Conn, error) {
			return p.dialCore(op)(ctx)
		})
	}

	dialOrigin := defaultDialOrigin
	if s.ENHTTPURL != "" {
		tr := &frontedTransport{rt: eventual.NewValue()}
		go func() {
			rt, ok := fronted.NewDirect(5 * time.Minute)
			if !ok {
				log.Errorf("Unable to initialize domain-fronting for enhttp")
				return
			}
			tr.rt.Set(rt)
		}()
		dial := enhttp.NewDialer(&http.Client{
			Transport: tr,
		}, s.ENHTTPURL)
		dialOrigin = func(op *ops.Op, ctx context.Context, p *proxy, network, addr string) (net.Conn, error) {
			dfConn, err := dial(network, addr)
			if err == nil {
				dfConn = idletiming.Conn(dfConn, IdleTimeout, func() {
					log.Debug("enhttp connection idled")
				})
			}
			return dfConn, err
		}
	}
	return newProxy(name, "http", "tcp", s, uc, s.ENHTTPURL != "", true, doDialServer, dialOrigin)
}

func newHTTPSProxy(name string, s *ChainedServerInfo, uc common.UserConfig) (*proxy, error) {
	cert, err := keyman.LoadCertificateFromPEMBytes([]byte(s.Cert))
	if err != nil {
		return nil, log.Error(errors.Wrap(err).With("addr", s.Addr))
	}
	x509cert := cert.X509()

	doDialServer := func(ctx context.Context, p *proxy) (net.Conn, error) {
		return p.reportedDial(p.addr, p.protocol, p.network, func(op *ops.Op) (net.Conn, error) {
			tlsConfig, clientHelloID := tlsConfigForProxy(s)
			td := &tlsdialer.Dialer{
				DoDial: func(network, addr string, timeout time.Duration) (net.Conn, error) {
					return p.dialCore(op)(ctx)
				},
				Timeout:        timeoutFor(ctx),
				SendServerName: tlsConfig.ServerName != "",
				Config:         tlsConfig,
				ClientHelloID:  clientHelloID,
			}
			conn, err := td.Dial("tcp", p.addr)
			if err != nil {
				return conn, err
			}
			if !conn.ConnectionState().PeerCertificates[0].Equal(x509cert) {
				if closeErr := conn.Close(); closeErr != nil {
					log.Debugf("Error closing chained server connection: %s", closeErr)
				}
				var received interface{}
				var expected interface{}
				_received, certErr := keyman.LoadCertificateFromX509(conn.ConnectionState().PeerCertificates[0])
				if certErr != nil {
					log.Errorf("Unable to parse received certificate: %v", certErr)
					received = conn.ConnectionState().PeerCertificates[0]
					expected = x509cert
				} else {
					received = string(_received.PEMEncoded())
					expected = string(cert.PEMEncoded())
				}
				return nil, op.FailIf(log.Errorf("Server's certificate didn't match expected! Server had\n%v\nbut expected:\n%v",
					received, expected))
			}
			return overheadWrapper(true)(conn, op.FailIf(err))
		})
	}
	return newProxy(name, "https", "tcp", s, uc, s.Trusted, true, doDialServer, defaultDialOrigin)
}

func newOBFS4Proxy(name string, s *ChainedServerInfo, uc common.UserConfig) (*proxy, error) {
	if s.Cert == "" {
		return nil, fmt.Errorf("No Cert configured for obfs4 server, can't connect")
	}

	cf, err := (&obfs4.Transport{}).ClientFactory("")
	if err != nil {
		return nil, log.Errorf("Unable to create obfs4 client factory: %v", err)
	}

	ptArgs := &pt.Args{}
	ptArgs.Add("cert", s.Cert)
	ptArgs.Add("iat-mode", s.ptSetting("iat-mode"))

	args, err := cf.ParseArgs(ptArgs)
	if err != nil {
		return nil, log.Errorf("Unable to parse client args: %v", err)
	}

	doDialServer := func(ctx context.Context, p *proxy) (net.Conn, error) {
		return p.reportedDial(p.Addr(), p.Protocol(), p.Network(), func(op *ops.Op) (net.Conn, error) {
			dialFn := func(network, address string) (net.Conn, error) {
				// We know for sure the network and address are the same as what
				// the inner DailServer uses.
				return p.dialCore(op)(ctx)
			}

			// The proxy it wrapped already has timeout applied.
			return overheadWrapper(true)(cf.Dial("tcp", p.addr, dialFn, args))
		})
	}
	return newProxy(name, "obfs4", "tcp", s, uc, s.Trusted, true, doDialServer, defaultDialOrigin)
}

func newLampshadeProxy(name string, s *ChainedServerInfo, uc common.UserConfig) (*proxy, error) {
	cert, err := keyman.LoadCertificateFromPEMBytes([]byte(s.Cert))
	if err != nil {
		return nil, log.Error(errors.Wrap(err).With("addr", s.Addr))
	}
	rsaPublicKey, ok := cert.X509().PublicKey.(*rsa.PublicKey)
	if !ok {
		return nil, errors.New("Public key is not an RSA public key!")
	}
	cipherCode := lampshade.Cipher(s.ptSettingInt(fmt.Sprintf("cipher_%v", runtime.GOARCH)))
	if cipherCode == 0 {
		if runtime.GOARCH == "amd64" {
			// On 64-bit Intel, default to AES128_GCM which is hardware accelerated
			cipherCode = lampshade.AES128GCM
		} else {
			// default to ChaCha20Poly1305 which is fast even without hardware acceleration
			cipherCode = lampshade.ChaCha20Poly1305
		}
	}
	windowSize := s.ptSettingInt("windowsize")
	maxPadding := s.ptSettingInt("maxpadding")
	maxStreamsPerConn := uint16(s.ptSettingInt("streams"))
	idleInterval, parseErr := time.ParseDuration(s.ptSetting("idleinterval"))
	if parseErr != nil || idleInterval < 0 {
		// This should be less than the server's IdleTimeout to avoid trying to use
		// a connection that was just idled. The client's IdleTimeout is already set
		// appropriately for this purpose, so use that.
		idleInterval = IdleTimeout
		log.Debugf("%s: defaulted idleinterval to %v", name, idleInterval)
	}
	pingInterval, parseErr := time.ParseDuration(s.ptSetting("pinginterval"))
	if parseErr != nil || pingInterval < 0 {
		pingInterval = 15 * time.Second
		log.Debugf("%s: defaulted pinginterval to %v", name, pingInterval)
	}
	maxLiveConns := s.ptSettingInt("maxliveconns")
	if maxLiveConns <= 0 {
		maxLiveConns = 5
		log.Debugf("%s: defaulted maxliveconns to %v", name, maxLiveConns)
	}
	redialSessionInterval, parseErr := time.ParseDuration(s.ptSetting("redialsessioninterval"))
	if parseErr != nil || redialSessionInterval < 0 {
		redialSessionInterval = 5 * time.Second
		log.Debugf("%s: defaulted redialsessioninterval to %v", name, redialSessionInterval)
	}
	dialer := lampshade.NewDialer(&lampshade.DialerOpts{
		WindowSize:            windowSize,
		MaxPadding:            maxPadding,
		MaxLiveConns:          maxLiveConns,
		MaxStreamsPerConn:     maxStreamsPerConn,
		IdleInterval:          idleInterval,
		PingInterval:          pingInterval,
		RedialSessionInterval: redialSessionInterval,
		Pool:                  buffers.Pool,
		Cipher:                cipherCode,
		ServerPublicKey:       rsaPublicKey,
	})
	doDialServer := func(ctx context.Context, p *proxy) (net.Conn, error) {
		return p.reportedDial(s.Addr, "lampshade", "tcp", func(op *ops.Op) (net.Conn, error) {
			op.Set("ls_win", windowSize).
				Set("ls_pad", maxPadding).
				Set("ls_streams", int(maxStreamsPerConn)).
				Set("ls_cipher", cipherCode.String())
			conn, err := dialer.DialContext(ctx, func() (net.Conn, error) {
				// note - we do not wrap the TCP connection with IdleTiming because
				// lampshade cleans up after itself and won't leave excess unused
				// connections hanging around.
				log.Debugf("Dialing lampshade TCP connection to %v", p.Label())
				return p.dialCore(op)(ctx)
			})
			return overheadWrapper(true)(conn, err)
		})
	}

	return newProxy(name, "lampshade", "tcp", s, uc, s.Trusted, false, doDialServer, defaultDialOrigin)
}

func newQUICProxy(name string, s *ChainedServerInfo, uc common.UserConfig) (*proxy, error) {

	dialServer := func(ctx context.Context, p *proxy) (net.Conn, error) {
		return p.reportedDial(s.Addr, "quic", "udp", func(op *ops.Op) (net.Conn, error) {
			conn, err := p.dialCore(op)(ctx)
			return overheadWrapper(true)(conn, err)
		})
	}

	return newProxy(name, "quic", "udp", s, uc, s.Trusted, false, dialServer, defaultDialOrigin)
}

func newWSSProxy(name string, s *ChainedServerInfo, uc common.UserConfig) (*proxy, error) {

	doDialServer := func(ctx context.Context, p *proxy) (net.Conn, error) {
		return p.reportedDial(p.addr, p.protocol, p.network, func(op *ops.Op) (net.Conn, error) {
			conn, err := p.dialCore(op)(ctx)
			return overheadWrapper(true)(conn, err)
		})
	}

	return newProxy(name, "wss", "tcp", s, uc, s.Trusted, false, doDialServer, defaultDialOrigin)
}

// consecCounter is a counter that can extend on both directions. Its default
// value is zero. Inc() sets it to 1 or adds it by 1; Dec() sets it to -1 or
// minus it by 1. When called concurrently, it may have an incorrect absolute
// value, but always have the correct sign.
type consecCounter struct {
	v int64
}

func (c *consecCounter) Inc() {
	if v := atomic.LoadInt64(&c.v); v <= 0 {
		atomic.StoreInt64(&c.v, 1)
	} else {
		atomic.StoreInt64(&c.v, v+1)
	}
}

func (c *consecCounter) Dec() {
	if v := atomic.LoadInt64(&c.v); v >= 0 {
		atomic.StoreInt64(&c.v, -1)
	} else {
		atomic.StoreInt64(&c.v, v-1)
	}
}

func (c *consecCounter) Get() int64 {
	return atomic.LoadInt64(&c.v)
}

type dialServerFn func(context.Context, *proxy) (net.Conn, error)

type dialOriginFn func(op *ops.Op, ctx context.Context, p *proxy, network, addr string) (net.Conn, error)

type proxy struct {
	// Store int64's up front to ensure alignment of 64 bit words
	// See https://golang.org/pkg/sync/atomic/#pkg-note-BUG
<<<<<<< HEAD
	attempts          int64
	successes         int64
	consecSuccesses   int64
	failures          int64
	consecFailures    int64
	abe               int64 // Mbps scaled by 1000
	probeSuccesses    uint64
	probeSuccessKBs   uint64
	probeFailures     uint64
	probeFailedKBs    uint64
	dataSent          uint64
	dataRecv          uint64
	consecRWSuccesses consecCounter
	name              string
	protocol          string
	network           string
	multiplexed       bool
	addr              string
	authToken         string
	location          config.ServerLocation
	user              common.UserConfig
	trusted           bool
	bias              int
	doDialServer      dialServerFn
	dialOrigin        dialOriginFn
	emaRTT            *ema.EMA
	emaRTTDev         *ema.EMA
	emaSuccessRate    *ema.EMA
	kcpConfig         *KCPConfig
	mostRecentABETime time.Time
	doDialCore        func(ctx context.Context) (net.Conn, time.Duration, error)
	numPreconnecting  func() int
	numPreconnected   func() int
	closeCh           chan bool
	closeOnce         sync.Once
	mx                sync.Mutex
=======
	attempts            int64
	successes           int64
	consecSuccesses     int64
	failures            int64
	consecFailures      int64
	abe                 int64 // Mbps scaled by 1000
	probeSuccesses      uint64
	probeSuccessKBs     uint64
	probeFailures       uint64
	probeFailedKBs      uint64
	dataSent            uint64
	dataRecv            uint64
	consecReadSuccesses consecCounter
	name                string
	protocol            string
	network             string
	multiplexed         bool
	addr                string
	authToken           string
	location            config.ServerLocation
	user                common.UserConfig
	trusted             bool
	bias                int
	doDialServer        dialServerFn
	dialOrigin          dialOriginFn
	emaRTT              *ema.EMA
	emaRTTDev           *ema.EMA
	emaSuccessRate      *ema.EMA
	kcpConfig           *KCPConfig
	forceRedial         *abool.AtomicBool
	mostRecentABETime   time.Time
	doDialCore          func(ctx context.Context) (net.Conn, time.Duration, error)
	numPreconnecting    func() int
	numPreconnected     func() int
	closeCh             chan bool
	closeOnce           sync.Once
	mx                  sync.Mutex
>>>>>>> 0fab2529
}

func newProxy(name, protocol, network string, s *ChainedServerInfo, uc common.UserConfig, trusted bool, allowPreconnecting bool, dialServer dialServerFn, dialOrigin dialOriginFn) (*proxy, error) {
	addr := s.Addr
	multiplexed := false
	if s.MultiplexedAddr != "" {
		addr = s.MultiplexedAddr
		multiplexed = true
	}

	p := &proxy{
		name:             name,
		protocol:         protocol,
		network:          network,
		multiplexed:      multiplexed,
		addr:             addr,
		location:         s.Location,
		authToken:        s.AuthToken,
		user:             uc,
		trusted:          trusted,
		bias:             s.Bias,
		doDialServer:     dialServer,
		dialOrigin:       dialOrigin,
		emaRTT:           ema.NewDuration(0, rttAlpha),
		emaRTTDev:        ema.NewDuration(0, rttDevAlpha),
		emaSuccessRate:   ema.New(1, successRateAlpha), // Consider a proxy success when initializing
		numPreconnecting: func() int { return 0 },
		numPreconnected:  func() int { return 0 },
		closeCh:          make(chan bool, 1),
		consecSuccesses:  1, // be optimistic
	}

	if s.Bias == 0 && s.ENHTTPURL != "" {
		// By default, do not prefer ENHTTP proxies. Use a very low bias as domain-
		// fronting is our very-last resort.
		p.bias = -10
	}

	p.doDialCore = func(ctx context.Context) (net.Conn, time.Duration, error) {
		elapsed := mtime.Stopwatch()
		conn, err := netx.DialTimeout("tcp", p.addr, timeoutFor(ctx))
		delta := elapsed()
		log.Tracef("Core dial time to %v was %v", p.Name(), delta)
		return conn, delta, err
	}

	if s.MultiplexedAddr != "" {
		log.Debugf("Enabling multiplexing for %v", p.Label())
		origDoDialServer := p.doDialServer
		poolSize := s.MultiplexedPhysicalConns
		if poolSize < 1 {
			poolSize = defaultMultiplexedPhysicalConns
		}
		multiplexedDial := cmux.Dialer(&cmux.DialerOpts{
			Dial: func(ctx context.Context, network, addr string) (net.Conn, error) {
				return origDoDialServer(ctx, p)
			},
			KeepAliveInterval: IdleTimeout / 2,
			PoolSize:          poolSize,
		})
		p.doDialServer = func(ctx context.Context, p *proxy) (net.Conn, error) {
			return multiplexedDial(ctx, "", "")
		}
	} else if len(s.KCPSettings) > 0 {
		log.Debugf("Enabling KCP for %v (%v)", p.Label(), p.protocol)
		err := enableKCP(p, s)
		if err != nil {
			return nil, err
		}
		p.protocol = "kcp"
	} else if s.PluggableTransport == "quic" {
		log.Debugf("Enabling QUIC for %v (%v)", p.Label(), p.protocol)
		err := enableQUIC(p, s)
		if err != nil {
			return nil, err
		}
		p.protocol = "quic"
	} else if s.PluggableTransport == "wss" {
		log.Debugf("Enabling WSS for %v (%v)", p.Label(), p.protocol)
		err := enableWSS(p, s)
		if err != nil {
			return nil, err
		}
		p.protocol = "wss"
	} else if allowPreconnecting && s.MaxPreconnect > 0 {
		log.Debugf("Enabling preconnecting for %v", p.Label())
		// give ourselves a large margin for making sure we're not using idled preconnected connections
		expiration := IdleTimeout / 2
		pd := newPreconnectingDialer(name, s.MaxPreconnect, expiration, p.closeCh, p.doDialServer)
		p.doDialServer = pd.dial
		p.numPreconnecting = pd.numPreconnecting
		p.numPreconnected = pd.numPreconnected
	}

	return p, nil
}

func enableKCP(p *proxy, s *ChainedServerInfo) error {
	var cfg KCPConfig
	err := mapstructure.Decode(s.KCPSettings, &cfg)
	if err != nil {
		return log.Errorf("Could not decode kcp transport settings?: %v", err)
	}
	p.kcpConfig = &cfg

	// Fix address (comes across as kcp-placeholder)
	p.addr = cfg.RemoteAddr
	// KCP consumes a lot of bandwidth, so we want to bias against using it unless
	// everything else is blocked. However, we prefer it to domain-fronting. We
	// only default the bias if none was configured.
	if p.bias == 0 {
		p.bias = -1
	}

	addIdleTiming := func(conn net.Conn) net.Conn {
		log.Debug("Wrapping KCP with idletiming")
		return idletiming.Conn(conn, IdleTimeout*2, func() {
			log.Debug("KCP connection idled")
		})
	}
	dialKCP := kcpwrapper.Dialer(&cfg.DialerConfig, addIdleTiming)

	p.doDialCore = func(ctx context.Context) (net.Conn, time.Duration, error) {
		elapsed := mtime.Stopwatch()

		conn, err := dialKCP(ctx, "tcp", p.addr)
<<<<<<< HEAD
=======
		delta := elapsed()
		return conn, delta, err
	}

	return nil
}

func enableWSS(p *proxy, s *ChainedServerInfo) error {
	cert, err := keyman.LoadCertificateFromPEMBytes([]byte(s.Cert))
	if err != nil {
		return log.Error(errors.Wrap(err).With("addr", s.Addr))
	}
	x509cert := cert.X509()

	tlsConf := &tls.Config{
		CipherSuites:       orderedCipherSuitesFromConfig(s),
		ServerName:         s.TLSServerNameIndicator,
		InsecureSkipVerify: true,
	}

	td := &tlsdialer.Dialer{
		DoDial:         netx.DialTimeout,
		SendServerName: s.TLSServerNameIndicator != "",
		Config:         tlsConf,
		ClientHelloID:  s.clientHelloID(),
		Timeout:        chainedDialTimeout,
	}

	rt := tinywss.NewRoundTripper(func(network, addr string) (net.Conn, error) {
		log.Debugf("tinywss Roundtripper dial...")
		conn, err := td.Dial(network, addr)
		if err != nil {
			log.Errorf("tlsdialer failed with: %s", err)
			return nil, err
		}
		serverCert := conn.ConnectionState().PeerCertificates[0]
		if !serverCert.Equal(x509cert) {
			conn.Close()
			received, err := keyman.LoadCertificateFromX509(serverCert)
			if err != nil {
				return nil, log.Errorf("Unable to parse received certificate: %v (%v)", err, serverCert)
			}
			return nil, log.Errorf("Server's certificate didn't match expected! Server had\n%s\nbut expected:\n%s",
				string(received.PEMEncoded()), string(cert.PEMEncoded()))
		}
		log.Debugf("tinywss RoundTripper returning conn (connected)...")
		return conn, nil
	})

	opts := &tinywss.ClientOpts{
		URL:               fmt.Sprintf("wss://%s", p.addr),
		RoundTrip:         rt,
		KeepAliveInterval: IdleTimeout / 2,
		KeepAliveTimeout:  IdleTimeout,
		Multiplexed:       s.ptSettingBool("multiplexed"),
		MaxFrameSize:      s.ptSettingInt("max_frame_size"),
		MaxReceiveBuffer:  s.ptSettingInt("max_receive_buffer"),
	}

	client := tinywss.NewClient(opts)

	p.doDialCore = func(ctx context.Context) (net.Conn, time.Duration, error) {
		elapsed := mtime.Stopwatch()
		conn, err := client.DialContext(ctx)
>>>>>>> 0fab2529
		delta := elapsed()
		return conn, delta, err
	}

	return nil
}

func enableQUIC(p *proxy, s *ChainedServerInfo) error {
	addr := s.Addr
	tlsConf := &gtls.Config{InsecureSkipVerify: true}

	maxStreamsPerConn := s.ptSettingInt("streams")

	quicConf := &quicwrapper.Config{
		IdleTimeout:        IdleTimeout,
		MaxIncomingStreams: maxStreamsPerConn,
		KeepAlive:          true,
	}

	cert, err := keyman.LoadCertificateFromPEMBytes([]byte(s.Cert))
	if err != nil {
		return log.Error(errors.Wrap(err).With("addr", s.Addr))
	}
	pinnedCert := cert.X509()

	newQUICDialer := func() *quicwrapper.Client {
		d := quicwrapper.NewClientWithPinnedCert(
			addr,
			tlsConf,
			quicConf,
			quicwrapper.DialWithNetx,
			pinnedCert,
		)
		return d
	}

	dialer := newQUICDialer()
	var dialerLock sync.Mutex
	forceRedial := abool.New()

	// when the proxy closes, close the dialer
	go func() {
		<-p.closeCh
		log.Debug("Closing quic session: Proxy closed.")
		dialerLock.Lock()
		dialer.Close()
		dialerLock.Unlock()
	}()

	p.doDialCore = func(ctx context.Context) (net.Conn, time.Duration, error) {
		elapsed := mtime.Stopwatch()

		dialerLock.Lock()
		if forceRedial.IsSet() {
			select {
			case <-p.closeCh:
				log.Debug("not re-connecting after closed.")
			default:
				log.Debug("Connection state changed, re-connecting to server first")
				dialer.Close()
				dialer = newQUICDialer()
			}
			forceRedial.UnSet()
		}
		d := dialer
		dialerLock.Unlock()

		conn, err := d.DialContext(ctx)
		if err != nil {
			log.Debugf("Failed to establish multiplexed connection: %s", err)
			forceRedial.Set()
		} else {
			log.Debug("established new multiplexed quic connection.")
		}

		delta := elapsed()
		return conn, delta, err
	}

	return nil
}

func (p *proxy) Protocol() string {
	return p.protocol
}

func (p *proxy) Network() string {
	return p.network
}

func (p *proxy) Addr() string {
	return p.addr
}

func (p *proxy) Name() string {
	return p.name
}

func (p *proxy) Label() string {
	return fmt.Sprintf("%v (%v)", p.name, p.addr)
}

func (p *proxy) JustifiedLabel() string {
	label := fmt.Sprintf("%-38v at %21v", p.name, p.addr)
	if p.trusted {
		label = label + trustedSuffix
	}
	return label
}

func (p *proxy) Location() (string, string, string) {
	return p.location.CountryCode, p.location.Country, p.location.City
}

func (p *proxy) Trusted() bool {
	return p.trusted
}

func (p *proxy) AdaptRequest(req *http.Request) {
	req.Header.Add(common.TokenHeader, p.authToken)
}

func (p *proxy) dialServer(ctx context.Context) (net.Conn, error) {
	conn, err := p.doDialServer(ctx, p)
	if err != nil {
		log.Errorf("Unable to dial server %v: %s", p.Label(), err)
		p.MarkFailure()
	}
	return conn, err
}

// update both RTT and its deviation per rfc6298
func (p *proxy) updateEstRTT(rtt time.Duration) {
	deviation := rtt - p.emaRTT.GetDuration()
	if deviation < 0 {
		deviation = -deviation
	}
	p.emaRTT.UpdateDuration(rtt)
	p.emaRTTDev.UpdateDuration(deviation)
}

// EstRTT implements the method from the balancer.Dialer interface. The
// value is updated from the round trip time of CONNECT request (minus the time
// to dial origin) or the HTTP ping. RTT deviation is also taken into account,
// so the value is higher if the proxy has a larger deviation over time, even if
// the measured RTT are the same.
func (p *proxy) EstRTT() time.Duration {
	if p.bias != 0 {
		// For biased proxies, return an extreme RTT in proportion to the bias
		return time.Duration(p.bias) * -100 * time.Second
	}
	return p.realEstRTT()
}

// realEstRTT() returns the same as EstRTT() but ignores any bias factor.
func (p *proxy) realEstRTT() time.Duration {
	// Take deviation into account, see rfc6298
	return time.Duration(p.emaRTT.Get() + rttDevK*p.emaRTTDev.Get())
}

// EstBandwidth implements the method from the balancer.Dialer interface.
//
// Bandwidth estimates are provided to clients following the below protocol:
//
// 1. On every inbound connection, we interrogate BBR congestion control
//    parameters to determine the estimated bandwidth, extrapolate this to what
//    we would expected for a 2.5 MB transfer using a linear estimation based on
//    how much data has actually been transferred on the connection and then
//    maintain an exponential moving average (EMA) of these estimates per remote
//    (client) IP.
// 2. If a client includes HTTP header "X-BBR: <anything>", we include header
//    X-BBR-ABE: <EMA bandwidth in Mbps> in the HTTP response.
// 3. If a client includes HTTP header "X-BBR: clear", we clear stored estimate
//    data for the client's IP.
func (p *proxy) EstBandwidth() float64 {
	if p.bias != 0 {
		// For biased proxies, return an extreme bandwidth in proportion to the bias
		return float64(p.bias) * 1000
	}
	return float64(atomic.LoadInt64(&p.abe)) / 1000
}

func (p *proxy) EstSuccessRate() float64 {
	return p.emaSuccessRate.Get()
}

func (p *proxy) setStats(attempts int64, successes int64, consecSuccesses int64, failures int64, consecFailures int64, emaRTT time.Duration, mostRecentABETime time.Time, abe int64, emaSuccessRate float64) {
	p.mx.Lock()
	atomic.StoreInt64(&p.attempts, attempts)
	atomic.StoreInt64(&p.successes, successes)
	atomic.StoreInt64(&p.consecSuccesses, consecSuccesses)
	atomic.StoreInt64(&p.failures, failures)
	atomic.StoreInt64(&p.consecFailures, consecFailures)
	p.emaRTT.SetDuration(emaRTT)
	p.mostRecentABETime = mostRecentABETime
	atomic.StoreInt64(&p.abe, abe)
	p.emaSuccessRate.Set(emaSuccessRate)
	p.mx.Unlock()
}

func (p *proxy) collectBBRInfo(reqTime time.Time, resp *http.Response) {
	_abe := resp.Header.Get("X-Bbr-Abe")
	if _abe != "" {
		resp.Header.Del("X-Bbr-Abe")
		abe, err := strconv.ParseFloat(_abe, 64)
		if err == nil {
			// Only update ABE if the request was more recent than that for the prior
			// value.
			p.mx.Lock()
			if reqTime.After(p.mostRecentABETime) {
				log.Debugf("%v: X-BBR-ABE: %.2f Mbps", p.Label(), abe)
				intABE := int64(abe * 1000)
				if intABE > 0 {
					// We check for a positive ABE here because in some scenarios (like
					// server restart) we can get 0 ABEs. In that case, we want to just
					// stick with whatever we've got so far.
					atomic.StoreInt64(&p.abe, intABE)
					p.mostRecentABETime = reqTime
				}
			}
			p.mx.Unlock()
		}
	}
}

func (p *proxy) dialCore(op *ops.Op) func(ctx context.Context) (net.Conn, error) {
	return func(ctx context.Context) (net.Conn, error) {
		estRTT, estBandwidth := p.EstRTT(), p.EstBandwidth()
		if estRTT > 0 {
			op.SetMetricAvg("est_rtt", estRTT.Seconds()/1000)
		}
		if estBandwidth > 0 {
			op.SetMetricAvg("est_mbps", estBandwidth)
		}
		conn, delta, err := p.doDialCore(ctx)
		op.CoreDialTime(delta, err)
		return overheadWrapper(false)(conn, err)
	}
}

// KCPConfig adapts kcpwrapper.DialerConfig to the currently deployed
// configurations in order to provide backward-compatibility.
type KCPConfig struct {
	kcpwrapper.DialerConfig `mapstructure:",squash"`
	RemoteAddr              string `json:"remoteaddr"`
}

func timeoutFor(ctx context.Context) time.Duration {
	deadline, ok := ctx.Deadline()
	if ok {
		return deadline.Sub(time.Now())
	}
	return chainedDialTimeout
}

func (p *proxy) reportedDial(addr, protocol, network string, dial func(op *ops.Op) (net.Conn, error)) (net.Conn, error) {
	op := ops.Begin("dial_to_chained").ChainedProxy(p.Name(), addr, protocol, network, p.multiplexed)
	defer op.End()

	elapsed := mtime.Stopwatch()
	conn, err := dial(op)
	delta := elapsed()
	op.DialTime(delta, err)
	reportProxyDial(delta, err)

	return conn, op.FailIf(err)
}

// reportProxyDial reports a "proxy_dial" op if and only if the dial was
// successful or failed in a way that might indicate blocking.
func reportProxyDial(delta time.Duration, err error) {
	success := err == nil
	potentialBlocking := false
	if err != nil {
		errText := err.Error()
		potentialBlocking =
			!strings.Contains(errText, "network is down") &&
				!strings.Contains(errText, "unreachable") &&
				!strings.Contains(errText, "Bad status code on CONNECT response")
	}
	if success || potentialBlocking {
		innerOp := ops.Begin("proxy_dial")
		innerOp.DialTime(delta, err)
		innerOp.FailIf(err)
		innerOp.End()
	}
}

func tlsConfigForProxy(s *ChainedServerInfo) (*tls.Config, tls.ClientHelloID) {
	var sessionCache tls.ClientSessionCache
	if s.TLSClientSessionCacheSize == 0 {
		sessionCache = tls.NewLRUClientSessionCache(1000)
	} else if s.TLSClientSessionCacheSize > 0 {
		sessionCache = tls.NewLRUClientSessionCache(s.TLSClientSessionCacheSize)
	}
	cipherSuites := orderedCipherSuitesFromConfig(s)

	return &tls.Config{
		ClientSessionCache: sessionCache,
		CipherSuites:       cipherSuites,
		ServerName:         s.TLSServerNameIndicator,
		InsecureSkipVerify: true,
	}, s.clientHelloID()
}

func orderedCipherSuitesFromConfig(s *ChainedServerInfo) []uint16 {
	if common.Platform == "android" {
		return s.mobileOrderedCipherSuites()
	}
	return s.desktopOrderedCipherSuites()
}<|MERGE_RESOLUTION|>--- conflicted
+++ resolved
@@ -362,44 +362,6 @@
 type proxy struct {
 	// Store int64's up front to ensure alignment of 64 bit words
 	// See https://golang.org/pkg/sync/atomic/#pkg-note-BUG
-<<<<<<< HEAD
-	attempts          int64
-	successes         int64
-	consecSuccesses   int64
-	failures          int64
-	consecFailures    int64
-	abe               int64 // Mbps scaled by 1000
-	probeSuccesses    uint64
-	probeSuccessKBs   uint64
-	probeFailures     uint64
-	probeFailedKBs    uint64
-	dataSent          uint64
-	dataRecv          uint64
-	consecRWSuccesses consecCounter
-	name              string
-	protocol          string
-	network           string
-	multiplexed       bool
-	addr              string
-	authToken         string
-	location          config.ServerLocation
-	user              common.UserConfig
-	trusted           bool
-	bias              int
-	doDialServer      dialServerFn
-	dialOrigin        dialOriginFn
-	emaRTT            *ema.EMA
-	emaRTTDev         *ema.EMA
-	emaSuccessRate    *ema.EMA
-	kcpConfig         *KCPConfig
-	mostRecentABETime time.Time
-	doDialCore        func(ctx context.Context) (net.Conn, time.Duration, error)
-	numPreconnecting  func() int
-	numPreconnected   func() int
-	closeCh           chan bool
-	closeOnce         sync.Once
-	mx                sync.Mutex
-=======
 	attempts            int64
 	successes           int64
 	consecSuccesses     int64
@@ -437,7 +399,6 @@
 	closeCh             chan bool
 	closeOnce           sync.Once
 	mx                  sync.Mutex
->>>>>>> 0fab2529
 }
 
 func newProxy(name, protocol, network string, s *ChainedServerInfo, uc common.UserConfig, trusted bool, allowPreconnecting bool, dialServer dialServerFn, dialOrigin dialOriginFn) (*proxy, error) {
@@ -564,8 +525,6 @@
 		elapsed := mtime.Stopwatch()
 
 		conn, err := dialKCP(ctx, "tcp", p.addr)
-<<<<<<< HEAD
-=======
 		delta := elapsed()
 		return conn, delta, err
 	}
@@ -630,7 +589,6 @@
 	p.doDialCore = func(ctx context.Context) (net.Conn, time.Duration, error) {
 		elapsed := mtime.Stopwatch()
 		conn, err := client.DialContext(ctx)
->>>>>>> 0fab2529
 		delta := elapsed()
 		return conn, delta, err
 	}
