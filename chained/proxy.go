package chained

import (
	"context"
	"crypto/rsa"
	"crypto/tls"
	"fmt"
	"net"
	"net/http"
	"runtime"
	"strconv"
	"sync"
	"sync/atomic"
	"time"

	pt "git.torproject.org/pluggable-transports/goptlib.git"
	"git.torproject.org/pluggable-transports/obfs4.git/transports/obfs4"

	"github.com/getlantern/ema"
	"github.com/getlantern/errors"
	"github.com/getlantern/flashlight/balancer"
	"github.com/getlantern/flashlight/buffers"
	"github.com/getlantern/flashlight/common"
	"github.com/getlantern/flashlight/ops"
	"github.com/getlantern/idletiming"
	"github.com/getlantern/kcpwrapper"
	"github.com/getlantern/keyman"
	"github.com/getlantern/lampshade"
	"github.com/getlantern/mtime"
	"github.com/getlantern/netx"
	"github.com/getlantern/tlsdialer"
	"github.com/mitchellh/mapstructure"
	"github.com/tevino/abool"
)

const (
	trustedSuffix = " (t)"
)

var (
	chainedDialTimeout          = 10 * time.Second
	theForceAddr, theForceToken string
)

// CreateDialer creates a Proxy (balancer.Dialer) with supplied server info.
func CreateDialer(name string, s *ChainedServerInfo, deviceID string, proToken func() string) (balancer.Dialer, error) {
	if theForceAddr != "" && theForceToken != "" {
		forceProxy(s)
	}
	if s.Addr == "" {
		return nil, errors.New("Empty addr")
	}
	if s.AuthToken == "" {
		return nil, errors.New("No auth token").With("addr", s.Addr)
	}
	switch s.PluggableTransport {
	case "":
		var p *proxy
		var err error
		if s.Cert == "" {
			log.Errorf("No Cert configured for %s, will dial with plain tcp", s.Addr)
			p, err = newHTTPProxy(name, s, deviceID, proToken)
		} else {
			log.Tracef("Cert configured for  %s, will dial with tls", s.Addr)
			p, err = newHTTPSProxy(name, s, deviceID, proToken)
		}
		return p, err
	case "obfs4":
		return newOBFS4Proxy(name, s, deviceID, proToken)
	case "lampshade":
		return newLampshadeProxy(name, s, deviceID, proToken)
	default:
		return nil, errors.New("Unknown transport: %v", s.PluggableTransport).With("addr", s.Addr).With("plugabble-transport", s.PluggableTransport)
	}
}

// ForceProxy forces everything through the HTTP proxy at forceAddr using
// forceToken.
func ForceProxy(forceAddr string, forceToken string) {
	log.Debugf("Forcing proxying through proxy at %v using token %v", forceAddr, forceToken)
	theForceAddr, theForceToken = forceAddr, forceToken
}

func forceProxy(s *ChainedServerInfo) {
	s.Addr = theForceAddr
	s.AuthToken = theForceToken
	s.Cert = ""
	s.PluggableTransport = ""
}

func newHTTPProxy(name string, s *ChainedServerInfo, deviceID string, proToken func() string) (*proxy, error) {
	return newProxy(name, "http", "tcp", s.Addr, s, deviceID, proToken, false, func(p *proxy) (net.Conn, error) {
		op := ops.Begin("dial_to_chained").ChainedProxy(p.addr, p.protocol, p.network)
		defer op.End()
		elapsed := mtime.Stopwatch()
		conn, err := p.tcpDial(op)(chainedDialTimeout)
		p.dialTime(op, elapsed, err)
		return conn, op.FailIf(err)
	})
}

func newHTTPSProxy(name string, s *ChainedServerInfo, deviceID string, proToken func() string) (*proxy, error) {
	cert, err := keyman.LoadCertificateFromPEMBytes([]byte(s.Cert))
	if err != nil {
		return nil, log.Error(errors.Wrap(err).With("addr", s.Addr))
	}
	x509cert := cert.X509()
	sessionCache := tls.NewLRUClientSessionCache(1000)
	return newProxy(name, "https", "tcp", s.Addr, s, deviceID, proToken, s.Trusted, func(p *proxy) (net.Conn, error) {
		op := ops.Begin("dial_to_chained").ChainedProxy(p.addr, p.protocol, p.network)
		defer op.End()

		elapsed := mtime.Stopwatch()
		conn, err := tlsdialer.DialTimeout(func(network, addr string, timeout time.Duration) (net.Conn, error) {
			return p.tcpDial(op)(timeout)
		}, chainedDialTimeout,
			"tcp", p.addr, false, &tls.Config{
				ClientSessionCache: sessionCache,
				InsecureSkipVerify: true,
			})
		p.dialTime(op, elapsed, err)
		if err != nil {
			return nil, op.FailIf(err)
		}
		if !conn.ConnectionState().PeerCertificates[0].Equal(x509cert) {
			if closeErr := conn.Close(); closeErr != nil {
				log.Debugf("Error closing chained server connection: %s", closeErr)
			}
			var received interface{}
			var expected interface{}
			_received, certErr := keyman.LoadCertificateFromX509(conn.ConnectionState().PeerCertificates[0])
			if certErr != nil {
				log.Errorf("Unable to parse received certificate: %v", certErr)
				received = conn.ConnectionState().PeerCertificates[0]
				expected = x509cert
			} else {
				received = string(_received.PEMEncoded())
				expected = string(cert.PEMEncoded())
			}
			return nil, op.FailIf(log.Errorf("Server's certificate didn't match expected! Server had\n%v\nbut expected:\n%v",
				received, expected))
		}
		return overheadWrapper(true)(conn, op.FailIf(err))
	})
}

func newOBFS4Proxy(name string, s *ChainedServerInfo, deviceID string, proToken func() string) (*proxy, error) {
	if s.Cert == "" {
		return nil, fmt.Errorf("No Cert configured for obfs4 server, can't connect")
	}

	cf, err := (&obfs4.Transport{}).ClientFactory("")
	if err != nil {
		return nil, log.Errorf("Unable to create obfs4 client factory: %v", err)
	}

	ptArgs := &pt.Args{}
	ptArgs.Add("cert", s.Cert)
	ptArgs.Add("iat-mode", s.ptSetting("iat-mode"))

	args, err := cf.ParseArgs(ptArgs)
	if err != nil {
		return nil, log.Errorf("Unable to parse client args: %v", err)
	}

	return newProxy(name, "obfs4", "tcp", s.Addr, s, deviceID, proToken, s.Trusted, func(p *proxy) (net.Conn, error) {
		op := ops.Begin("dial_to_chained").ChainedProxy(p.Addr(), p.Protocol(), p.Network())
		defer op.End()
		elapsed := mtime.Stopwatch()
		dialFn := func(network, address string) (net.Conn, error) {
			// We know for sure the network and address are the same as what
			// the inner DailServer uses.
			return p.tcpDial(op)(chainedDialTimeout)
		}
		// The proxy it wrapped already has timeout applied.
		conn, err := cf.Dial("tcp", p.addr, dialFn, args)
		p.dialTime(op, elapsed, err)
		return overheadWrapper(true)(conn, op.FailIf(err))
	})
}

func newLampshadeProxy(name string, s *ChainedServerInfo, deviceID string, proToken func() string) (*proxy, error) {
	cert, err := keyman.LoadCertificateFromPEMBytes([]byte(s.Cert))
	if err != nil {
		return nil, log.Error(errors.Wrap(err).With("addr", s.Addr))
	}
	rsaPublicKey, ok := cert.X509().PublicKey.(*rsa.PublicKey)
	if !ok {
		return nil, errors.New("Public key is not an RSA public key!")
	}
	cipherCode := lampshade.Cipher(s.ptSettingInt(fmt.Sprintf("cipher_%v", runtime.GOARCH)))
	if cipherCode == 0 {
		if runtime.GOARCH == "amd64" {
			// On 64-bit Intel, default to AES128_GCM which is hardware accelerated
			cipherCode = lampshade.AES128GCM
		} else {
			// default to ChaCha20Poly1305 which is fast even without hardware acceleration
			cipherCode = lampshade.ChaCha20Poly1305
		}
	}
	windowSize := s.ptSettingInt("windowsize")
	maxPadding := s.ptSettingInt("maxpadding")
	maxStreamsPerConn := uint16(s.ptSettingInt("streams"))
	idleInterval, parseErr := time.ParseDuration(s.ptSetting("idleinterval"))
	if parseErr != nil || idleInterval < 0 {
		idleInterval = IdleTimeout * 2
		log.Debugf("Defaulted lampshade idleinterval to %v", idleInterval)
	}
	pingInterval, parseErr := time.ParseDuration(s.ptSetting("pinginterval"))
	if parseErr != nil || pingInterval < 0 {
		pingInterval = 15 * time.Second
		log.Debugf("Defaulted lampshade pinginterval to %v", pingInterval)
	}
	dialer := lampshade.NewDialer(&lampshade.DialerOpts{
		WindowSize:        windowSize,
		MaxPadding:        maxPadding,
		MaxStreamsPerConn: maxStreamsPerConn,
		IdleInterval:      idleInterval,
		PingInterval:      pingInterval,
		Pool:              buffers.Pool,
		Cipher:            cipherCode,
		ServerPublicKey:   rsaPublicKey,
	})
	dial := func(p *proxy) (net.Conn, error) {
		op := ops.Begin("dial_to_chained").ChainedProxy(s.Addr, "lampshade", "tcp").
			Set("ls_win", windowSize).
			Set("ls_pad", maxPadding).
			Set("ls_streams", int(maxStreamsPerConn)).
			Set("ls_cipher", cipherCode.String())
		defer op.End()

		elapsed := mtime.Stopwatch()
		conn, err := dialer.Dial(func() (net.Conn, error) {
			conn, err := p.tcpDial(op)(chainedDialTimeout)
			if err == nil && idleInterval > 0 {
				conn = idletiming.Conn(conn, idleInterval, func() {
					log.Debug("lampshade TCP connection idled")
				})
			}
			return conn, err
		})
		// note - because lampshade is multiplexed, this dial time will often be
		// lower than other protocols since there's often nothing to be done for
		// opening up a new multiplexed connection.
		p.dialTime(op, elapsed, err)
		return overheadWrapper(true)(conn, op.FailIf(err))
	}

	p, err := newProxy(name, "lampshade", "tcp", s.Addr, s, deviceID, proToken, s.Trusted, dial)
	if err != nil {
		return nil, err
	}

	if pingInterval > 0 {
		go func() {
			for {
				time.Sleep(pingInterval * 2)
				ttfa := dialer.EMARTT()
				p.emaLatency.SetDuration(ttfa)
				log.Debugf("%v EMA RTT: %v", p.Label(), ttfa)
			}
		}()
	}

	return p, nil
}

type proxy struct {
	// Store int64's up front to ensure alignment of 64 bit words
	// See https://golang.org/pkg/sync/atomic/#pkg-note-BUG
	attempts          int64
	successes         int64
	consecSuccesses   int64
	failures          int64
	consecFailures    int64
	abe               int64 // Mbps scaled by 1000
	bbrResetRequired  int64
	name              string
	protocol          string
	network           string
	addr              string
	authToken         string
	deviceID          string
	proToken          func() string
	trusted           bool
	preferred         bool
	dialServer        func(*proxy) (net.Conn, error)
	emaDialTime       *ema.EMA
	emaLatency        *ema.EMA
	kcpEnabled        bool
	kcpConfig         *KCPConfig
	dialKCP           func(ctx context.Context, network, addr string) (net.Conn, error)
	forceRedial       *abool.AtomicBool
	mostRecentABETime time.Time
	dialCore          func(timeout time.Duration) (net.Conn, time.Duration, error)
	forceRecheckCh    chan bool
	closeCh           chan bool
	mx                sync.Mutex
}

func newProxy(name, protocol, network, addr string, s *ChainedServerInfo, deviceID string, proToken func() string, trusted bool, dialServer func(*proxy) (net.Conn, error)) (*proxy, error) {
	p := &proxy{
		name:             name,
		protocol:         protocol,
		network:          network,
		addr:             addr,
		authToken:        s.AuthToken,
		deviceID:         deviceID,
		proToken:         proToken,
		trusted:          trusted,
		dialServer:       dialServer,
		emaDialTime:      ema.NewDuration(0, 0.8),
		emaLatency:       ema.NewDuration(0, 0.8),
		bbrResetRequired: 1, // reset on every start
		forceRecheckCh:   make(chan bool, 1),
		forceRedial:      abool.New(),
		closeCh:          make(chan bool, 1),
		consecSuccesses:  1, // be optimistic
	}

	p.dialCore = func(timeout time.Duration) (net.Conn, time.Duration, error) {
		elapsed := mtime.Stopwatch()
		conn, err := netx.DialTimeout("tcp", p.addr, timeout)
		delta := elapsed()
		if err == nil {
			p.mx.Lock()
			p.emaLatency.UpdateDuration(delta)
			p.mx.Unlock()
		}
		return conn, delta, err
	}

	if s.KCPSettings != nil && len(s.KCPSettings) > 0 {
		err := enableKCP(p, s)
		if err != nil {
			return nil, err
		}
		p.kcpEnabled = true
	}

	go p.runConnectivityChecks()
	return p, nil
}

func enableKCP(p *proxy, s *ChainedServerInfo) error {
	var cfg KCPConfig
	err := mapstructure.Decode(s.KCPSettings, &cfg)
	if err != nil {
		return log.Errorf("Could not decode kcp transport settings?: %v", err)
	}
	p.kcpConfig = &cfg

	// Fix address (comes across as kcp-placeholder)
	p.addr = cfg.RemoteAddr
<<<<<<< HEAD
	p.dialKCP = kcpwrapper.Dialer(&cfg.DialerConfig)
=======
	// Right now, we don't have a good way estimating performance of KCP-based
	// proxies, so we just mark them as "preferred" to force them to get used by
	// default.
	p.preferred = true
>>>>>>> b880ac1d

	p.dialCore = func(timeout time.Duration) (net.Conn, time.Duration, error) {
		elapsed := mtime.Stopwatch()
		ctx, cancel := context.WithTimeout(context.Background(), timeout)
		defer cancel()
		log.Debug("Dialing KCP")
		if p.forceRedial.IsSet() {
			log.Debug("Connection state changed, re-connecting to server first")
			p.dialKCP = kcpwrapper.Dialer(&p.kcpConfig.DialerConfig)
			p.forceRedial.UnSet()
		}
		conn, err := p.dialKCP(ctx, "tcp", p.addr)
		log.Debugf("Dialed KCP: %v : %v", conn, err)
		return conn, elapsed(), err
	}

	return nil
}

func (p *proxy) ForceRedial() {
	p.forceRedial.Set()
}

func (p *proxy) Protocol() string {
	return p.protocol
}

func (p *proxy) Network() string {
	return p.network
}

func (p *proxy) Addr() string {
	return p.addr
}

func (p *proxy) Name() string {
	return p.name
}

func (p *proxy) Label() string {
	return fmt.Sprintf("%v (%v)", p.name, p.addr)
}

func (p *proxy) JustifiedLabel() string {
	label := fmt.Sprintf("%-38v at %21v", p.name, p.addr)
	if p.trusted {
		label = label + trustedSuffix
	}
	return label
}

func (p *proxy) Trusted() bool {
	return p.trusted
}

func (p *proxy) AdaptRequest(req *http.Request) {
	req.Header.Add(common.TokenHeader, p.authToken)
}

func (p *proxy) DialServer() (net.Conn, error) {
	return p.dialServer(p)
}

func (p *proxy) dialTime(op *ops.Op, elapsed func() time.Duration, err error) {
	delta := elapsed()
	op.DialTime(delta, err)
	if err == nil {
		p.emaDialTime.UpdateDuration(delta)
	}
}

func (p *proxy) EMADialTime() time.Duration {
	return p.emaLatency.GetDuration()
}

func (p *proxy) EstLatency() time.Duration {
	if p.preferred {
		// For preferred proxies, return a really low value to make sure they get
		// prioritized.
		return 1 * time.Millisecond
	}
	return p.emaLatency.GetDuration()
}

// EstBandwidth implements the method from the balancer.Dialer interface.
//
// Bandwidth estimates are provided to clients following the below protocol:
//
// 1. On every inbound connection, we interrogate BBR congestion control
//    parameters to determine the estimated bandwidth, extrapolate this to what
//    we would expected for a 2.5 MB transfer using a linear estimation based on
//    how much data has actually been transferred on the connection and then
//    maintain an exponential moving average (EMA) of these estimates per remote
//    (client) IP.
// 2. If a client includes HTTP header "X-BBR: <anything>", we include header
//    X-BBR-ABE: <EMA bandwidth in Mbps> in the HTTP response.
// 3. If a client includes HTTP header "X-BBR: clear", we clear stored estimate
//    data for the client's IP.
func (p *proxy) EstBandwidth() float64 {
	if p.preferred {
		// For preferred proxies, return a really high value to make sure they get
		// prioritized.
		return 1000000
	}
	return float64(atomic.LoadInt64(&p.abe)) / 1000
}

func (p *proxy) setStats(attempts int64, successes int64, consecSuccesses int64, failures int64, consecFailures int64, emaLatency time.Duration, mostRecentABETime time.Time, abe int64) {
	p.mx.Lock()
	atomic.StoreInt64(&p.attempts, attempts)
	atomic.StoreInt64(&p.successes, successes)
	atomic.StoreInt64(&p.consecSuccesses, consecSuccesses)
	atomic.StoreInt64(&p.failures, failures)
	atomic.StoreInt64(&p.consecFailures, consecFailures)
	p.emaLatency.SetDuration(emaLatency)
	p.mostRecentABETime = mostRecentABETime
	p.abe = abe
	p.mx.Unlock()
}

func (p *proxy) collectBBRInfo(reqTime time.Time, resp *http.Response) {
	_abe := resp.Header.Get("X-Bbr-Abe")
	if _abe != "" {
		resp.Header.Del("X-Bbr-Abe")
		abe, err := strconv.ParseFloat(_abe, 64)
		if err == nil {
			// Only update ABE if the request was more recent than that for the prior
			// value.
			p.mx.Lock()
			if reqTime.After(p.mostRecentABETime) {
				log.Debugf("%v: X-BBR-ABE: %.2f Mbps", p.Label(), abe)
				intABE := int64(abe * 1000)
				if intABE > 0 {
					// We check for a positive ABE here because in some scenarios (like
					// server restart) we can get 0 ABEs. In that case, we want to just
					// stick with whatever we've got so far.
					atomic.StoreInt64(&p.abe, intABE)
					p.mostRecentABETime = reqTime
				}
			}
			p.mx.Unlock()
		}
	}
}

func (p *proxy) shouldResetBBR() bool {
	return atomic.CompareAndSwapInt64(&p.bbrResetRequired, 1, 0)
}

func (p *proxy) forceRecheck() {
	select {
	case p.forceRecheckCh <- true:
		// requested
	default:
		// recheck already requested, ignore
	}
}

func (p *proxy) tcpDial(op *ops.Op) func(timeout time.Duration) (net.Conn, error) {
	return func(timeout time.Duration) (net.Conn, error) {
		estLatency, estBandwidth := p.EstLatency(), p.EstBandwidth()
		if estLatency > 0 {
			op.Set("est_rtt", estLatency.Seconds()/1000)
		}
		if estBandwidth > 0 {
			op.Set("est_mbps", estBandwidth)
		}
		conn, delta, err := p.dialCore(timeout)
		op.TCPDialTime(delta, err)
		return overheadWrapper(false)(conn, err)
	}
}

// KCPConfig adapts kcpwrapper.DialerConfig to the currently deployed
// configurations in order to provide backward-compatibility.
type KCPConfig struct {
	kcpwrapper.DialerConfig `mapstructure:",squash"`
	RemoteAddr              string `json:"remoteaddr"`
}<|MERGE_RESOLUTION|>--- conflicted
+++ resolved
@@ -352,14 +352,12 @@
 
 	// Fix address (comes across as kcp-placeholder)
 	p.addr = cfg.RemoteAddr
-<<<<<<< HEAD
-	p.dialKCP = kcpwrapper.Dialer(&cfg.DialerConfig)
-=======
 	// Right now, we don't have a good way estimating performance of KCP-based
 	// proxies, so we just mark them as "preferred" to force them to get used by
 	// default.
 	p.preferred = true
->>>>>>> b880ac1d
+
+	p.dialKCP = kcpwrapper.Dialer(&cfg.DialerConfig)
 
 	p.dialCore = func(timeout time.Duration) (net.Conn, time.Duration, error) {
 		elapsed := mtime.Stopwatch()
