// Package chained provides a chained proxy that can proxy any tcp traffic over
// any underlying transport through a remote proxy. The downstream (client) side
// of the chained setup is just a dial function. The upstream (server) side is
// just an http.Handler. The client tells the server where to connect using an
// HTTP CONNECT request.
package chained

import (
	"strconv"

	"github.com/getlantern/flashlight/chained/config"
	"github.com/getlantern/golog"
	"github.com/refraction-networking/utls"
)

var (
	log = golog.LoggerFor("chained")
)

// ChainedServerInfo contains all the data for connecting to a given chained
// server.
<<<<<<< HEAD
type ChainedServerInfo struct {
	// Addr: the host:port of the upstream proxy server
	Addr string

	// Cert: optional PEM encoded certificate for the server. If specified,
	// server will be dialed using TLS over tcp. Otherwise, server will be
	// dialed using plain tcp. For OBFS4 proxies, this is the Base64-encoded obfs4
	// certificate.
	Cert string

	// AuthToken: the authtoken to present to the upstream server.
	AuthToken string

	// Trusted: Determines if a host can be trusted with plain HTTP traffic.
	Trusted bool

	// Bias indicates a relative biasing factor for proxy selection purposes.
	// Proxies are bias 0 by default, meaning that they're prioritized by the
	// usual bandwidth and RTT metrics. Proxies with a higher bias are
	// preferred over proxies with a lower bias irrespective of their measured
	// performance.
	Bias int

	// PluggableTransport: If specified, a pluggable transport will be used
	PluggableTransport string

	// PluggableTransportSettings: Settings for pluggable transport
	PluggableTransportSettings map[string]string

	// KCPSettings: If specified, traffic will be tunneled over KCP
	KCPSettings map[string]interface{}

	// The URL at which to access a domain-fronting server farm using the enhttp
	// protocol.
	ENHTTPURL string

	// TLSDesktopOrderedCipherSuiteNames: The ordered list of cipher suites to use
	// for desktop clients using TLS represented as strings.
	TLSDesktopOrderedCipherSuiteNames []string

	// TLSMobileOrderedCipherSuiteNames: The ordered list of cipher suites to use
	// for mobile clients using TLS represented as strings. This may differ from
	// the ordering for desktop because performance of AES ciphers is more of a
	// concern on mobile.
	TLSMobileOrderedCipherSuiteNames []string

	// TLSServerNameIndicator: Specifies the hostname that should be sent by the
	// client as the Server Name Indication header in a TLS request.  If not
	// provided, the client should not send an SNI header.
	TLSServerNameIndicator string

	// TLSClientSessionCacheSize: the size of client session cache to use. Set to
	// 0 to use default size, set to < 0 to disable.
	TLSClientSessionCacheSize int

	// TLSClientHelloID specifies with uTLS client hello to use.
	TLSClientHelloID string

	// Location: the location where the server resides.
	Location ServerLocation
}
=======
type ChainedServerInfo config.ChainedServerInfo
>>>>>>> aff80478

func (s *ChainedServerInfo) ptSetting(name string) string {
	if s.PluggableTransportSettings == nil {
		return ""
	}
	return s.PluggableTransportSettings[name]
}

func (s *ChainedServerInfo) ptSettingInt(name string) int {
	_val := s.ptSetting(name)
	if _val == "" {
		return 0
	}
	val, err := strconv.Atoi(_val)
	if err != nil {
		log.Errorf("Setting %v: %v is not an int", name, _val)
		return 0
	}
	return val
}

func (s *ChainedServerInfo) ptSettingBool(name string) bool {
	_val := s.ptSetting(name)
	if _val == "" {
		return false
	}
	val, err := strconv.ParseBool(_val)
	if err != nil {
		log.Errorf("Setting %v: %v is not a boolean", name, _val)
		return false
	}
	return val
}

func (s *ChainedServerInfo) desktopOrderedCipherSuites() []uint16 {
	return ciphersFromNames(s.TLSDesktopOrderedCipherSuiteNames)
}

func (s *ChainedServerInfo) mobileOrderedCipherSuites() []uint16 {
	return ciphersFromNames(s.TLSMobileOrderedCipherSuiteNames)
}

func ciphersFromNames(cipherNames []string) []uint16 {
	var ciphers []uint16

	for _, cipherName := range cipherNames {
		cipher, found := availableTLSCiphers[cipherName]
		if !found {
			log.Errorf("Unknown cipher: %v", cipherName)
			continue
		}
		ciphers = append(ciphers, cipher)
	}

	return ciphers
}

func (s *ChainedServerInfo) clientHelloID() tls.ClientHelloID {
	chid := availableClientHelloIDs[s.TLSClientHelloID]
	if chid.Browser == "" {
		chid = tls.HelloGolang
	}
	return chid
}

var availableTLSCiphers = map[string]uint16{
	"TLS_RSA_WITH_RC4_128_SHA":                tls.TLS_RSA_WITH_RC4_128_SHA,
	"TLS_RSA_WITH_3DES_EDE_CBC_SHA":           tls.TLS_RSA_WITH_3DES_EDE_CBC_SHA,
	"TLS_RSA_WITH_AES_128_CBC_SHA":            tls.TLS_RSA_WITH_AES_128_CBC_SHA,
	"TLS_RSA_WITH_AES_256_CBC_SHA":            tls.TLS_RSA_WITH_AES_256_CBC_SHA,
	"TLS_RSA_WITH_AES_128_CBC_SHA256":         tls.TLS_RSA_WITH_AES_128_CBC_SHA256,
	"TLS_RSA_WITH_AES_128_GCM_SHA256":         tls.TLS_RSA_WITH_AES_128_GCM_SHA256,
	"TLS_RSA_WITH_AES_256_GCM_SHA384":         tls.TLS_RSA_WITH_AES_256_GCM_SHA384,
	"TLS_ECDHE_ECDSA_WITH_RC4_128_SHA":        tls.TLS_ECDHE_ECDSA_WITH_RC4_128_SHA,
	"TLS_ECDHE_ECDSA_WITH_AES_128_CBC_SHA":    tls.TLS_ECDHE_ECDSA_WITH_AES_128_CBC_SHA,
	"TLS_ECDHE_ECDSA_WITH_AES_256_CBC_SHA":    tls.TLS_ECDHE_ECDSA_WITH_AES_256_CBC_SHA,
	"TLS_ECDHE_RSA_WITH_RC4_128_SHA":          tls.TLS_ECDHE_RSA_WITH_RC4_128_SHA,
	"TLS_ECDHE_RSA_WITH_3DES_EDE_CBC_SHA":     tls.TLS_ECDHE_RSA_WITH_3DES_EDE_CBC_SHA,
	"TLS_ECDHE_RSA_WITH_AES_128_CBC_SHA":      tls.TLS_ECDHE_RSA_WITH_AES_128_CBC_SHA,
	"TLS_ECDHE_RSA_WITH_AES_256_CBC_SHA":      tls.TLS_ECDHE_RSA_WITH_AES_256_CBC_SHA,
	"TLS_ECDHE_ECDSA_WITH_AES_128_CBC_SHA256": tls.TLS_ECDHE_ECDSA_WITH_AES_128_CBC_SHA256,
	"TLS_ECDHE_RSA_WITH_AES_128_CBC_SHA256":   tls.TLS_ECDHE_RSA_WITH_AES_128_CBC_SHA256,
	"TLS_ECDHE_RSA_WITH_AES_128_GCM_SHA256":   tls.TLS_ECDHE_RSA_WITH_AES_128_GCM_SHA256,
	"TLS_ECDHE_ECDSA_WITH_AES_128_GCM_SHA256": tls.TLS_ECDHE_ECDSA_WITH_AES_128_GCM_SHA256,
	"TLS_ECDHE_RSA_WITH_AES_256_GCM_SHA384":   tls.TLS_ECDHE_RSA_WITH_AES_256_GCM_SHA384,
	"TLS_ECDHE_ECDSA_WITH_AES_256_GCM_SHA384": tls.TLS_ECDHE_ECDSA_WITH_AES_256_GCM_SHA384,
	"TLS_ECDHE_RSA_WITH_CHACHA20_POLY1305":    tls.TLS_ECDHE_RSA_WITH_CHACHA20_POLY1305,
	"TLS_ECDHE_ECDSA_WITH_CHACHA20_POLY1305":  tls.TLS_ECDHE_ECDSA_WITH_CHACHA20_POLY1305,
}

var availableClientHelloIDs = map[string]tls.ClientHelloID{
	"HelloGolang":           tls.HelloGolang,
	"HelloRandomized":       tls.HelloRandomized,
	"HelloRandomizedALPN":   tls.HelloRandomizedALPN,
	"HelloRandomizedNoALPN": tls.HelloRandomizedNoALPN,
	"HelloFirefox_Auto":     tls.HelloFirefox_Auto,
	"HelloFirefox_55":       tls.HelloFirefox_55,
	"HelloFirefox_56":       tls.HelloFirefox_56,
	"HelloChrome_Auto":      tls.HelloChrome_Auto,
	"HelloChrome_58":        tls.HelloChrome_58,
	"HelloChrome_62":        tls.HelloChrome_62,
}<|MERGE_RESOLUTION|>--- conflicted
+++ resolved
@@ -19,71 +19,7 @@
 
 // ChainedServerInfo contains all the data for connecting to a given chained
 // server.
-<<<<<<< HEAD
-type ChainedServerInfo struct {
-	// Addr: the host:port of the upstream proxy server
-	Addr string
-
-	// Cert: optional PEM encoded certificate for the server. If specified,
-	// server will be dialed using TLS over tcp. Otherwise, server will be
-	// dialed using plain tcp. For OBFS4 proxies, this is the Base64-encoded obfs4
-	// certificate.
-	Cert string
-
-	// AuthToken: the authtoken to present to the upstream server.
-	AuthToken string
-
-	// Trusted: Determines if a host can be trusted with plain HTTP traffic.
-	Trusted bool
-
-	// Bias indicates a relative biasing factor for proxy selection purposes.
-	// Proxies are bias 0 by default, meaning that they're prioritized by the
-	// usual bandwidth and RTT metrics. Proxies with a higher bias are
-	// preferred over proxies with a lower bias irrespective of their measured
-	// performance.
-	Bias int
-
-	// PluggableTransport: If specified, a pluggable transport will be used
-	PluggableTransport string
-
-	// PluggableTransportSettings: Settings for pluggable transport
-	PluggableTransportSettings map[string]string
-
-	// KCPSettings: If specified, traffic will be tunneled over KCP
-	KCPSettings map[string]interface{}
-
-	// The URL at which to access a domain-fronting server farm using the enhttp
-	// protocol.
-	ENHTTPURL string
-
-	// TLSDesktopOrderedCipherSuiteNames: The ordered list of cipher suites to use
-	// for desktop clients using TLS represented as strings.
-	TLSDesktopOrderedCipherSuiteNames []string
-
-	// TLSMobileOrderedCipherSuiteNames: The ordered list of cipher suites to use
-	// for mobile clients using TLS represented as strings. This may differ from
-	// the ordering for desktop because performance of AES ciphers is more of a
-	// concern on mobile.
-	TLSMobileOrderedCipherSuiteNames []string
-
-	// TLSServerNameIndicator: Specifies the hostname that should be sent by the
-	// client as the Server Name Indication header in a TLS request.  If not
-	// provided, the client should not send an SNI header.
-	TLSServerNameIndicator string
-
-	// TLSClientSessionCacheSize: the size of client session cache to use. Set to
-	// 0 to use default size, set to < 0 to disable.
-	TLSClientSessionCacheSize int
-
-	// TLSClientHelloID specifies with uTLS client hello to use.
-	TLSClientHelloID string
-
-	// Location: the location where the server resides.
-	Location ServerLocation
-}
-=======
 type ChainedServerInfo config.ChainedServerInfo
->>>>>>> aff80478
 
 func (s *ChainedServerInfo) ptSetting(name string) string {
 	if s.PluggableTransportSettings == nil {
