--- conflicted
+++ resolved
@@ -49,15 +49,11 @@
 	return impl.dialer.(multipath.Stats).FormatStats()
 }
 
-<<<<<<< HEAD
 func (*multipathImpl) ready() <-chan error {
 	return nil
 }
 
-func CreateMPDialer(configDir, endpoint string, ss map[string]*config.ProxyConfig, uc common.UserConfig) (bandit.Dialer, error) {
-=======
 func CreateMPDialer(configDir, endpoint string, ss map[string]*config.ProxyConfig, uc common.UserConfig) (dialer.ProxyDialer, error) {
->>>>>>> f48a1191
 	if len(ss) < 1 {
 		return nil, errors.New("no dialers")
 	}
