--- conflicted
+++ resolved
@@ -74,7 +74,6 @@
 	log.Debugf("Sending HTTP Ping to %v", p.Label())
 	rt := &http.Transport{
 		DisableKeepAlives: true,
-<<<<<<< HEAD
 		DialContext: func(ctx context.Context, network, addr string) (net.Conn, error) {
 			conn, err := p.doDialServer(ctx, p)
 			if err != nil {
@@ -83,10 +82,7 @@
 			pd := p.newPreconnected(conn)
 			return pd.DialContext(ctx, network, addr)
 		},
-=======
-		Dial:              p.Dial,
 		ResponseHeaderTimeout: 20 * time.Second,
->>>>>>> 6b923f08
 	}
 
 	req, err := http.NewRequest("GET", "http://ping-chained-server", nil)
