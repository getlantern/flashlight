// Package hellocap is used to capture sample TLS ClientHellos from web browsers on this machine.
package hellocap

import (
	"bytes"
	"context"
	"crypto/tls"
	"errors"
	"fmt"
	"io"
	"net"
	"net/http"
	"os/exec"
	"sync"

	"github.com/getlantern/tlsutil"
)

type browser interface {
	// Uses the browser to make an HTTP GET request of the input address.
	//
	// This function must return an error if and only if the GET was not sent. Any errors after the
	// request has been sent must be ignored. In cases where it is unclear whether the GET was sent
	// successfully, it is better to assume that it was. The caller can always time out if they
	// never see the request.
	get(ctx context.Context, addr string) error

	// The browser's name, e.g. Google Chrome.
	name() string

	// Free up resources used by this browser instance.
	close() error
}

// GetDefaultBrowserHello returns a sample ClientHello from the system's default web browser. This
// function may take a couple of seconds.
//
// Note that this may generate a log from the http package along the lines of "http: TLS handshake
// error... use of closed network connection".
func GetDefaultBrowserHello(ctx context.Context) ([]byte, error) {
	b, err := defaultBrowser(ctx)
	if err != nil {
		return nil, err
	}
	defer b.close()
	return getBrowserHello(ctx, b)
}

func getBrowserHello(ctx context.Context, browser browser) ([]byte, error) {
	type helloResult struct {
		hello []byte
		err   error
	}

	var (
		helloChan      = make(chan helloResult, 1)
		serverErrChan  = make(chan error, 1)
		browserErrChan = make(chan error, 1)
		sendHelloOnce  = sync.Once{}
	)

	s, err := NewServer(func(hello []byte, err error) {
		sendHelloOnce.Do(func() { helloChan <- helloResult{hello, err} })
	})
	if err != nil {
		return nil, fmt.Errorf("failed to start hello-capture server: %w", err)
	}
	defer s.Close()

	go func() {
		if err := s.Start(); err != nil {
			serverErrChan <- err
		}
	}()
	go func() {
		// Grab the port and use localhost to ensure the browser sends an SNI.
		_, port, err := net.SplitHostPort(s.Addr().String())
		if err != nil {
			browserErrChan <- fmt.Errorf("failed to parse test server address: %w", err)
			return
		}
		if err := browser.get(ctx, fmt.Sprintf("https://localhost:%s", port)); err != nil {
			browserErrChan <- err
		}
	}()

	select {
	case result := <-helloChan:
		return result.hello, result.err
	case err := <-serverErrChan:
		return nil, fmt.Errorf("error serving browser connection: %w", err)
	case err := <-browserErrChan:
		return nil, fmt.Errorf("failed to make test request with %s: %w", browser.name(), err)
	case <-ctx.Done():
		return nil, ctx.Err()
	}
}

// OnHello is a callback invoked when a ClientHello is captured. Only one of hello or err will be
// non-nil. This callback is not invoked for incomplete ClientHellos. In other words, err is non-nil
// only if what has been read off the connection could not possibly constitute a ClientHello,
// regardless of further data from the connection.
type OnHello func(hello []byte, err error)

type capturingConn struct {
	// Wraps a TCP connection.
	net.Conn

	helloLock sync.Mutex
	helloRead bool
	helloBuf  bytes.Buffer
	onHello   OnHello
}

func (c *capturingConn) Read(b []byte) (n int, err error) {
	n, err = c.Conn.Read(b)
	c.checkHello(b[:n])
	return
}

func (c *capturingConn) Write(b []byte) (n int, err error) {
	return c.Conn.Write(b)
}

func (c *capturingConn) checkHello(newBytes []byte) {
	c.helloLock.Lock()
	if !c.helloRead {
		c.helloBuf.Write(newBytes)
		nHello, parseErr := tlsutil.ValidateClientHello(c.helloBuf.Bytes())
		if parseErr == nil {
			c.onHello(c.helloBuf.Bytes()[:nHello], nil)
			c.helloRead = true
		} else if !errors.Is(parseErr, io.EOF) {
			c.onHello(nil, fmt.Errorf("could not parse captured bytes as a ClientHello: %w", parseErr))
			c.helloRead = true
		}
	}
	c.helloLock.Unlock()
}

type capturingListener struct {
	net.Listener
	onHello OnHello
}

func (l capturingListener) Accept() (net.Conn, error) {
	tcpConn, err := l.Listener.Accept()
	if err != nil {
		return nil, err
	}
	return &capturingConn{Conn: tcpConn, onHello: l.onHello}, nil
}

<<<<<<< HEAD
func listenAndCaptureTCP(onHello OnHello) (*capturingListener, error) {
	// TODO: explain why we use IPv4... or do we need to?
	l, err := net.Listen("tcp4", "127.0.0.1:")
=======
func listenAndCaptureTCP(onHello onHello) (*capturingListener, error) {
	l, err := net.Listen("tcp", "")
>>>>>>> 5114c088
	if err != nil {
		return nil, err
	}
	return &capturingListener{l, onHello}, nil
}

// A Server which captures incoming ClientHellos.
type Server struct {
	s *http.Server
	l capturingListener
}

// NewServer returns a TLS server which will capture any incoming ClientHellos and invoke the
// provided callback.
func NewServer(onHello OnHello) (*Server, error) {
	l, err := listenAndCaptureTCP(onHello)
	if err != nil {
		return nil, fmt.Errorf("failed to start TLS server for capturing hellos: %w", err)
	}
	s := http.Server{
		TLSConfig: &tls.Config{Certificates: []tls.Certificate{cert}},
		Handler: http.HandlerFunc(func(w http.ResponseWriter, req *http.Request) {
			w.WriteHeader(http.StatusNoContent)
		}),
	}
	return &Server{&s, *l}, nil
}

// Start the server. This function blocks until Close is called.
func (cs *Server) Start() error {
	return cs.s.ServeTLS(cs.l, "", "")
}

// Addr returns the servers network address.
func (cs *Server) Addr() net.Addr {
	return cs.l.Addr()
}

// Close the server.
func (cs *Server) Close() error {
	return cs.s.Close()
}

func wrapExecError(msg string, err error) error {
	var execErr *exec.ExitError
	if errors.As(err, &execErr) {
		return fmt.Errorf("%w: %s", err, string(execErr.Stderr))
	}
	return err
}

var (
	certPem = []byte(`-----BEGIN CERTIFICATE-----
MIIBhTCCASugAwIBAgIQIRi6zePL6mKjOipn+dNuaTAKBggqhkjOPQQDAjASMRAw
DgYDVQQKEwdBY21lIENvMB4XDTE3MTAyMDE5NDMwNloXDTE4MTAyMDE5NDMwNlow
EjEQMA4GA1UEChMHQWNtZSBDbzBZMBMGByqGSM49AgEGCCqGSM49AwEHA0IABD0d
7VNhbWvZLWPuj/RtHFjvtJBEwOkhbN/BnnE8rnZR8+sbwnc/KhCk3FhnpHZnQz7B
5aETbbIgmuvewdjvSBSjYzBhMA4GA1UdDwEB/wQEAwICpDATBgNVHSUEDDAKBggr
BgEFBQcDATAPBgNVHRMBAf8EBTADAQH/MCkGA1UdEQQiMCCCDmxvY2FsaG9zdDo1
NDUzgg4xMjcuMC4wLjE6NTQ1MzAKBggqhkjOPQQDAgNIADBFAiEA2zpJEPQyz6/l
Wf86aX6PepsntZv2GYlA5UpabfT2EZICICpJ5h/iI+i341gBmLiAFQOyTDT+/wQc
6MF9+Yw1Yy0t
-----END CERTIFICATE-----`)
	keyPem = []byte(`-----BEGIN EC PRIVATE KEY-----
MHcCAQEEIIrYSSNQFaA2Hwf1duRSxKtLYX5CB04fSeQ6tF1aY/PuoAoGCCqGSM49
AwEHoUQDQgAEPR3tU2Fta9ktY+6P9G0cWO+0kETA6SFs38GecTyudlHz6xvCdz8q
EKTcWGekdmdDPsHloRNtsiCa697B2O9IFA==
-----END EC PRIVATE KEY-----`)

	cert tls.Certificate
)

func init() {
	var err error
	cert, err = tls.X509KeyPair(certPem, keyPem)
	if err != nil {
		panic(err)
	}
}<|MERGE_RESOLUTION|>--- conflicted
+++ resolved
@@ -151,14 +151,8 @@
 	return &capturingConn{Conn: tcpConn, onHello: l.onHello}, nil
 }
 
-<<<<<<< HEAD
 func listenAndCaptureTCP(onHello OnHello) (*capturingListener, error) {
-	// TODO: explain why we use IPv4... or do we need to?
-	l, err := net.Listen("tcp4", "127.0.0.1:")
-=======
-func listenAndCaptureTCP(onHello onHello) (*capturingListener, error) {
 	l, err := net.Listen("tcp", "")
->>>>>>> 5114c088
 	if err != nil {
 		return nil, err
 	}
