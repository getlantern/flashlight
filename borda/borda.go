package borda

import (
	"context"
	"math/rand"
	"net/http"
	"regexp"
	"sync"
	"time"

	borda "github.com/getlantern/borda/client"
	"github.com/getlantern/errors"
	"github.com/getlantern/golog"

	"github.com/getlantern/flashlight/common"
	"github.com/getlantern/flashlight/ops"
	"github.com/getlantern/flashlight/proxied"
)

var (
	log = golog.LoggerFor("flashlight.borda")

	// FullyReportedOps are ops which are reported at 100% to borda, irrespective
	// of the borda sample percentage. This should all be low-volume operations,
	// otherwise we will utilize too much bandwidth on the client.
<<<<<<< HEAD
	FullyReportedOps = []string{"proxybench", "client_started", "client_stopped", "connect", "disconnect", "traffic", "catchall_fatal", "sysproxy_on", "sysproxy_off", "sysproxy_off_force", "sysproxy_clear", "report_issue", "proxy_rank", "proxy_selection_stability", "probe", "balancer_dial", "proxy_dial", "replica_upload", "replica_view"}
=======
	FullyReportedOps = []string{
		"proxybench",
		"client_started",
		"client_stopped",
		"connect",
		"disconnect",
		"traffic",
		"catchall_fatal",
		"sysproxy_on",
		"sysproxy_off",
		"sysproxy_off_force",
		"sysproxy_clear",
		"report_issue",
		"proxy_rank",
		"proxy_selection_stability",
		"probe",
		"balancer_dial",
		"proxy_dial",
		"youtube_view",
		"install_mitm_cert"}
>>>>>>> 8a80139f

	// LightweightOps are ops for which we record less than the full set of dimensions (e.g. omit error)
	LightweightOps = []string{
		"balancer_dial",
		"proxy_dial",
		"youtube_view"}

	// BeforeSubmit is an optional callback to capture when borda batches are
	// submitted. It's mostly useful for unit testing.
	BeforeSubmit func(name string, ts time.Time, values map[string]borda.Val, dimensionsJSON []byte)

	bordaClient   *borda.Client
	bordaClientMx sync.Mutex

	once sync.Once

	// Regexp based on code from https://codverter.com/blog/articles/tech/20190105-extract-ipv4-ipv6-ip-addresses-using-regex.html
	sanitizeAddrsRegex = regexp.MustCompile(`(((([0-9A-Fa-f]{1,4}:){7}([0-9A-Fa-f]{1,4}|:))|(([0-9A-Fa-f]{1,4}:){6}(:[0-9A-Fa-f]{1,4}|((25[0-5]|2[0-4][0-9]|1[0-9][0-9]|[1-9]?[0-9])(\.(25[0-5]|2[0-4][0-9]|1[0-9][0-9]|[1-9]?[0-9])){3})|:))|(([0-9A-Fa-f]{1,4}:){5}(((:[0-9A-Fa-f]{1,4}){1,2})|:((25[0-5]|2[0-4][0-9]|1[0-9][0-9]|[1-9]?[0-9])(\.(25[0-5]|2[0-4][0-9]|1[0-9][0-9]|[1-9]?[0-9])){3})|:))|(([0-9A-Fa-f]{1,4}:){4}(((:[0-9A-Fa-f]{1,4}){1,3})|((:[0-9A-Fa-f]{1,4})?:((25[0-5]|2[0-4][0-9]|1[0-9][0-9]|[1-9]?[0-9])(\.(25[0-5]|2[0-4][0-9]|1[0-9][0-9]|[1-9]?[0-9])){3}))|:))|(([0-9A-Fa-f]{1,4}:){3}(((:[0-9A-Fa-f]{1,4}){1,4})|((:[0-9A-Fa-f]{1,4}){0,2}:((25[0-5]|2[0-4][0-9]|1[0-9][0-9]|[1-9]?[0-9])(\.(25[0-5]|2[0-4][0-9]|1[0-9][0-9]|[1-9]?[0-9])){3}))|:))|(([0-9A-Fa-f]{1,4}:){2}(((:[0-9A-Fa-f]{1,4}){1,5})|((:[0-9A-Fa-f]{1,4}){0,3}:((25[0-5]|2[0-4][0-9]|1[0-9][0-9]|[1-9]?[0-9])(\.(25[0-5]|2[0-4][0-9]|1[0-9][0-9]|[1-9]?[0-9])){3}))|:))|(([0-9A-Fa-f]{1,4}:){1}(((:[0-9A-Fa-f]{1,4}){1,6})|((:[0-9A-Fa-f]{1,4}){0,4}:((25[0-5]|2[0-4][0-9]|1[0-9][0-9]|[1-9]?[0-9])(\.(25[0-5]|2[0-4][0-9]|1[0-9][0-9]|[1-9]?[0-9])){3}))|:))|(:(((:[0-9A-Fa-f]{1,4}){1,7})|((:[0-9A-Fa-f]{1,4}){0,5}:((25[0-5]|2[0-4][0-9]|1[0-9][0-9]|[1-9]?[0-9])(\.(25[0-5]|2[0-4][0-9]|1[0-9][0-9]|[1-9]?[0-9])){3}))|:)))(%.+)?|(\d{1,3}\.){3}\d{1,3})(:[0-9]+)?`)
)

// EnabledFunc is a function that indicates whether reporting to borda is enabled for a specific context.
type EnabledFunc func(ctx map[string]interface{}) bool

// Enabler creates an EnabledFunc for a given sample percentage
func Enabler(samplePercentage float64) EnabledFunc {
	return func(ctx map[string]interface{}) bool {
		if rand.Float64() <= samplePercentage/100 {
			return true
		}

		// For some ops, we don't randomly sample, we include all of them
		_op := ctx["op"]
		op, ok := _op.(string)
		if ok {
			for _, fullyReportedOp := range FullyReportedOps {
				if op == fullyReportedOp {
					log.Tracef("Including fully reported op %v in borda sample", fullyReportedOp)
					return true
				}
			}
		}
		return false
	}
}

// Configure starts borda reporting if reportInterval > 0. The service never stops once enabled.
// The service will check enabled each time before it reports to borda, however.
func Configure(reportInterval time.Duration, enabled EnabledFunc) {
	log.Debugf("Supplied report interval is %v", reportInterval)
	if common.InDevelopment() {
		if reportInterval > 1*time.Minute {
			log.Debug("In development, will report everything to borda every 1 minutes")
			reportInterval = 1 * time.Minute
		}
		enabled = func(ctx map[string]interface{}) bool {
			return true
		}
	}

	log.Debugf("ReportInterval is %v", reportInterval)
	if reportInterval <= 0 {
		log.Debug("Borda not enabled")
		return
	}

	bordaClientMx.Lock()
	if bordaClient == nil {
		log.Debugf("Creating new borda client with report interval %v", reportInterval)
		bordaClient = createBordaClient(reportInterval)
	} else {
		log.Debugf("Updating report interval to %v", reportInterval)
		bordaClient.SetBatchInterval(reportInterval)
	}
	bordaClientMx.Unlock()
	reportToBorda := bordaClient.ReducingSubmitter("client_results", 1000)
	ConfigureWithSubmitter(reportToBorda, enabled)
}

// ConfigureWithSubmitter starts borda reporting using the given submitter function to report.
// to borda. The service never stops once enabled. The service will check enabled each time
// before it reports to borda, however.
func ConfigureWithSubmitter(submitter borda.Submitter, enabled EnabledFunc) {
	once.Do(func() {
		log.Debug("Enabling borda")

		pruningSubmitter := func(values map[string]borda.Val, dimensions map[string]interface{}) error {
			delete(dimensions, "beam") // beam is only useful within a single client session.
			// For some ops, we don't randomly sample, we include all of them
			_op := dimensions["op"]
			op, ok := _op.(string)
			if ok {
				for _, lightweightOp := range LightweightOps {
					if op == lightweightOp {
						log.Tracef("Removing high dimensional data for lightweight op %v", lightweightOp)
						delete(dimensions, "error")
						delete(dimensions, "error_text")
						delete(dimensions, "origin")
						delete(dimensions, "origin_host")
						delete(dimensions, "origin_port")
						delete(dimensions, "root_op")
					}
				}
			}

			sanitizeDimensions(dimensions)
			return submitter(values, dimensions)
		}
		startBorda(pruningSubmitter, enabled)
	})
}

// Flush flushes any pending submission
func Flush() {
	if bordaClient != nil {
		log.Debugf("Flushing pending borda submissions")
		bordaClientMx.Lock()
		bc := bordaClient
		bordaClientMx.Unlock()
		bc.Flush()
	}
}

func startBorda(reportToBorda borda.Submitter, enabled EnabledFunc) {
	reporter := func(failure error, ctx map[string]interface{}) {
		if !enabled(ctx) {
			return
		}

		values := map[string]borda.Val{}
		if failure != nil {
			values["error_count"] = borda.Sum(1)
		} else {
			values["success_count"] = borda.Sum(1)
		}

		// Convert metrics to values
		for dim, val := range ctx {
			metric, ok := val.(borda.Val)
			if ok {
				delete(ctx, dim)
				values[dim] = metric
			}
		}

		err := reportToBorda(values, ctx)
		if err != nil {
			log.Debugf("failed to report to borda: %v", err)
		}
	}

	ops.RegisterReporter(reporter)
	golog.RegisterReporter(func(err error, severity golog.Severity, ctx map[string]interface{}) {
		// This code catches all logged errors that didn't happen inside an op
		if ctx["op"] == nil {
			var ctxErr errors.Error
			switch e := err.(type) {
			case errors.Error:
				ctxErr = e
			case error:
				ctxErr = errors.Wrap(e)
			default:
				ctxErr = errors.New(e.Error())
			}

			ctxErr.Fill(ctx)
			flushImmediately := false
			op := "catchall"
			if severity == golog.FATAL {
				op = op + "_fatal"
				flushImmediately = true
			}
			ctx["op"] = op
			reporter(err, ctx)
			if flushImmediately {
				Flush()
			}
		}
	})
}

func createBordaClient(reportInterval time.Duration) *borda.Client {
	rt := proxied.ChainedThenFronted()
	rt.SetMasqueradeTimeout(30 * time.Second)
	return borda.NewClient(&borda.Options{
		BatchInterval: reportInterval,
		HTTPClient: &http.Client{
			Transport: proxied.AsRoundTripper(func(req *http.Request) (*http.Response, error) {
				op, ctx := ops.BeginWithNewBeam("report_to_borda", context.Background())
				op.Request(req)
				defer op.End()
				return rt.RoundTrip(req.WithContext(ctx))
			}),
		},
		BeforeSubmit: BeforeSubmit,
	})
}

// sanitizeDimensions sanitizes error strings in a context the same way that they're already sanitized in Borda using the SANITIZE alias
func sanitizeDimensions(dims map[string]interface{}) {
	for key, value := range dims {
		if key == "error" || key == "error_text" {
			errorString, ok := value.(string)
			if ok {
				dims[key] = sanitizeAddrsRegex.ReplaceAllString(errorString, "<addr>")
			}
		}
	}
}<|MERGE_RESOLUTION|>--- conflicted
+++ resolved
@@ -23,9 +23,6 @@
 	// FullyReportedOps are ops which are reported at 100% to borda, irrespective
 	// of the borda sample percentage. This should all be low-volume operations,
 	// otherwise we will utilize too much bandwidth on the client.
-<<<<<<< HEAD
-	FullyReportedOps = []string{"proxybench", "client_started", "client_stopped", "connect", "disconnect", "traffic", "catchall_fatal", "sysproxy_on", "sysproxy_off", "sysproxy_off_force", "sysproxy_clear", "report_issue", "proxy_rank", "proxy_selection_stability", "probe", "balancer_dial", "proxy_dial", "replica_upload", "replica_view"}
-=======
 	FullyReportedOps = []string{
 		"proxybench",
 		"client_started",
@@ -45,8 +42,9 @@
 		"balancer_dial",
 		"proxy_dial",
 		"youtube_view",
+		"replica_upload",
+		"replica_view",
 		"install_mitm_cert"}
->>>>>>> 8a80139f
 
 	// LightweightOps are ops for which we record less than the full set of dimensions (e.g. omit error)
 	LightweightOps = []string{
