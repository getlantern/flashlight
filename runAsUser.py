--- conflicted
+++ resolved
@@ -21,12 +21,6 @@
     sys.exit(1)
 
 user_id = sys.argv[1]
-<<<<<<< HEAD
-
-# Since we'll often be running via a VPN with this script, use a little local cache to avoid
-# redis calls that may fail.
-user_file = 'redis_data.txt'
-=======
 country = ""
 if len(sys.argv) > 2:
     country = sys.argv[2]
@@ -34,7 +28,6 @@
 # Since we'll often be running via a VPN with this script, use a little local cache to avoid
 # redis calls that may fail.
 user_file = '.rediscache.json'
->>>>>>> adf02ca3
 token = None
 if not path.isfile(user_file):
     data = {}
