# This references the default golang container from
# the Docker Hub: https://registry.hub.docker.com/u/library/golang/
# If you want Google's container you would reference google/golang
# Read more about containers on our dev center
# http://devcenter.wercker.com/docs/containers/index.html
box: golang:1.13.5
# This is the build pipeline. Pipelines are the core of wercker
# Read more about pipelines on our dev center
# http://devcenter.wercker.com/docs/pipelines/index.html
build:
# The steps that will be executed on build
# Steps make up the actions in your pipeline
# Read more about steps on our dev center:
# http://devcenter.wercker.com/docs/steps/index.html
  steps:
    # Sets the go workspace and places you package
    # at the right place in the workspace tree
    - wercker/setup-go-workspace:
      package-dir: github.com/getlantern/flashlight
    - add-ssh-key:
      keyname: flashlight_key
      host: github.com
    # For https://github.com/wercker/step-add-to-known_hosts/issues/13
    - add-to-known_hosts@2.0.1:
      hostname: github.com
      fingerprint: D7:9F:07:61:10:B3:92:93:E3:49:AC:89:84:5B:03:80:C1:9E:2F:8B
      type: rsa
    - script:
      name: authenticate git
      code: git config --global url."https://71cee071ea22b7ffb10f68fa330d1130133bbfbd:x-oauth-basic@github.com/".insteadOf "https://github.com/"
    - install-packages:
      packages: lsof libpcap-dev libappindicator3-dev libwebkit2gtk-4.0-dev # lsof required by fdcount
    - script:
        name: git submodules
        code: git submodule update --init
    - script:
      name: make-lantern
      code: |
        HEADLESS=true make lantern
    - script:
      name: get goveralls
      code: |-
        go get golang.org/x/tools/cmd/cover
        go get -v github.com/mattn/goveralls
    - script:
      name: adjust race detector
      code: export GORACE=history_size=7
    - script:
        name: build all tests
<<<<<<< HEAD
        code: go test -race -run @ ./...
=======
        code: go test -run @ ./...
>>>>>>> 7e1080ea
    - script:
      name: test-and-cover
      code: make test-and-cover
    - tcnksm/goveralls:
      token: $COVERALLS_TOKEN<|MERGE_RESOLUTION|>--- conflicted
+++ resolved
@@ -47,11 +47,7 @@
       code: export GORACE=history_size=7
     - script:
         name: build all tests
-<<<<<<< HEAD
-        code: go test -race -run @ ./...
-=======
         code: go test -run @ ./...
->>>>>>> 7e1080ea
     - script:
       name: test-and-cover
       code: make test-and-cover
