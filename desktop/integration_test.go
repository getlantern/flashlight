--- conflicted
+++ resolved
@@ -193,11 +193,7 @@
 			missingOps = make([]string, 0)
 			opsMx.RLock()
 			for _, op := range borda.FullyReportedOps {
-<<<<<<< HEAD
-				if op == "report_issue" || op == "sysproxy_off" || op == "sysproxy_off_force" || op == "sysproxy_clear" || op == "probe" || op == "proxy_rank" || op == "proxy_selection_stability" || op == "replica_upload" || op == "replica_view" {
-=======
-				if op == "report_issue" || op == "sysproxy_off" || op == "sysproxy_off_force" || op == "sysproxy_clear" || op == "probe" || op == "proxy_rank" || op == "proxy_selection_stability" || op == "youtube_view" || op == "install_mitm_cert" {
->>>>>>> 8a80139f
+				if op == "report_issue" || op == "sysproxy_off" || op == "sysproxy_off_force" || op == "sysproxy_clear" || op == "probe" || op == "proxy_rank" || op == "proxy_selection_stability" || op == "youtube_view" || op == "install_mitm_cert" || op == "replica_upload" || op == "replica_view" {
 					// ignore these, as we don't do them (reliably) during the integration test
 					continue
 				}
