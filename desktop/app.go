// Package desktop implements the desktop application functionality of flashlight
package desktop

import (
	"context"
	"fmt"
	"io/ioutil"
	"math/rand"
	"net"
	"net/http"
	"os"
	"os/user"
	"path/filepath"
	"sync"
	"sync/atomic"
	"time"

	"github.com/getlantern/appdir"
	"github.com/getlantern/errors"
	"github.com/getlantern/eventual"
	"github.com/getlantern/flashlight"
	"github.com/getlantern/golog"
	"github.com/getlantern/i18n"
	"github.com/getlantern/launcher"
	"github.com/getlantern/memhelper"
	notify "github.com/getlantern/notifier"
	"github.com/getlantern/profiling"
	"github.com/getlantern/trafficlog"
	"github.com/getlantern/trafficlog-flashlight/tlproc"
	"github.com/getsentry/sentry-go"

	"github.com/getlantern/flashlight/analytics"
	"github.com/getlantern/flashlight/autoupdate"
	"github.com/getlantern/flashlight/balancer"
	"github.com/getlantern/flashlight/borda"
	"github.com/getlantern/flashlight/client"
	"github.com/getlantern/flashlight/common"
	"github.com/getlantern/flashlight/config"
	"github.com/getlantern/flashlight/datacap"
<<<<<<< HEAD
	"github.com/getlantern/flashlight/icons"
=======
	"github.com/getlantern/flashlight/geolookup"

	//"github.com/getlantern/flashlight/diagnostics/trafficlog"
>>>>>>> 788ab528

	"github.com/getlantern/flashlight/email"
	"github.com/getlantern/flashlight/logging"
	"github.com/getlantern/flashlight/notifier"
	"github.com/getlantern/flashlight/ops"
	"github.com/getlantern/flashlight/pro"
	"github.com/getlantern/flashlight/stats"
	"github.com/getlantern/flashlight/ui"
	"github.com/getlantern/flashlight/ws"
)

const (
	SENTRY_DSN               = "https://f65aa492b9524df79b05333a0b0924c5@sentry.io/2222244"
	SENTRY_TIMEOUT           = time.Second * 30
	SENTRY_MAX_MESSAGE_CHARS = 8000
)

const (
	trafficlogStartTimeout   = 5 * time.Second
	trafficlogRequestTimeout = time.Second

	// This message is only displayed when the traffic log needs to be installed.
	trafficlogInstallPrompt = "Lantern needs your permission to install diagnostic tools"

	// An asset in the icons package.
	trafficlogInstallIcon = "connected_32.ico"

	// This file, in the config directory, holds a timestamp from the last failed installation.
	trafficlogLastFailedInstallFile = "tl_last_failed"
)

var (
	log      = golog.LoggerFor("flashlight.app")
	settings *Settings

	startTime = time.Now()
)

func init() {
	autoupdate.Version = common.PackageVersion
	autoupdate.PublicKey = []byte(packagePublicKey)

	rand.Seed(time.Now().UnixNano())
}

// App is the core of the Lantern desktop application, in the form of a library.
type App struct {
	hasExited            int64
	fetchedGlobalConfig  int32
	fetchedProxiesConfig int32

	Flags        map[string]interface{}
	exited       eventual.Value
	gaSession    analytics.Session
	statsTracker *statsTracker

	muExitFuncs sync.RWMutex
	exitFuncs   []func()

	uiServerCh chan *ui.Server
	ws         ws.UIChannel
	chrome     chromeExtension

	// If both the trafficLogLock and proxiesLock are needed, the trafficLogLock should be obtained
	// first. Keeping the order consistent avoids deadlocking.

	// Log of network traffic to and from the proxies. Used to attach packet capture files to
	// reported issues. Nil if traffic logging is not enabled.
	trafficLog     *tlproc.TrafficLogProcess
	trafficLogLock sync.RWMutex

	// proxies are tracked by the application solely for data collection purposes. This value should
	// not be changed, except by App.onProxiesUpdate. State-changing methods on the dialers should
	// not be called. In short, this slice and its elements should be treated as read-only.
	proxies     []balancer.Dialer
	proxiesLock sync.RWMutex
}

// Init initializes the App's state
func (app *App) Init() {
	golog.OnFatal(app.exitOnFatal)
	app.Flags["staging"] = common.Staging
	app.uiServerCh = make(chan *ui.Server, 1)
	app.chrome = newChromeExtension()
	//app.chrome.install()
	settings = app.loadSettings()
	app.exited = eventual.NewValue()
	// overridden later if auto report is allowed
	app.gaSession = analytics.NullSession{}
	app.statsTracker = NewStatsTracker()
	pro.OnProStatusChange(func(isPro bool, yinbiEnabled bool) {
		app.statsTracker.SetIsPro(isPro)
		app.statsTracker.SetYinbiEnabled(yinbiEnabled)
	})
	settings.OnChange(SNDisconnected, func(disconnected interface{}) {
		isDisconnected := disconnected.(bool)
		app.statsTracker.SetDisconnected(isDisconnected)
	})
	datacap.AddDataCapListener(func(hitDataCap bool) {
		app.statsTracker.SetHitDataCap(hitDataCap)
	})
	app.ws = ws.NewUIChannel()
}

// loadSettings loads the initial settings at startup, either from disk or using defaults.
func (app *App) loadSettings() *Settings {
	dir := app.Flags["configdir"].(string)
	if dir == "" {
		dir = appdir.General("Lantern")
	}
	path := filepath.Join(dir, "settings.yaml")
	if common.Staging {
		path = filepath.Join(dir, "settings-staging.yaml")
	}
	return loadSettingsFrom(common.Version, common.RevisionDate, common.BuildDate, path, app.chrome)
}

// LogPanicAndExit logs a panic and then exits the application. This function
// is only used in the panicwrap parent process.
func (app *App) LogPanicAndExit(msg string) {
	if ShouldReportToSentry() {
		sentry.ConfigureScope(func(scope *sentry.Scope) {
			scope.SetLevel(sentry.LevelFatal)
		})

		sentry.CaptureMessage(msg)
		if result := sentry.Flush(SENTRY_TIMEOUT); result == false {
			log.Error("Flushing to Sentry timed out")
		}
	}
	// No need to print error as child process has already done so
}

func (app *App) exitOnFatal(err error) {
	_ = logging.Close()
	app.Exit(err)
}

func (app *App) uiServer() *ui.Server {
	server := <-app.uiServerCh
	app.uiServerCh <- server
	return server
}

// Run starts the app. It will block until the app exits.
func (app *App) Run() {
	golog.OnFatal(app.exitOnFatal)

	memhelper.Track(15*time.Second, 15*time.Second)

	// Run below in separate goroutine as config.Init() can potentially block when Lantern runs
	// for the first time. User can still quit Lantern through systray menu when it happens.
	go func() {
		log.Debug(app.Flags)
		if app.Flags["proxyall"].(bool) {
			// If proxyall flag was supplied, force proxying of all
			settings.SetProxyAll(true)
		}

		listenAddr := app.Flags["addr"].(string)
		if listenAddr == "" {
			listenAddr = settings.getString(SNAddr)
		}
		if listenAddr == "" {
			listenAddr = defaultHTTPProxyAddress
		}

		socksAddr := app.Flags["socksaddr"].(string)
		if socksAddr == "" {
			socksAddr = settings.getString(SNSOCKSAddr)
		}
		if socksAddr == "" {
			socksAddr = defaultSOCKSProxyAddress
		}

		if timeout := app.Flags["timeout"].(time.Duration); timeout > 0 {
			go func() {
				time.AfterFunc(timeout, func() {
					app.Exit(errors.New("No succeeding proxy got after running for %v, global config fetched: %v, proxies fetched: %v",
						timeout, atomic.LoadInt32(&app.fetchedGlobalConfig) == 1, atomic.LoadInt32(&app.fetchedProxiesConfig) == 1))
				})
			}()
		}

		if app.Flags["initialize"].(bool) {
			app.statsTracker.AddListener(func(newStats stats.Stats) {
				if newStats.HasSucceedingProxy {
					log.Debug("Finished initialization")
					app.Exit(nil)
				}
			})
		}

		err := flashlight.Run(
			listenAddr,
			socksAddr,
			app.Flags["configdir"].(string),
			app.Flags["vpn"].(bool),
			func() bool { return settings.getBool(SNDisconnected) }, // check whether we're disconnected
			settings.GetProxyAll,
			func() bool { return false }, // on desktop, we do not allow private hosts
			settings.IsAutoReport,
			app.Flags,
			app.beforeStart(listenAddr),
			app.afterStart,
			app.onConfigUpdate,
			app.onProxiesUpdate,
			settings,
			app.statsTracker,
			func(err error) {
				app.Exit(err)
			},
			app.IsPro,
			settings.GetUserID,
			settings.GetLanguage,
			func() string {
				isPro, statusKnown := isProUserFast()
				if (isPro || !statusKnown) && !common.ForceAds() {
					// pro user (or status unknown), don't ad swap
					return ""
				}
				return app.PlansURL()
			},
			func(addr string) string { return addr }, // no dnsgrab reverse lookups on desktop
		)
		if err != nil {
			app.Exit(err)
			return
		}
	}()
}

func (app *App) beforeStart(listenAddr string) func() bool {
	return func() bool {
		log.Debug("Got first config")
		var cpuProf, memProf string
		if cpu, cok := app.Flags["cpuprofile"]; cok {
			cpuProf = cpu.(string)
		}
		if mem, cok := app.Flags["memprofile"]; cok {
			memProf = mem.(string)
		}
		if cpuProf != "" || memProf != "" {
			log.Debugf("Start profiling with cpu file %s and mem file %s", cpuProf, memProf)
			finishProfiling := profiling.Start(cpuProf, memProf)
			app.AddExitFunc("finish profiling", finishProfiling)
		}

		if err := setUpSysproxyTool(); err != nil {
			app.Exit(err)
		}

		var startupURL string
		bootstrap, err := config.ReadBootstrapSettings()
		if err != nil {
			log.Debugf("Could not read bootstrap settings: %v", err)
		} else {
			startupURL = bootstrap.StartupUrl
		}

		uiaddr := app.Flags["uiaddr"].(string)
		if uiaddr == "" {
			// stick with the last one if not specified from command line.
			if uiaddr = settings.GetUIAddr(); uiaddr != "" {
				host, port, splitErr := net.SplitHostPort(uiaddr)
				if splitErr != nil {
					log.Errorf("Invalid uiaddr in settings: %s", uiaddr)
					uiaddr = ""
				}
				// To allow Edge to open the UI, we force the UI address to be
				// localhost if it's 127.0.0.1 (the default for previous versions).
				// We do the same for all platforms for simplicity though it's only
				// useful on Windows 10 and above.
				if host == "127.0.0.1" {
					uiaddr = "localhost:" + port
				}
			}
		}

		if app.Flags["clear-proxy-settings"].(bool) {
			// This is a workaround that attempts to fix a Windows-only problem where
			// Lantern was unable to clean the system's proxy settings before logging
			// off.
			//
			// See: https://github.com/getlantern/lantern/issues/2776
			log.Debug("Requested clearing of proxy settings")
			_, port, splitErr := net.SplitHostPort(listenAddr)
			if splitErr == nil && port != "0" {
				log.Debugf("Clearing system proxy settings for: %v", listenAddr)
				clearSysproxyFor(listenAddr)
			} else {
				log.Debugf("Can't clear proxy settings for: %v", listenAddr)
			}
			app.Exit(nil)
			os.Exit(0)
		}

		if uiaddr != "" {
			// Is something listening on that port?
			if showErr := app.showExistingUI(uiaddr); showErr == nil {
				log.Debug("Lantern already running, showing existing UI")
				app.Exit(nil)
				os.Exit(0)
			}
		}

		log.Debugf("Starting client UI at %v", uiaddr)

		standalone := app.Flags["standalone"] != nil && app.Flags["standalone"].(bool)
		// ui will handle empty uiaddr correctly
		uiServer, err := ui.StartServer(uiaddr,
			startupURL,
			localHTTPToken(settings),
			standalone,
			&ui.PathHandler{Pattern: "/pro/", Handler: pro.APIHandler(settings)},
			&ui.PathHandler{Pattern: "/data", Handler: app.ws.Handler()},
		)
		if err != nil {
			app.Exit(fmt.Errorf("Unable to start UI: %s", err))
			return false
		}
		app.uiServerCh <- uiServer

		if app.ShouldShowUI() {
			go func() {
				if err := configureSystemTray(app); err != nil {
					log.Errorf("Unable to configure system tray: %s", err)
					return
				}
				app.OnSettingChange(SNLanguage, func(lang interface{}) {
					refreshSystray(lang.(string))
				})
			}()
		}

		if e := settings.StartService(app.ws); e != nil {
			app.Exit(fmt.Errorf("Unable to register settings service: %q", e))
			return false
		}
		settings.SetUIAddr(uiServer.GetUIAddr())

		if err = app.statsTracker.StartService(app.ws); err != nil {
			log.Errorf("Unable to serve stats to UI: %v", err)
		}

		setupUserSignal(app.ws, app.Connect, app.Disconnect)

		err = datacap.ServeDataCap(app.ws, func() string {
			return app.AddToken("/img/lantern_logo.png")
		}, app.PlansURL, isProUser)
		if err != nil {
			log.Errorf("Unable to serve bandwidth to UI: %v", err)
		}
		err = app.serveEmailProxy(app.ws)
		if err != nil {
			log.Errorf("Unable to serve mandrill to UI: %v", err)
		}

		// Don't block on fetching the location for the UI.
		go serveLocation(app.ws)

		if settings.IsAutoReport() {
			app.gaSession = analytics.Start(settings.GetDeviceID(), common.Version)
			app.AddExitFunc("stopping analytics", app.gaSession.End)
			go func() {
				app.gaSession.SetIP(geolookup.GetIP(eventual.Forever))
			}()
		}

		app.AddExitFunc("stopping loconf scanner", LoconfScanner(4*time.Hour, isProUser, func() string {
			return app.AddToken("/img/lantern_logo.png")
		}))
		app.AddExitFunc("stopping notifier", notifier.NotificationsLoop(app.gaSession))
		app.OnStatsChange(func(newStats stats.Stats) {
			for _, alert := range newStats.Alerts {
				note := &notify.Notification{
					Title:      i18n.T("BACKEND_ALERT_TITLE"),
					Message:    i18n.T("status." + alert.Alert()),
					ClickLabel: i18n.T("BACKEND_CLICK_LABEL_HELP"),
					ClickURL:   alert.HelpURL,
				}
				_ = notifier.ShowNotification(note, "alert-prompt")
			}
		})
		return true
	}
}

// Connect turns on proxying
func (app *App) Connect() {
	app.gaSession.Event("systray-menu", "connect")
	ops.Begin("connect").End()
	settings.setBool(SNDisconnected, false)
}

// Disconnect turns off proxying
func (app *App) Disconnect() {
	app.gaSession.Event("systray-menu", "disconnect")
	ops.Begin("disconnect").End()
	settings.setBool(SNDisconnected, true)
}

// GetLanguage returns the user language
func (app *App) GetLanguage() string {
	return settings.GetLanguage()
}

// SetLanguage sets the user language
func (app *App) SetLanguage(lang string) {
	settings.SetLanguage(lang)
}

// OnSettingChange sets a callback cb to get called when attr is changed from UI.
// When calling multiple times for same attr, only the last one takes effect.
func (app *App) OnSettingChange(attr SettingName, cb func(interface{})) {
	settings.OnChange(attr, cb)
}

// OnStatsChange adds a listener for Stats changes.
func (app *App) OnStatsChange(fn func(stats.Stats)) {
	app.statsTracker.AddListener(fn)
}

func (app *App) sysproxyOn() {
	if err := sysproxyOn(); err != nil {
		app.statsTracker.SetAlert(
			stats.FAIL_TO_SET_SYSTEM_PROXY, err.Error(), false)
	}
}

func (app *App) afterStart(cl *client.Client) {
	if settings.GetSystemProxy() {
		app.sysproxyOn()
	}

	app.OnSettingChange(SNSystemProxy, func(val interface{}) {
		enable := val.(bool)
		if enable {
			app.sysproxyOn()
		} else {
			sysproxyOff()
		}
	})

	app.OnSettingChange(SNAutoLaunch, func(val interface{}) {
		enable := val.(bool)
		go launcher.CreateLaunchFile(enable)
	})

	app.AddExitFunc("turning off system proxy", sysproxyOff)
	app.AddExitFunc("flushing to borda", borda.Flush)
	if app.ShouldShowUI() && !app.Flags["startup"].(bool) {
		// Launch a browser window with Lantern but only after the pac
		// URL and the proxy server are all up and running to avoid
		// race conditions where we change the proxy setup while the
		// UI server and proxy server are still coming up.
		app.uiServer().ShowRoot("startup", "lantern", app.statsTracker)
	} else {
		log.Debugf("Not opening browser. Startup is: %v", app.Flags["startup"])
	}
	if addr, ok := client.Addr(6 * time.Second); ok {
		settings.setString(SNAddr, addr)
	} else {
		log.Errorf("Couldn't retrieve HTTP proxy addr in time")
	}
	if socksAddr, ok := client.Socks5Addr(6 * time.Second); ok {
		settings.setString(SNSOCKSAddr, socksAddr)
	} else {
		log.Errorf("Couldn't retrieve SOCKS proxy addr in time")
	}
	err := servePro(app.ws)
	if err != nil {
		log.Errorf("Unable to serve pro data to UI: %v", err)
	}
}

func (app *App) onConfigUpdate(cfg *config.Global, src config.Source) {
	if src == config.Fetched {
		app.gaSession.Event("config", "global-fetched")
		atomic.StoreInt32(&app.fetchedGlobalConfig, 1)
	}
	autoupdate.Configure(cfg.UpdateServerURL, cfg.AutoUpdateCA, func() string {
		return app.AddToken("/img/lantern_logo.png")
	})
	email.SetDefaultRecipient(cfg.ReportIssueEmail)
	go app.configureTrafficLog(*cfg)
}

<<<<<<< HEAD
func (app *App) onProxiesUpdate(proxies []balancer.Dialer) {
	app.trafficLogLock.Lock()
	app.proxiesLock.Lock()
	app.proxies = proxies
	if app.trafficLog != nil {
		proxyAddresses := []string{}
		for _, p := range proxies {
			proxyAddresses = append(proxyAddresses, p.Addr())
		}
		if err := app.trafficLog.UpdateAddresses(proxyAddresses); err != nil {
			log.Errorf("failed to update traffic log addresses: %v", err)
=======
func (app *App) onProxiesUpdate(proxies []balancer.Dialer, src config.Source) {
	if src == config.Fetched {
		app.gaSession.Event("config", "proxies-fetched")
		atomic.StoreInt32(&app.fetchedProxiesConfig, 1)
	}
	/*
		app.trafficLogLock.Lock()
		app.proxiesLock.Lock()
		app.proxies = proxies
		if app.trafficLog != nil {
			proxyAddresses := []string{}
			for _, p := range proxies {
				proxyAddresses = append(proxyAddresses, p.Addr())
			}
			if err := app.trafficLog.UpdateAddresses(proxyAddresses); err != nil {
				log.Errorf("failed to update traffic log addresses: %v", err)
			}
>>>>>>> 788ab528
		}
	}
	app.proxiesLock.Unlock()
	app.trafficLogLock.Unlock()
}

// This should be run in an independent routine as it may need to install and block for a
// user-action granting permissions.
func (app *App) configureTrafficLog(cfg config.Global) {
	app.trafficLogLock.Lock()
	app.proxiesLock.RLock()
	defer app.trafficLogLock.Unlock()
	defer app.proxiesLock.RUnlock()

	enableTrafficLog := false
	if app.Flags["force-traffic-log"].(bool) {
		enableTrafficLog = true
		// This flag is used in development to run the traffic log. We probably want to actually
		// capture some packets if this flag is set.
		if cfg.TrafficLog.CaptureBytes == 0 {
			cfg.TrafficLog.CaptureBytes = 10 * 1024 * 1024
		}
		if cfg.TrafficLog.SaveBytes == 0 {
			cfg.TrafficLog.SaveBytes = 10 * 1024 * 1024
		}
		// Use the most up-to-date binary in development.
		cfg.TrafficLog.Reinstall = true
		// Always try to install the traffic log in development.
		lastFailedPath, err := common.InConfigDir("", trafficlogLastFailedInstallFile)
		if err != nil {
			log.Debugf("Failed to create path to traffic log install-last-failed file: %v", err)
		} else if err := os.Remove(lastFailedPath); err != nil {
			log.Debugf("Failed to remove traffic log install-last-failed file: %v", err)
		}
	} else {
		for _, platform := range cfg.TrafficLog.Platforms {
			enableTrafficLog = platform == common.Platform && rand.Float64() < cfg.TrafficLog.PercentClients
		}
	}

	switch {
	case enableTrafficLog && app.trafficLog == nil:
		installDir := appdir.General("Lantern")
		log.Debugf("Installing traffic log if necessary in %s", installDir)
		u, err := user.Current()
		if err != nil {
			log.Errorf("Failed to look up current user for traffic log install: %w", err)
			return
		}

		var iconFile string
		icon, err := icons.Asset(trafficlogInstallIcon)
		if err != nil {
			log.Debugf("Unable to load prompt icon during traffic log install: %v", err)
		} else {
			iconFile = filepath.Join(os.TempDir(), "lantern_tlinstall.ico")
			if err := ioutil.WriteFile(iconFile, icon, 0644); err != nil {
				// Failed to save the icon file, just use no icon.
				iconFile = ""
			}
		}

		lastFailedPath, err := common.InConfigDir("", trafficlogLastFailedInstallFile)
		if err != nil {
			log.Errorf("Failed to create path to traffic log install-last-failed file: %v", err)
			return
		}
		lastFailedRaw, err := ioutil.ReadFile(lastFailedPath)
		if err != nil && !os.IsNotExist(err) {
			log.Errorf("Unable to open traffic log install-last-failed file: %v", err)
			return
		}
		if lastFailedRaw != nil {
			if cfg.TrafficLog.WaitTimeSinceFailedInstall == 0 {
				log.Debug("Aborting traffic log install; install previously failed")
				return
			}
			lastFailed := new(time.Time)
			if err := lastFailed.UnmarshalText(lastFailedRaw); err != nil {
				log.Errorf("Failed to parse traffic log install-last-failed file: %v", err)
				return
			}
			if time.Since(*lastFailed) < cfg.TrafficLog.WaitTimeSinceFailedInstall {
				log.Debugf(
					"Aborting traffic log install; last failed %v ago, wait time is %v",
					time.Since(*lastFailed), cfg.TrafficLog.WaitTimeSinceFailedInstall,
				)
				return
			}
		}

		// Note that this is a no-op if the traffic log is already installed.
		installErr := tlproc.Install(
			installDir, u.Username, trafficlogInstallPrompt, iconFile, cfg.TrafficLog.Reinstall)
		if installErr != nil {
			b, err := time.Now().MarshalText()
			if err != nil {
				log.Errorf("Failed to marshal time for traffic log install-last-failed file: %v", err)
				return
			}
			if err := ioutil.WriteFile(lastFailedPath, b, 0644); err != nil {
				log.Errorf("Failed to write traffic log install-last-failed file: %v", err)
				return
			}
			log.Errorf("Failed to install traffic log: %v", installErr)
			return
		}

		log.Debug("Turning traffic log on")
		app.trafficLog, err = tlproc.New(
			cfg.TrafficLog.CaptureBytes,
			cfg.TrafficLog.SaveBytes,
			installDir,
			&tlproc.Options{
				Options: trafficlog.Options{
					MutatorFactory: new(trafficlog.AppStripperFactory),
				},
				StartTimeout:   trafficlogStartTimeout,
				RequestTimeout: trafficlogRequestTimeout,
			})
		if err != nil {
			log.Errorf("Failed to start traffic log process: %v", err)
			return
		}
		// These goroutines will close when the traffic log is closed.
		go func() {
			for err := range app.trafficLog.Errors() {
				log.Debugf("Traffic log error: %v", err)
			}
		}()
		go func() {
			for stats := range app.trafficLog.Stats() {
				log.Debugf("Traffic log stats: %v", stats)
			}
		}()
		proxyAddrs := []string{}
		for _, p := range app.proxies {
			proxyAddrs = append(proxyAddrs, p.Addr())
		}
		if err := app.trafficLog.UpdateAddresses(proxyAddrs); err != nil {
			log.Debugf("Failed to start traffic logging for proxies: %v", err)
			app.trafficLog.Close()
			app.trafficLog = nil
		}

	case enableTrafficLog && app.trafficLog != nil:
		err := app.trafficLog.UpdateBufferSizes(cfg.TrafficLog.CaptureBytes, cfg.TrafficLog.SaveBytes)
		if err != nil {
			log.Debugf("Failed to update traffic log buffer sizes: %v", err)
		}

	case !enableTrafficLog && app.trafficLog != nil:
		log.Debug("Turning traffic log off")
		if err := app.trafficLog.Close(); err != nil {
			log.Errorf("Failed to close traffic log (this will create a memory leak): %v", err)
		}
		app.trafficLog = nil
	}
}

// showExistingUi triggers an existing Lantern running on the same system to
// open a browser to the Lantern start page.
func (app *App) showExistingUI(addr string) error {
	url := "http://" + addr + "/" + localHTTPToken(settings) + "/startup"
	log.Debugf("Hitting local URL: %v", url)
	req, err := http.NewRequest("GET", url, nil)
	if err != nil {
		log.Debugf("Could not build request: %s", err)
		return err
	}

	resp, err := http.DefaultClient.Do(req)
	if err != nil {
		log.Debugf("Could not hit local lantern: %s", err)
		return err
	}
	if resp.Body != nil {
		if err = resp.Body.Close(); err != nil {
			log.Debugf("Error closing body! %s", err)
		}
	}
	if resp.StatusCode != http.StatusOK {
		return fmt.Errorf("Unexpected response from existing Lantern: %d", resp.StatusCode)
	}
	return nil
}

// AddExitFunc adds a function to be called before the application exits.
func (app *App) AddExitFunc(label string, exitFunc func()) {
	app.muExitFuncs.Lock()
	app.exitFuncs = append(app.exitFuncs, func() {
		log.Debugf("Processing exit function: %v", label)
		exitFunc()
		log.Debugf("Done processing exit function: %v", label)
	})
	app.muExitFuncs.Unlock()
}

// Exit tells the application to exit, optionally supplying an error that caused
// the exit. Returns true if the app is actually exiting, false if exit has
// already been requested.
func (app *App) Exit(err error) bool {
	if atomic.CompareAndSwapInt64(&app.hasExited, 0, 1) {
		app.doExit(err)
		return true
	}
	return false
}

func (app *App) doExit(err error) {
	if err != nil {
		log.Errorf("Exiting app %d(%d) because of %v", os.Getpid(), os.Getppid(), err)
		if ShouldReportToSentry() {
			sentry.ConfigureScope(func(scope *sentry.Scope) {
				scope.SetLevel(sentry.LevelFatal)
			})

			sentry.CaptureException(err)
			if result := sentry.Flush(SENTRY_TIMEOUT); result == false {
				log.Error("Flushing to Sentry timed out")
			}
		}
	} else {
		log.Debugf("Exiting app %d(%d)", os.Getpid(), os.Getppid())
	}
	// call it before flushing borda (one of the exit funcs)
	recordStopped()
	defer func() {
		app.exited.Set(err)
		log.Debugf("Finished exiting app %d(%d)", os.Getpid(), os.Getppid())
	}()

	ch := make(chan struct{})
	go func() {
		app.runExitFuncs()
		close(ch)
	}()
	t := time.NewTimer(10 * time.Second)
	select {
	case <-ch:
		log.Debug("Finished running exit functions")
	case <-t.C:
		log.Debug("Timeout running exit functions, quit anyway")
	}
	if err := logging.Close(); err != nil {
		log.Errorf("Error closing log: %v", err)
	}
}

func (app *App) runExitFuncs() {
	var wg sync.WaitGroup
	// call plain exit funcs in parallel
	app.muExitFuncs.RLock()
	log.Debugf("Running %d exit functions", len(app.exitFuncs))
	wg.Add(len(app.exitFuncs))
	for _, f := range app.exitFuncs {
		go func(f func()) {
			f()
			wg.Done()
		}(f)
	}
	app.muExitFuncs.RUnlock()
	wg.Wait()
}

// WaitForExit waits for a request to exit the application.
func (app *App) WaitForExit() error {
	err, _ := app.exited.Get(-1)
	if err == nil {
		return nil
	}
	return err.(error)
}

// IsPro indicates whether or not the app is pro
func (app *App) IsPro() bool {
	isPro, _ := isProUserFast()
	return isPro
}

// ProxyAddrReachable checks if Lantern's HTTP proxy responds correct status
// within the deadline.
func (app *App) ProxyAddrReachable(ctx context.Context) error {
	req, err := http.NewRequest("GET", "http://"+settings.GetAddr(), nil)
	if err != nil {
		return err
	}
	resp, err := http.DefaultClient.Do(req.WithContext(ctx))
	if err != nil {
		return err
	}
	if resp.StatusCode != http.StatusBadRequest {
		return fmt.Errorf("Unexpected HTTP status %v", resp.StatusCode)
	}
	return nil
}

func recordStopped() {
	ops.Begin("client_stopped").
		SetMetricSum("uptime", time.Now().Sub(startTime).Seconds()).
		End()
}

// ShouldShowUI determines if we should show the UI or not.
func (app *App) ShouldShowUI() bool {
	return !app.Flags["headless"].(bool) && !app.Flags["initialize"].(bool)
}

// ShouldReportToSentry determines if we should report errors/panics to Sentry
func ShouldReportToSentry() bool {
	return !common.InDevelopment()
}

// OnTrayShow indicates the user has selected to show lantern from the tray.
func (app *App) OnTrayShow() {
	app.gaSession.Event("systray-menu", "show")
	app.uiServer().ShowRoot("show-lantern", "tray", app.statsTracker)
}

// OnTrayUpgrade indicates the user has selected to upgrade lantern from the tray.
func (app *App) OnTrayUpgrade() {
	app.gaSession.Event("systray-menu", "upgrade")
	app.uiServer().Show(app.PlansURL(), "proupgrade", "tray", app.statsTracker)
}

// PlansURL returns the URL for accessing the checkout/plans page directly.
func (app *App) PlansURL() string {
	return app.uiServer().AddToken("/") + "#/plans"
}

// AddToken adds our secure token to a given request path.
func (app *App) AddToken(path string) string {
	return app.uiServer().AddToken(path)
}

// GetTranslations adds our secure token to a given request path.
func (app *App) GetTranslations(filename string) ([]byte, error) {
	return ui.Translations(filename)
}<|MERGE_RESOLUTION|>--- conflicted
+++ resolved
@@ -37,13 +37,8 @@
 	"github.com/getlantern/flashlight/common"
 	"github.com/getlantern/flashlight/config"
 	"github.com/getlantern/flashlight/datacap"
-<<<<<<< HEAD
+	"github.com/getlantern/flashlight/geolookup"
 	"github.com/getlantern/flashlight/icons"
-=======
-	"github.com/getlantern/flashlight/geolookup"
-
-	//"github.com/getlantern/flashlight/diagnostics/trafficlog"
->>>>>>> 788ab528
 
 	"github.com/getlantern/flashlight/email"
 	"github.com/getlantern/flashlight/logging"
@@ -532,8 +527,11 @@
 	go app.configureTrafficLog(*cfg)
 }
 
-<<<<<<< HEAD
-func (app *App) onProxiesUpdate(proxies []balancer.Dialer) {
+func (app *App) onProxiesUpdate(proxies []balancer.Dialer, src config.Source) {
+	if src == config.Fetched {
+		app.gaSession.Event("config", "proxies-fetched")
+		atomic.StoreInt32(&app.fetchedProxiesConfig, 1)
+	}
 	app.trafficLogLock.Lock()
 	app.proxiesLock.Lock()
 	app.proxies = proxies
@@ -544,25 +542,6 @@
 		}
 		if err := app.trafficLog.UpdateAddresses(proxyAddresses); err != nil {
 			log.Errorf("failed to update traffic log addresses: %v", err)
-=======
-func (app *App) onProxiesUpdate(proxies []balancer.Dialer, src config.Source) {
-	if src == config.Fetched {
-		app.gaSession.Event("config", "proxies-fetched")
-		atomic.StoreInt32(&app.fetchedProxiesConfig, 1)
-	}
-	/*
-		app.trafficLogLock.Lock()
-		app.proxiesLock.Lock()
-		app.proxies = proxies
-		if app.trafficLog != nil {
-			proxyAddresses := []string{}
-			for _, p := range proxies {
-				proxyAddresses = append(proxyAddresses, p.Addr())
-			}
-			if err := app.trafficLog.UpdateAddresses(proxyAddresses); err != nil {
-				log.Errorf("failed to update traffic log addresses: %v", err)
-			}
->>>>>>> 788ab528
 		}
 	}
 	app.proxiesLock.Unlock()
