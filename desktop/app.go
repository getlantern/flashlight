--- conflicted
+++ resolved
@@ -378,48 +378,31 @@
 
 	log.Debugf("Starting client UI at %v", uiaddr)
 
-<<<<<<< HEAD
-		authaddr := app.GetStringFlag("authaddr", common.AuthServerAddr)
-		log.Debugf("Using auth server at %v", authaddr)
-		yinbiaddr := app.GetStringFlag("yinbiaddr", common.YinbiServerAddr)
-		log.Debugf("Using Yinbi server %s", yinbiaddr)
-		// skip checking for local auth token if we are running in staging mode
-		skipTokenCheck := app.Flags["staging"] != nil && app.Flags["staging"].(bool)
-		standalone := app.Flags["standalone"] != nil && app.Flags["standalone"].(bool)
-		// ui will handle empty uiaddr correctly
-		uiServer, err := ui.StartServer(ui.ServerParams{
-			AuthServerAddr:  authaddr,
-			YinbiServerAddr: yinbiaddr,
-			ExtURL:          startupURL,
-			RequestedAddr:   uiaddr,
-			LocalHTTPToken:  localHTTPToken(settings),
-			SkipTokenCheck:  skipTokenCheck,
-			Standalone:      standalone,
-			Handlers: []*ui.PathHandler{
-				&ui.PathHandler{Pattern: "/pro/", Handler: pro.APIHandler(settings)},
-				&ui.PathHandler{Pattern: "/data", Handler: app.ws.Handler()},
-			},
-		})
-		if err != nil {
-			app.Exit(fmt.Errorf("Unable to start UI: %s", err))
-			return false
-		}
-		app.uiServerCh <- uiServer
-=======
+	authaddr := app.GetStringFlag("authaddr", common.AuthServerAddr)
+	log.Debugf("Using auth server at %v", authaddr)
+	yinbiaddr := app.GetStringFlag("yinbiaddr", common.YinbiServerAddr)
+	log.Debugf("Using Yinbi server %s", yinbiaddr)
+	// skip checking for local auth token if we are running in staging mode
+	skipTokenCheck := app.Flags["staging"] != nil && app.Flags["staging"].(bool)
 	standalone := app.Flags["standalone"] != nil && app.Flags["standalone"].(bool)
 	// ui will handle empty uiaddr correctly
-	uiServer, err := ui.StartServer(uiaddr,
-		startupURL,
-		app.localHttpToken(),
-		standalone,
-	)
+	uiServer, err := ui.StartServer(uiaddr, ui.ServerParams{
+		AuthServerAddr:  authaddr,
+		YinbiServerAddr: yinbiaddr,
+		ExtURL:          startupURL,
+		RequestedAddr:   uiaddr,
+		LocalHTTPToken:  app.localHttpToken(),
+		SkipTokenCheck:  skipTokenCheck,
+		Standalone:      standalone,
+		Handlers: []*ui.PathHandler{
+			&ui.PathHandler{Pattern: "/pro/", Handler: pro.APIHandler(settings)},
+			&ui.PathHandler{Pattern: "/data", Handler: app.ws.Handler()},
+		},
+	})
 	if err != nil {
 		app.Exit(fmt.Errorf("Unable to start UI: %s", err))
-		return
-	}
-	uiServer.Handle("/pro/", pro.APIHandler(settings))
-	uiServer.Handle("/data", app.ws.Handler())
->>>>>>> f795f2a6
+		return false
+	}
 
 	if app.ShouldShowUI() {
 		go func() {
