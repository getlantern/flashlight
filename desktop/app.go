--- conflicted
+++ resolved
@@ -608,10 +608,7 @@
 		return app.AddToken("/img/lantern_logo.png")
 	})
 	email.SetDefaultRecipient(cfg.ReportIssueEmail)
-<<<<<<< HEAD
 	go app.configureTrafficLog(*cfg)
-=======
-	app.chGlobalConfigChanged <- true
 	if cfg.GlobalBrowserMarketShareData != nil {
 		err := simbrowser.SetMarketShareData(
 			cfg.GlobalBrowserMarketShareData, cfg.RegionalBrowserMarketShareData)
@@ -619,8 +616,7 @@
 			log.Errorf("failed to set browser market share data: %v", err)
 		}
 	}
-	//app.configureTrafficLog(*cfg)
->>>>>>> e2777c9f
+	app.chGlobalConfigChanged <- true
 }
 
 func (app *App) onProxiesUpdate(proxies []balancer.Dialer, src config.Source) {
