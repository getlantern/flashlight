// Package desktop implements the desktop application functionality of flashlight
package desktop

import (
	"context"
	"fmt"
	"math/rand"
	"net"
	"net/http"
	"os"
	"path/filepath"
	"sync"
	"sync/atomic"
	"time"

	"github.com/getlantern/errors"
	"github.com/getlantern/eventual"
	"github.com/getlantern/flashlight/browsers/simbrowser"
	"github.com/getlantern/flashlight/proxied"
	"github.com/getlantern/trafficlog-flashlight/tlproc"

	"github.com/getlantern/golog"
	"github.com/getlantern/i18n"
	"github.com/getlantern/launcher"
	"github.com/getlantern/memhelper"
	notify "github.com/getlantern/notifier"
	"github.com/getlantern/profiling"
	"github.com/getsentry/sentry-go"

	"github.com/getlantern/flashlight"
	"github.com/getlantern/flashlight/analytics"
	"github.com/getlantern/flashlight/autoupdate"
	"github.com/getlantern/flashlight/balancer"
	"github.com/getlantern/flashlight/borda"
	"github.com/getlantern/flashlight/client"
	"github.com/getlantern/flashlight/common"
	"github.com/getlantern/flashlight/config"
	"github.com/getlantern/flashlight/datacap"
	"github.com/getlantern/flashlight/geolookup"

	"github.com/getlantern/flashlight/email"
	"github.com/getlantern/flashlight/logging"
	"github.com/getlantern/flashlight/notifier"
	"github.com/getlantern/flashlight/ops"
	"github.com/getlantern/flashlight/pro"
	"github.com/getlantern/flashlight/stats"
	"github.com/getlantern/flashlight/ui"
	"github.com/getlantern/flashlight/ws"

	desktopReplica "github.com/getlantern/flashlight/desktop/replica"
	"github.com/getlantern/replica"
)

var (
	log        = golog.LoggerFor("flashlight.app")
	_settings  *Settings
	settingsMx sync.RWMutex

	startTime = time.Now()
)

func init() {
	autoupdate.Version = common.PackageVersion
	autoupdate.PublicKey = []byte(packagePublicKey)

	rand.Seed(time.Now().UnixNano())
}

func getSettings() *Settings {
	settingsMx.RLock()
	defer settingsMx.RUnlock()
	return _settings
}

func setSettings(newSettings *Settings) {
	settingsMx.Lock()
	_settings = newSettings
	settingsMx.Unlock()
}

// App is the core of the Lantern desktop application, in the form of a library.
type App struct {
	hasExited            int64
	fetchedGlobalConfig  int32
	fetchedProxiesConfig int32

	Flags        map[string]interface{}
	ConfigDir    string
	exited       eventual.Value
	gaSession    analytics.Session
	statsTracker *statsTracker

	muExitFuncs sync.RWMutex
	exitFuncs   []func()

	uiServerCh            chan *ui.Server
	ws                    ws.UIChannel
	chrome                chromeExtension
	chGlobalConfigChanged chan bool
	flashlight            *flashlight.Flashlight
	startReplica          sync.Once
	startYinbi            sync.Once

	// If both the trafficLogLock and proxiesLock are needed, the trafficLogLock should be obtained
	// first. Keeping the order consistent avoids deadlocking.

	// Log of network traffic to and from the proxies. Used to attach packet capture files to
	// reported issues. Nil if traffic logging is not enabled.
	trafficLog     *tlproc.TrafficLogProcess
	trafficLogLock sync.RWMutex

	// Also protected by trafficLogLock.
	captureSaveDuration time.Duration

	// proxies are tracked by the application solely for data collection purposes. This value should
	// not be changed, except by Flashlight.onProxiesUpdate. State-changing methods on the dialers
	// should not be called. In short, this slice and its elements should be treated as read-only.
	proxies     []balancer.Dialer
	proxiesLock sync.RWMutex
}

// Init initializes the App's state
func (app *App) Init() {
	golog.OnFatal(app.exitOnFatal)

	log.Debugf("Using configdir: %v", app.ConfigDir)

	app.Flags["staging"] = common.Staging

	app.uiServerCh = make(chan *ui.Server, 1)
	app.chrome = newChromeExtension()
	//app.chrome.install()
	settings := app.loadSettings()
	setSettings(settings)
	app.exited = eventual.NewValue()
	// overridden later if auto report is allowed
	app.gaSession = analytics.NullSession{}
	app.statsTracker = NewStatsTracker()
	app.chGlobalConfigChanged = make(chan bool, 1)
	pro.OnProStatusChange(func(isPro bool, yinbiEnabled bool) {
		app.statsTracker.SetIsPro(isPro)
		app.statsTracker.SetYinbiEnabled(yinbiEnabled)
	})
	settings.OnChange(SNDisconnected, func(disconnected interface{}) {
		isDisconnected := disconnected.(bool)
		app.statsTracker.SetDisconnected(isDisconnected)
	})
	datacap.AddDataCapListener(func(hitDataCap bool) {
		app.statsTracker.SetHitDataCap(hitDataCap)
	})
	app.ws = ws.NewUIChannel()
}

// loadSettings loads the initial settings at startup, either from disk or using defaults.
func (app *App) loadSettings() *Settings {
	path := filepath.Join(app.ConfigDir, "settings.yaml")
	if common.Staging {
		path = filepath.Join(app.ConfigDir, "settings-staging.yaml")
	}
	return loadSettingsFrom(common.Version, common.RevisionDate, common.BuildDate, path, app.chrome)
}

// LogPanicAndExit logs a panic and then exits the application. This function
// is only used in the panicwrap parent process.
func (app *App) LogPanicAndExit(msg string) {
	if ShouldReportToSentry() {
		sentry.ConfigureScope(func(scope *sentry.Scope) {
			scope.SetLevel(sentry.LevelFatal)
		})

		sentry.CaptureMessage(msg)
		if result := sentry.Flush(common.SentryTimeout); result == false {
			log.Error("Flushing to Sentry timed out")
		}
	}
	// No need to print error as child process has already done so
}

func (app *App) exitOnFatal(err error) {
	_ = logging.Close()
	app.Exit(err)
}

func (app *App) uiServer() *ui.Server {
	server := <-app.uiServerCh
	app.uiServerCh <- server
	return server
}

// Run starts the app. It will block until the app exits.
func (app *App) Run() {
	golog.OnFatal(app.exitOnFatal)

	memhelper.Track(15*time.Second, 15*time.Second)

	settings := getSettings()

	// Run below in separate goroutine as config.Init() can potentially block when Lantern runs
	// for the first time. User can still quit Lantern through systray menu when it happens.
	go func() {
		log.Debug(app.Flags)
		if app.Flags["proxyall"].(bool) {
			// If proxyall flag was supplied, force proxying of all
			settings.SetProxyAll(true)
		}

		listenAddr := app.Flags["addr"].(string)
		if listenAddr == "" {
			listenAddr = settings.getString(SNAddr)
		}
		if listenAddr == "" {
			listenAddr = defaultHTTPProxyAddress
		}

		socksAddr := app.Flags["socksaddr"].(string)
		if socksAddr == "" {
			socksAddr = settings.getString(SNSOCKSAddr)
		}
		if socksAddr == "" {
			socksAddr = defaultSOCKSProxyAddress
		}

		if timeout := app.Flags["timeout"].(time.Duration); timeout > 0 {
			go func() {
				time.AfterFunc(timeout, func() {
					app.Exit(errors.New("No succeeding proxy got after running for %v, global config fetched: %v, proxies fetched: %v",
						timeout, atomic.LoadInt32(&app.fetchedGlobalConfig) == 1, atomic.LoadInt32(&app.fetchedProxiesConfig) == 1))
				})
			}()
		}

		if app.Flags["initialize"].(bool) {
			app.statsTracker.AddListener(func(newStats stats.Stats) {
				if newStats.HasSucceedingProxy {
					log.Debug("Finished initialization")
					app.Exit(nil)
				}
			})
		}

		var err error
		app.flashlight, err = flashlight.New(
			app.ConfigDir,
			app.Flags["vpn"].(bool),
			func() bool { return settings.getBool(SNDisconnected) }, // check whether we're disconnected
			settings.GetProxyAll,
			func() bool { return false }, // on desktop, we do not allow private hosts
			settings.IsAutoReport,
			app.Flags,
			app.onConfigUpdate,
			app.onProxiesUpdate,
			settings,
			app.statsTracker,
			app.IsPro,
			settings.GetLanguage,
			func() string {
				isPro, statusKnown := isProUserFast()
				if (isPro || !statusKnown) && !common.ForceAds() {
					// pro user (or status unknown), don't ad swap
					return ""
				}
				return app.PlansURL()
			},
			func(addr string) (string, error) { return addr, nil }, // no dnsgrab reverse lookups on desktop
		)
		if err != nil {
			app.Exit(err)
			return
		}
		app.beforeStart(listenAddr)

		chProStatusChanged := make(chan bool, 1)
		pro.OnProStatusChange(func(isPro bool, yinbiEnabled bool) {
			chProStatusChanged <- isPro
		})
		chUserChanged := make(chan bool, 1)
		settings.OnChange(SNUserID, func(v interface{}) {
			chUserChanged <- true
		})
		// Just pass all of the channels that should trigger re-evaluating which features
		// are enabled for this user, country, etc.
		app.startFeaturesService(geolookup.OnRefresh(), chUserChanged, chProStatusChanged, app.chGlobalConfigChanged)

		app.flashlight.Run(
			listenAddr,
			socksAddr,
			app.afterStart,
			func(err error) { _ = app.Exit(err) },
		)
	}()
}

// enableReplica adds the features specified in toEnable to the features map
// sent back to the UI
func (app *App) enableFeatures(enabledFeatures map[string]bool, toEnable ...string) {
	for _, feature := range toEnable {
		enabledFeatures[feature] = true
	}
}

// enableYinbiWallet adds Yinbi wallet related features to the features map
// sent back to the UI
func (app *App) enableYinbiWallet(enabledFeatures map[string]bool) {
	app.enableFeatures(enabledFeatures, "yinbi", "yinbiwallet", "auth")
}

// enableReplica adds Replica related features to the features map
// sent back to the UI
func (app *App) enableReplica(enabledFeatures map[string]bool) {
	app.enableFeatures(enabledFeatures, "replica")
}

// checkEnabledFeatures checks if Replica and Yinbi features are enabled
// (based on the env vars at build time)
func (app *App) checkEnabledFeatures(enabledFeatures map[string]bool) {
	if common.EnableYinbi {
		app.enableYinbiWallet(enabledFeatures)
	}
	if common.EnableReplica {
		app.enableReplica(enabledFeatures)
	}
	log.Debugf("Sending features enabled to new client: %v", enabledFeatures)
	app.startReplicaIfNecessary(enabledFeatures)
	app.startYinbiIfNecessary(enabledFeatures)
}

// startFeaturesService starts a new features service that dispatches features to any relevant
// listeners.
func (app *App) startFeaturesService(chans ...<-chan bool) {
	if service, err := app.ws.Register("features", func(write func(interface{})) {
		enabledFeatures := app.flashlight.EnabledFeatures()
		write(enabledFeatures)
	}); err != nil {
		log.Errorf("Unable to serve enabled features to UI: %v", err)
	} else {
		for _, ch := range chans {
			go func(c <-chan bool) {
				for range c {
					features := app.flashlight.EnabledFeatures()
<<<<<<< HEAD
					app.enableYinbiWallet(&features)
					log.Debugf("EnabledFeatures: %v", features)
					app.startReplicaIfNecessary(features)
					app.startYinbiIfNecessary(features)
					go app.startTrafficlogIfNecessary()
=======
					app.checkEnabledFeatures(features)
>>>>>>> f17dc71d
					select {
					case service.Out <- features:
						// ok
					default:
						// don't block if no-one is listening
					}
				}
			}(ch)
		}
	}

}

func (app *App) beforeStart(listenAddr string) {
	log.Debug("Got first config")
	var cpuProf, memProf string
	if cpu, cok := app.Flags["cpuprofile"]; cok {
		cpuProf = cpu.(string)
	}
	if mem, cok := app.Flags["memprofile"]; cok {
		memProf = mem.(string)
	}
	if cpuProf != "" || memProf != "" {
		log.Debugf("Start profiling with cpu file %s and mem file %s", cpuProf, memProf)
		finishProfiling := profiling.Start(cpuProf, memProf)
		app.AddExitFunc("finish profiling", finishProfiling)
	}

	if err := setUpSysproxyTool(); err != nil {
		app.Exit(err)
	}

	var startupURL string
	bootstrap, err := config.ReadBootstrapSettings(app.ConfigDir)
	if err != nil {
		log.Debugf("Could not read bootstrap settings: %v", err)
	} else {
		startupURL = bootstrap.StartupUrl
	}

	settings := getSettings()
	uiaddr := app.Flags["uiaddr"].(string)
	if uiaddr == "" {
		// stick with the last one if not specified from command line.
		if uiaddr = settings.GetUIAddr(); uiaddr != "" {
			host, port, splitErr := net.SplitHostPort(uiaddr)
			if splitErr != nil {
				log.Errorf("Invalid uiaddr in settings: %s", uiaddr)
				uiaddr = ""
			}
			// To allow Edge to open the UI, we force the UI address to be
			// localhost if it's 127.0.0.1 (the default for previous versions).
			// We do the same for all platforms for simplicity though it's only
			// useful on Windows 10 and above.
			if host == "127.0.0.1" {
				uiaddr = "localhost:" + port
			}
		}
	}

	if app.Flags["clear-proxy-settings"].(bool) {
		// This is a workaround that attempts to fix a Windows-only problem where
		// Lantern was unable to clean the system's proxy settings before logging
		// off.
		//
		// See: https://github.com/getlantern/lantern/issues/2776
		log.Debug("Requested clearing of proxy settings")
		_, port, splitErr := net.SplitHostPort(listenAddr)
		if splitErr == nil && port != "0" {
			log.Debugf("Clearing system proxy settings for: %v", listenAddr)
			clearSysproxyFor(listenAddr)
		} else {
			log.Debugf("Can't clear proxy settings for: %v", listenAddr)
		}
		app.Exit(nil)
		os.Exit(0)
	}

	if uiaddr != "" {
		// Is something listening on that port?
		if showErr := app.showExistingUI(uiaddr); showErr == nil {
			log.Debug("Lantern already running, showing existing UI")
			app.Exit(nil)
			os.Exit(0)
		}
	}

	log.Debugf("Starting client UI at %v", uiaddr)

	authaddr := app.GetStringFlag("authaddr", common.AuthServerAddr)
	log.Debugf("Using auth server at %v", authaddr)
	yinbiaddr := app.GetStringFlag("yinbiaddr", common.YinbiServerAddr)
	log.Debugf("Using Yinbi server %s", yinbiaddr)

	standalone := app.Flags["standalone"] != nil && app.Flags["standalone"].(bool)
	// ui will handle empty uiaddr correctly
	uiServer, err := ui.StartServer(ui.ServerParams{
		AuthServerAddr:  authaddr,
		YinbiServerAddr: yinbiaddr,
		ExtURL:          startupURL,
		AppName:         common.AppName,
		RequestedAddr:   uiaddr,
		LocalHTTPToken:  app.localHttpToken(),
		Standalone:      standalone,
		Handlers: []ui.PathHandler{
			ui.PathHandler{Pattern: "/pro/", Handler: pro.APIHandler(settings)},
			ui.PathHandler{Pattern: "/data", Handler: app.ws.Handler()},
		},
	})
	if err != nil {
		app.Exit(fmt.Errorf("Unable to start UI: %s", err))
		return
	}

	if app.ShouldShowUI() {
		go func() {
			if err := configureSystemTray(app); err != nil {
				log.Errorf("Unable to configure system tray: %s", err)
				return
			}
			app.OnSettingChange(SNLanguage, func(lang interface{}) {
				refreshSystray(lang.(string))
			})
		}()
	}
	app.uiServerCh <- uiServer

	if e := settings.StartService(app.ws); e != nil {
		app.Exit(fmt.Errorf("Unable to register settings service: %q", e))
		return
	}
	settings.SetUIAddr(uiServer.GetUIAddr())

	if err = app.statsTracker.StartService(app.ws); err != nil {
		log.Errorf("Unable to serve stats to UI: %v", err)
	}

	setupUserSignal(app.ws, app.Connect, app.Disconnect)

	err = datacap.ServeDataCap(app.ws, func() string {
		return app.AddToken("/img/lantern_logo.png")
	}, app.PlansURL, isProUser)
	if err != nil {
		log.Errorf("Unable to serve bandwidth to UI: %v", err)
	}
	err = app.serveEmailProxy(app.ws)
	if err != nil {
		log.Errorf("Unable to serve mandrill to UI: %v", err)
	}

	// Don't block on fetching the location for the UI.
	go serveLocation(app.ws)

	if settings.IsAutoReport() {
		app.gaSession = analytics.Start(settings.GetDeviceID(), common.Version)
		app.AddExitFunc("stopping analytics", app.gaSession.End)
		go func() {
			app.gaSession.SetIP(geolookup.GetIP(eventual.Forever))
		}()
	}
	app.AddExitFunc("stopping loconf scanner", LoconfScanner(app.ConfigDir, 4*time.Hour, isProUser, func() string {
		return app.AddToken("/img/lantern_logo.png")
	}))
	app.AddExitFunc("stopping notifier", notifier.NotificationsLoop(app.gaSession))
	app.OnStatsChange(func(newStats stats.Stats) {
		for _, alert := range newStats.Alerts {
			note := &notify.Notification{
				Title:      i18n.T("BACKEND_ALERT_TITLE"),
				Message:    i18n.T("status." + alert.Alert()),
				ClickLabel: i18n.T("BACKEND_CLICK_LABEL_HELP"),
				ClickURL:   alert.HelpURL,
			}
			_ = notifier.ShowNotification(note, "alert-prompt")
		}
	})
}

func (app *App) isFeatureEnabled(features map[string]bool, feature string) bool {
	val, ok := features[feature]
	return ok && val
}

func (app *App) startYinbiIfNecessary(features map[string]bool) {
	if !app.isFeatureEnabled(features, config.FeatureAuth) ||
		!app.isFeatureEnabled(features, config.FeatureYinbiWallet) {
		return
	}

	app.startYinbi.Do(app.uiServer().EnableYinbiRoutes)
}

func (app *App) startReplicaIfNecessary(features map[string]bool) {

	if !app.isFeatureEnabled(features, config.FeatureReplica) {
		return
	}

	app.startReplica.Do(func() {
		log.Debug("Starting replica from app")
		replicaHandler, err := desktopReplica.NewHTTPHandler(
			app.ConfigDir,
			getSettings(),
			replica.Client{
				Storage: &replica.S3Storage{
					&http.Client{
						Transport: proxied.AsRoundTripper(
							func(req *http.Request) (*http.Response, error) {
								chained, err := proxied.ChainedNonPersistent("")
								if err != nil {
									return nil, fmt.Errorf("connecting to proxy: %w", err)
								}
								return chained.RoundTrip(req)
							},
						),
					}},
				Endpoint: replica.DefaultEndpoint,
			},
			app.gaSession,
			desktopReplica.DefaultNewHttpHandlerOpts(),
		)
		if err != nil {
			log.Errorf("error creating replica http server: %v", err)
			app.Exit(err)
			return
		}
		app.AddExitFunc("cleanup replica http server", replicaHandler.Close)

		// Need a trailing '/' to capture all sub-paths :|, but we don't want to strip the leading '/'
		// in their handlers.
		app.uiServer().Handle("/replica/", http.StripPrefix("/replica", replicaHandler))
	})

}

// Connect turns on proxying
func (app *App) Connect() {
	app.gaSession.Event("systray-menu", "connect")
	ops.Begin("connect").End()
	getSettings().setBool(SNDisconnected, false)
}

// Disconnect turns off proxying
func (app *App) Disconnect() {
	app.gaSession.Event("systray-menu", "disconnect")
	ops.Begin("disconnect").End()
	getSettings().setBool(SNDisconnected, true)
}

// GetLanguage returns the user language
func (app *App) GetLanguage() string {
	return getSettings().GetLanguage()
}

// SetLanguage sets the user language
func (app *App) SetLanguage(lang string) {
	getSettings().SetLanguage(lang)
}

// GetStringFlag gets the app flag with the given name. If the flag
// is missing, defaultValue is used
func (app *App) GetStringFlag(name, defaultValue string) string {
	if val, ok := app.Flags[name].(string); ok && val != "" {
		return val
	}
	return defaultValue
}

// OnSettingChange sets a callback cb to get called when attr is changed from UI.
// When calling multiple times for same attr, only the last one takes effect.
func (app *App) OnSettingChange(attr SettingName, cb func(interface{})) {
	getSettings().OnChange(attr, cb)
}

// OnStatsChange adds a listener for Stats changes.
func (app *App) OnStatsChange(fn func(stats.Stats)) {
	app.statsTracker.AddListener(fn)
}

func (app *App) sysproxyOn() {
	if err := sysproxyOn(); err != nil {
		app.statsTracker.SetAlert(
			stats.FAIL_TO_SET_SYSTEM_PROXY, err.Error(), false)
	}
}

func (app *App) afterStart(cl *client.Client) {
	if getSettings().GetSystemProxy() {
		app.sysproxyOn()
	}

	app.OnSettingChange(SNSystemProxy, func(val interface{}) {
		enable := val.(bool)
		if enable {
			app.sysproxyOn()
		} else {
			sysproxyOff()
		}
	})

	app.OnSettingChange(SNAutoLaunch, func(val interface{}) {
		enable := val.(bool)
		go launcher.CreateLaunchFile(enable)
	})

	app.AddExitFunc("turning off system proxy", sysproxyOff)
	app.AddExitFunc("flushing to borda", borda.Flush)
	if app.ShouldShowUI() && !app.Flags["startup"].(bool) {
		// Launch a browser window with Lantern but only after the pac
		// URL and the proxy server are all up and running to avoid
		// race conditions where we change the proxy setup while the
		// UI server and proxy server are still coming up.
		app.uiServer().ShowRoot("startup", common.AppName, app.statsTracker)
	} else {
		log.Debugf("Not opening browser. Startup is: %v", app.Flags["startup"])
	}

	settings := getSettings()
	if addr, ok := client.Addr(6 * time.Second); ok {
		settings.setString(SNAddr, addr)
	} else {
		log.Errorf("Couldn't retrieve HTTP proxy addr in time")
	}
	if socksAddr, ok := client.Socks5Addr(6 * time.Second); ok {
		settings.setString(SNSOCKSAddr, socksAddr)
	} else {
		log.Errorf("Couldn't retrieve SOCKS proxy addr in time")
	}
	err := servePro(app.ws)
	if err != nil {
		log.Errorf("Unable to serve pro data to UI: %v", err)
	}
}

func (app *App) onConfigUpdate(cfg *config.Global, src config.Source) {
	if src == config.Fetched {
		app.gaSession.Event("config", "global-fetched")
		atomic.StoreInt32(&app.fetchedGlobalConfig, 1)
	}
	autoupdate.Configure(cfg.UpdateServerURL, cfg.AutoUpdateCA, func() string {
		return app.AddToken("/img/lantern_logo.png")
	})
	email.SetDefaultRecipient(cfg.ReportIssueEmail)
	if len(cfg.GlobalBrowserMarketShareData) > 0 {
		err := simbrowser.SetMarketShareData(
			cfg.GlobalBrowserMarketShareData, cfg.RegionalBrowserMarketShareData)
		if err != nil {
			log.Errorf("failed to set browser market share data: %v", err)
		}
	}
	app.chGlobalConfigChanged <- true
}

func (app *App) onProxiesUpdate(proxies []balancer.Dialer, src config.Source) {
	if src == config.Fetched {
		app.gaSession.Event("config", "proxies-fetched")
		atomic.StoreInt32(&app.fetchedProxiesConfig, 1)
	}
	app.trafficLogLock.Lock()
	app.proxiesLock.Lock()
	app.proxies = proxies
	if app.trafficLog != nil {
		proxyAddresses := []string{}
		for _, p := range proxies {
			proxyAddresses = append(proxyAddresses, p.Addr())
		}
		if err := app.trafficLog.UpdateAddresses(proxyAddresses); err != nil {
			log.Errorf("failed to update traffic log addresses: %v", err)
		}
	}
	app.proxiesLock.Unlock()
	app.trafficLogLock.Unlock()
}

// getProxies returns the currently configured proxies. State-changing methods on these dialers
// should not be called. In short, the elements of this slice should be treated as read-only.
func (app *App) getProxies() []balancer.Dialer {
	app.proxiesLock.RLock()
	copied := make([]balancer.Dialer, len(app.proxies))
	copy(copied, app.proxies)
	app.proxiesLock.RUnlock()
	return copied
}

// showExistingUi triggers an existing Lantern running on the same system to
// open a browser to the Lantern start page.
func (app *App) showExistingUI(addr string) error {
	url := "http://" + addr + "/" + localHTTPToken(getSettings()) + "/startup"
	log.Debugf("Hitting local URL: %v", url)
	req, err := http.NewRequest("GET", url, nil)
	if err != nil {
		log.Debugf("Could not build request: %s", err)
		return err
	}

	resp, err := http.DefaultClient.Do(req)
	if err != nil {
		log.Debugf("Could not hit local lantern: %s", err)
		return err
	}
	if resp.Body != nil {
		if err = resp.Body.Close(); err != nil {
			log.Debugf("Error closing body! %s", err)
		}
	}
	if resp.StatusCode != http.StatusOK {
		return fmt.Errorf("Unexpected response from existing Lantern: %d", resp.StatusCode)
	}
	return nil
}

// AddExitFunc adds a function to be called before the application exits.
func (app *App) AddExitFunc(label string, exitFunc func()) {
	app.muExitFuncs.Lock()
	app.exitFuncs = append(app.exitFuncs, func() {
		log.Debugf("Processing exit function: %v", label)
		exitFunc()
		log.Debugf("Done processing exit function: %v", label)
	})
	app.muExitFuncs.Unlock()
}

// Exit tells the application to exit, optionally supplying an error that caused
// the exit. Returns true if the app is actually exiting, false if exit has
// already been requested.
func (app *App) Exit(err error) bool {
	if atomic.CompareAndSwapInt64(&app.hasExited, 0, 1) {
		app.doExit(err)
		return true
	}
	return false
}

func (app *App) doExit(err error) {
	if err != nil {
		log.Errorf("Exiting app %d(%d) because of %v", os.Getpid(), os.Getppid(), err)
		if ShouldReportToSentry() {
			sentry.ConfigureScope(func(scope *sentry.Scope) {
				scope.SetLevel(sentry.LevelFatal)
			})

			sentry.CaptureException(err)
			if result := sentry.Flush(common.SentryTimeout); result == false {
				log.Error("Flushing to Sentry timed out")
			}
		}
	} else {
		log.Debugf("Exiting app %d(%d)", os.Getpid(), os.Getppid())
	}
	// call it before flushing borda (one of the exit funcs)
	recordStopped()
	defer func() {
		app.exited.Set(err)
		log.Debugf("Finished exiting app %d(%d)", os.Getpid(), os.Getppid())
	}()

	ch := make(chan struct{})
	go func() {
		app.runExitFuncs()
		close(ch)
	}()
	t := time.NewTimer(10 * time.Second)
	select {
	case <-ch:
		log.Debug("Finished running exit functions")
	case <-t.C:
		log.Debug("Timeout running exit functions, quit anyway")
	}
	if err := logging.Close(); err != nil {
		log.Errorf("Error closing log: %v", err)
	}
}

func (app *App) runExitFuncs() {
	var wg sync.WaitGroup
	// call plain exit funcs in parallel
	app.muExitFuncs.RLock()
	log.Debugf("Running %d exit functions", len(app.exitFuncs))
	wg.Add(len(app.exitFuncs))
	for _, f := range app.exitFuncs {
		go func(f func()) {
			f()
			wg.Done()
		}(f)
	}
	app.muExitFuncs.RUnlock()
	wg.Wait()
}

// WaitForExit waits for a request to exit the application.
func (app *App) WaitForExit() error {
	err, _ := app.exited.Get(-1)
	if err == nil {
		return nil
	}
	return err.(error)
}

// IsPro indicates whether or not the app is pro
func (app *App) IsPro() bool {
	isPro, _ := isProUserFast()
	return isPro
}

// ProxyAddrReachable checks if Lantern's HTTP proxy responds correct status
// within the deadline.
func (app *App) ProxyAddrReachable(ctx context.Context) error {
	req, err := http.NewRequest("GET", "http://"+getSettings().GetAddr(), nil)
	if err != nil {
		return err
	}
	resp, err := http.DefaultClient.Do(req.WithContext(ctx))
	if err != nil {
		return err
	}
	if resp.StatusCode != http.StatusBadRequest {
		return fmt.Errorf("Unexpected HTTP status %v", resp.StatusCode)
	}
	return nil
}

func recordStopped() {
	ops.Begin("client_stopped").
		SetMetricSum("uptime", time.Now().Sub(startTime).Seconds()).
		End()
}

// ShouldShowUI determines if we should show the UI or not.
func (app *App) ShouldShowUI() bool {
	return !app.Flags["headless"].(bool) && !app.Flags["initialize"].(bool)
}

// ShouldReportToSentry determines if we should report errors/panics to Sentry
func ShouldReportToSentry() bool {
	return !common.InDevelopment()
}

// OnTrayShow indicates the user has selected to show lantern from the tray.
func (app *App) OnTrayShow() {
	app.gaSession.Event("systray-menu", "show")
	app.uiServer().ShowRoot("show-"+common.AppName, "tray", app.statsTracker)
}

// OnTrayUpgrade indicates the user has selected to upgrade lantern from the tray.
func (app *App) OnTrayUpgrade() {
	app.gaSession.Event("systray-menu", "upgrade")
	app.uiServer().Show(app.PlansURL(), "proupgrade", "tray", app.statsTracker)
}

// PlansURL returns the URL for accessing the checkout/plans page directly.
func (app *App) PlansURL() string {
	return app.uiServer().AddToken("/") + "#/plans"
}

// AddToken adds our secure token to a given request path.
func (app *App) AddToken(path string) string {
	return app.uiServer().AddToken(path)
}

// GetTranslations adds our secure token to a given request path.
func (app *App) GetTranslations(filename string) ([]byte, error) {
	return ui.Translations(filename)
}

func (app *App) localHttpToken() string {
	if v, ok := app.Flags["noUiHttpToken"]; ok && v.(bool) {
		return ""
	}
	return localHTTPToken(getSettings())
}<|MERGE_RESOLUTION|>--- conflicted
+++ resolved
@@ -322,6 +322,7 @@
 	log.Debugf("Sending features enabled to new client: %v", enabledFeatures)
 	app.startReplicaIfNecessary(enabledFeatures)
 	app.startYinbiIfNecessary(enabledFeatures)
+	go app.startTrafficlogIfNecessary()
 }
 
 // startFeaturesService starts a new features service that dispatches features to any relevant
@@ -337,15 +338,7 @@
 			go func(c <-chan bool) {
 				for range c {
 					features := app.flashlight.EnabledFeatures()
-<<<<<<< HEAD
-					app.enableYinbiWallet(&features)
-					log.Debugf("EnabledFeatures: %v", features)
-					app.startReplicaIfNecessary(features)
-					app.startYinbiIfNecessary(features)
-					go app.startTrafficlogIfNecessary()
-=======
 					app.checkEnabledFeatures(features)
->>>>>>> f17dc71d
 					select {
 					case service.Out <- features:
 						// ok
