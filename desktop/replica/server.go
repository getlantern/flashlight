--- conflicted
+++ resolved
@@ -324,7 +324,18 @@
 			me.logger.Printf("added metainfo for %q from s3", s3Key)
 		}()
 	}
-<<<<<<< HEAD
+
+	selectOnly, err := strconv.ParseUint(m.Params.Get("so"), 10, 0)
+	// Assume that it should be present, as it'll be added going forward where possible. When it's
+	// missing, zero is a perfectly adequate default for now.
+	if err != nil {
+		me.logger.Printf("error parsing so field: %v", err)
+	}
+	select {
+	case <-r.Context().Done():
+		return
+	case <-t.GotInfo():
+	}
 	filename := firstNonEmptyString(
 		// Note that serving the torrent implies waiting for the info, and we could get a better
 		// name for it after that. Torrent.Name will also allow us to reuse previously given 'dn'
@@ -339,30 +350,6 @@
 		}
 		w.Header().Set("Content-Disposition", inlineType+"; filename*=UTF-8''"+url.QueryEscape(filename))
 	}
-=======
->>>>>>> e8f2e040
-
-	selectOnly, err := strconv.ParseUint(m.Params.Get("so"), 10, 0)
-	// Assume that it should be present, as it'll be added going forward where possible. When it's
-	// missing, zero is a perfectly adequate default for now.
-	if err != nil {
-		me.logger.Printf("error parsing so field: %v", err)
-	}
-	select {
-	case <-r.Context().Done():
-		return
-	case <-t.GotInfo():
-	}
-	filename := firstNonEmptyString(
-		// Note that serving the torrent implies waiting for the info, and we could get a better
-		// name for it after that. Torrent.Name will also allow us to reuse previously given 'dn'
-		// values, if we don't have one now.
-		displayNameFromInfoName(t.Name()),
-		m.DisplayName,
-	)
-	if filename != "" {
-		w.Header().Set("Content-Disposition", inlineType+"; filename*=UTF-8''"+url.QueryEscape(filename))
-	}
 	torrentFile := t.Files()[selectOnly]
 	fileReader := torrentFile.NewReader()
 	confluence.ServeTorrentReader(w, r, fileReader, torrentFile.Path())
