--- conflicted
+++ resolved
@@ -532,12 +532,7 @@
 	return func(rw *ops.InstrumentedResponseWriter, r *http.Request) error {
 		query := r.URL.Query()
 		replicaLink := query.Get("replicaLink")
-<<<<<<< HEAD
-		m, err := metainfo.ParseMagnetURI(replicaLink)
-=======
-		fileIndex := query.Get("fileIndex")
 		m, err := metainfo.ParseMagnetUri(replicaLink)
->>>>>>> aed98374
 		if err != nil {
 			return err
 		}
@@ -548,13 +543,8 @@
 			log.Errorf("error %v", err)
 			fileIndex = 0
 		}
-<<<<<<< HEAD
 		key := fmt.Sprintf("%s/%s/%d", m.InfoHash.HexString(), category, fileIndex)
-		metadata, err := me.MetadataClient.GetObject(key)
-=======
-		key := fmt.Sprintf("%s/%s/%s", m.InfoHash.HexString(), category, fileIndex)
 		metadata, err := me.MetadataStorageClient.Get(key)
->>>>>>> aed98374
 		if err != nil {
 			return err
 		}
