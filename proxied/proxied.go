// Package proxied provides  http.Client implementations that use various
// combinations of chained and direct domain-fronted proxies.
//
// Remember to call SetProxyAddr before obtaining an http.Client.
package proxied

import (
	"bytes"
	"crypto/tls"
	"fmt"
	"io/ioutil"
	"net/http"
	"net/http/httputil"
	"net/url"
	"os"
	"runtime"
	"strconv"
	"strings"
	"sync"
	"sync/atomic"
	"time"

	"github.com/getlantern/errors"
	"github.com/getlantern/eventual"
	"github.com/getlantern/golog"
	"github.com/getlantern/keyman"
	"github.com/getlantern/netx"

	"github.com/getlantern/flashlight/v7/common"
	"github.com/getlantern/flashlight/v7/ops"
)

const (
	forceDF = "FORCE_DOMAINFRONT"
)

var (
	log = golog.LoggerFor("flashlight.proxied")

	proxyAddrMutex sync.RWMutex
	proxyAddr      = eventual.DefaultUnsetGetter()

	// ErrChainedProxyUnavailable indicates that we weren't able to find a chained
	// proxy.
	ErrChainedProxyUnavailable = "chained proxy unavailable"

	// Shared client session cache for all connections
	clientSessionCache = tls.NewLRUClientSessionCache(1000)
)

func success(resp *http.Response) bool {
	return (resp.StatusCode > 199 && resp.StatusCode < 400) || resp.StatusCode == http.StatusUpgradeRequired
}

// changeUserAgent prepends library version and OSARCH to the User-Agent header
// of req to facilitate debugging on server side.
// NOTE: This doesn't appear to be used anywhere on the server side.
func changeUserAgent(req *http.Request) {
	secondary := req.Header.Get("User-Agent")
	ua := strings.TrimSpace(fmt.Sprintf("%s/%s (%s/%s) %s",
		common.DefaultAppName, common.LibraryVersion, common.Platform, runtime.GOARCH, secondary))
	req.Header.Set("User-Agent", ua)
}

// SetProxyAddr sets the eventual.Getter that's used to determine the proxy's
// address. This MUST be called before attempting to use the proxied package.
func SetProxyAddr(addr eventual.Getter) {
	proxyAddrMutex.Lock()
	proxyAddr = addr
	proxyAddrMutex.Unlock()
}

func getProxyAddr() (string, bool) {
	proxyAddrMutex.RLock()
	addr, ok := proxyAddr(1 * time.Minute)
	proxyAddrMutex.RUnlock()
	if !ok {
		return "", false
	}
	return addr.(string), true
}

// RoundTripper implements http.RoundTripper and allows configuration of the
// masquerade timeout.
type RoundTripper interface {
	http.RoundTripper

	// SetMasqueradeTimeout specifies how long we're willing to wait for a valid
	// fronting masquerade before failing.
	SetMasqueradeTimeout(time.Duration)
}

// ParallelPreferChained creates a new http.RoundTripper that attempts to send
// requests through both chained and direct fronted routes in parallel. Once a
// chained request succeeds, subsequent requests will only go through Chained
// servers unless and until a request fails, in which case we'll start trying
// fronted requests again.
func ParallelPreferChained() RoundTripper {
	return dual(true, "")
}

// ChainedThenFronted creates a new http.RoundTripper that attempts to send
// requests first through a chained server and then falls back to using a
// direct fronted server if the chained route didn't work.
func ChainedThenFronted() RoundTripper {
	return dual(false, "")
}

// ParallelPreferChainedWith creates a new http.RoundTripper that attempts to
// send requests through both chained and direct fronted routes in parallel.
// Once a chained request succeeds, subsequent requests will only go through
// Chained servers unless and until a request fails, in which case we'll start
// trying fronted requests again.
func ParallelPreferChainedWith(rootCA string) RoundTripper {
	return dual(true, rootCA)
}

// ChainedThenFrontedWith creates a new http.RoundTripper that attempts to send
// requests first through a chained server and then falls back to using a
// direct fronted server if the chained route didn't work.
func ChainedThenFrontedWith(rootCA string) RoundTripper {
	return dual(false, rootCA)
}

// Uses ParallelPreferChained for idempotent requests (HEAD and GET) and
// ChainedThenFronted for all others.
func ParallelForIdempotent() http.RoundTripper {
	parallel := ParallelPreferChained()
	sequential := ChainedThenFronted()

	return AsRoundTripper(func(req *http.Request) (*http.Response, error) {
		if req.Method == "GET" || req.Method == "HEAD" {
			return parallel.RoundTrip(req)
		}
		return sequential.RoundTrip(req)
	})
}

// dual creates a new http.RoundTripper that attempts to send
// requests to both chained and fronted servers either in parallel or not.
func dual(parallel bool, rootCA string) RoundTripper {
	cf := &chainedAndFronted{
		parallel:          parallel,
		masqueradeTimeout: DefaultMasqueradeTimeout,
		rootCA:            rootCA,
	}
	cf.setFetcher(newDualFetcher(cf))
	return cf
}

func newDualFetcher(cf *chainedAndFronted) http.RoundTripper {
	return newDualFetcherWithTimeout(cf, cf.getMasqueradeTimeout())
}

func newDualFetcherWithTimeout(cf *chainedAndFronted, masqueradeTimeout time.Duration) http.RoundTripper {
	return &dualFetcher{cf: cf, rootCA: cf.rootCA, masqueradeTimeout: masqueradeTimeout}
}

// chainedAndFronted fetches HTTP data in parallel using both chained and fronted
// servers.
type chainedAndFronted struct {
	parallel          bool
	_fetcher          http.RoundTripper
	mu                sync.RWMutex
	rootCA            string
	masqueradeTimeout time.Duration
}

func (cf *chainedAndFronted) getFetcher() http.RoundTripper {
	cf.mu.RLock()
	result := cf._fetcher
	cf.mu.RUnlock()
	return result
}

func (cf *chainedAndFronted) setFetcher(fetcher http.RoundTripper) {
	cf.mu.Lock()
	cf._fetcher = fetcher
	cf.mu.Unlock()
}

// RoundTrip will attempt to execute the specified HTTP request using both a chained and
// fronted server, simply returning the first response to arrive.
func (cf *chainedAndFronted) RoundTrip(req *http.Request) (*http.Response, error) {
	var op *ops.Op
	ctx := req.Context()
	if req.Context().Value((ops.CtxKeyBeam)) == nil {
		// Some callers like the autoupdate package don't have a way to add beam to
		// the request context. In such cases, generate a new beam.
		op = ops.Begin("chainedandfronted")
		req = req.WithContext(ctx)
	} else {
		op = ops.Begin("chainedandfronted")
	}
	op.Request(req)
	defer op.End()

	resp, err := cf.getFetcher().RoundTrip(req)
	op.Response(resp)

	// On errors, we don't know if the exiting fetcher is a dual fetcher, a chained fetcher, or what, but
	// we should use a dual fetcher either way to maximize the chances of success on future runs.
	if err != nil {
		log.Error(err)
		log.Debug("Switching or continuing to use dual fetcher because of error on request")
		cf.setFetcher(newDualFetcher(cf))
	} else if !success(resp) {
		log.Error(resp.Status)
		log.Debug("Switching or continuing to use dual fetcher because of unexpected response status on chained request")
		cf.setFetcher(newDualFetcher(cf))
	}
	return resp, err
}

func (cf *chainedAndFronted) SetMasqueradeTimeout(masqueradeTimeout time.Duration) {
	cf.mu.Lock()
	cf.masqueradeTimeout = masqueradeTimeout
	_, isDual := cf._fetcher.(*dualFetcher)
	if isDual {
		cf._fetcher = newDualFetcherWithTimeout(cf, masqueradeTimeout)
	}
	cf.mu.Unlock()
}

func (cf *chainedAndFronted) getMasqueradeTimeout() time.Duration {
	cf.mu.RLock()
	defer cf.mu.RUnlock()
	return cf.masqueradeTimeout
}

type chainedRoundTripper struct {
	rootCA string
}

// RoundTrip will attempt to execute the specified HTTP request using only a chained fetcher
func (cf *chainedRoundTripper) RoundTrip(req *http.Request) (*http.Response, error) {
	log.Debugf("Using chained fetcher")
	rt, err := ChainedNonPersistent(cf.rootCA)
	if err != nil {
		return nil, err
	}
	return rt.RoundTrip(req)
}

type dualFetcher struct {
	cf                *chainedAndFronted
	rootCA            string
	masqueradeTimeout time.Duration
}

// RoundTrip will attempt to execute the specified HTTP request using both
// chained and fronted servers, simply returning the first response to
// arrive.
func (df *dualFetcher) RoundTrip(req *http.Request) (*http.Response, error) {
	op := ops.Begin("dual_fetcher_round_trip")
	defer op.End()
	op.Set("parallel", df.cf.parallel)

	if df.cf.parallel && !isIdempotentMethod(req) {
		return nil, op.FailIf(errors.New("attempted to use parallel round-tripper for non-idempotent method, please use ChainedThenFronted or some similar sequential round-tripper"))
	}
	directRT, err := ChainedNonPersistent(df.rootCA)
	if err != nil {
		return nil, errors.Wrap(err).Op("DFCreateChainedClient")
	}
	return df.do(req, directRT, frontedRoundTripper{masqueradeTimeout: df.masqueradeTimeout})
}

// do will attempt to execute the specified HTTP request using both
// chained and fronted servers.
func (df *dualFetcher) do(req *http.Request, chainedRT http.RoundTripper, ddfRT http.RoundTripper) (*http.Response, error) {
	log.Debugf("Using dual fronter for request to: %#v", req.URL.Host)
	op := ops.Begin("dualfetcher").Request(req)
	defer op.End()

	responses := make(chan *http.Response, 2)
	errs := make(chan error, 2)

	request := func(asIs bool, rt http.RoundTripper, req *http.Request) (*http.Response, error) {
		resp, err := rt.RoundTrip(req)
		if err != nil {
			errs <- err
			return nil, err
		}
		op.Response(resp)
		if asIs {
			log.Debug("Passing response as is")
			responses <- resp
			return resp, nil
		} else if success(resp) {
			log.Debugf("Got successful HTTP call for req.URL.Host [%s]", req.URL.Host)
			responses <- resp
			return resp, nil
		}
		// If the local proxy can't connect to any upstream proxies, for example,
		// it will return a 502.
		err = errors.New(resp.Status)
		if resp.Body != nil {
			// Dump response body so we know what went wrong
			b, err := httputil.DumpResponse(resp, true)
			if err != nil {
				log.Debugf("Failed to drain body to get failed response body for req.URL.Host [%s]", req.URL.Host)
			}
			log.Debugf("Got a failed response (could be the proxy not being reachable) from running request with req.URL.Host [%s] | status code: [%d] | response:\n%#v",
				req.URL.Host, resp.StatusCode, string(b))
			_ = resp.Body.Close()
		}
		errs <- err
		return nil, err
	}

	frontedRTT := int64(100000 * time.Hour)
	chainedRTT := int64(100000 * time.Hour)
	switchToChainedIfRequired := func() {
		// 3 is arbitraily chosen to check if chained speed is reasonable
		// comparing to fronted
		if atomic.LoadInt64(&chainedRTT) <= 3*atomic.LoadInt64(&frontedRTT) {
			log.Debug("Switching to chained fetcher for future requests since it is within 3 times of fronted response time")
			df.cf.setFetcher(&chainedRoundTripper{rootCA: df.rootCA})
		}
	}

	frontedReq, err := df.cf.cloneRequestForFronted(req)
	if err != nil {
		// Fail immediately as it's a program error.
		return nil, op.FailIf(err)
	}
	doFronted := func() {
		op.ProxyType(ops.ProxyFronted)
		log.Debugf("Sending DDF request. With body? %v", frontedReq.Body != nil)
		start := time.Now()
		if resp, err := request(!df.cf.parallel, ddfRT, frontedReq); err == nil {
			elapsed := time.Since(start)
			log.Debugf("Fronted request succeeded (%s) in %v to %s",
				resp.Status, elapsed, req.URL.String())
			// util.DumpResponse(resp) can be called here to examine the response
			atomic.StoreInt64(&frontedRTT, int64(elapsed))
			switchToChainedIfRequired()
		} else {
			log.Debugf("Fronted request failed: %v", req.URL.String())
		}
	}

	doChained := func() {
		op.ProxyType(ops.ProxyChained)
		log.Debugf("Sending chained request. With body? %v", req.Body != nil)
		start := time.Now()
		if res, err := request(false, chainedRT, req); err == nil {
			elapsed := time.Since(start)
			log.Debugf("Chained request for req.URL [%s] succeeded in %v", req.URL.String(), elapsed)
			atomic.StoreInt64(&chainedRTT, int64(elapsed))
			switchToChainedIfRequired()
		} else {
			if res != nil {
				log.Debugf("Chained request to %v failed with a %v status code", req.URL.String(), res.StatusCode)
			} else {
				log.Debugf("Chained request to %v failed", req.URL.String())
			}
		}
	}

	getResponse := func() (*http.Response, error) {
		select {
		case resp := <-responses:
			return resp, nil
		case err := <-errs:
			return nil, err
		}
	}

	getResponseParallel := func() (*http.Response, error) {
		// Create channels for the final response or error. The response channel will be filled
		// in the case of any successful response as well as a non-error response for the second
		// response received. The error channel will only be filled if the first response is
		// unsuccessful and the second is an error.
		finalResponseCh := make(chan *http.Response, 1)
		finalErrorCh := make(chan error, 1)

		ops.Go(func() {
			readResponses(finalResponseCh, responses, finalErrorCh, errs)
		})

		select {
		case resp := <-finalResponseCh:
			return resp, nil
		case err := <-finalErrorCh:
			return nil, err
		}
	}

	frontOnly, _ := strconv.ParseBool(os.Getenv(forceDF))
	if frontOnly {
		log.Debug("Forcing domain-fronting")
		doFronted()
		resp, err := getResponse()
		return resp, op.FailIf(err)
	}

	if df.cf.parallel {
		ops.Go(doFronted)
		ops.Go(doChained)
		resp, err := getResponseParallel()
		return resp, op.FailIf(err)
	}

	doChained()
	resp, err := getResponse()
	if err != nil {
		log.Errorf("Chained failed, trying fronted: %v", err)
		doFronted()
		resp, err = getResponse()
		log.Debugf("Result of fronting: %v", err)
	}
	return resp, op.FailIf(err)
}

func (cf *chainedAndFronted) cloneRequestForFronted(req *http.Request) (*http.Request, error) {
	frontedReq, err := http.NewRequest(req.Method, req.URL.String(), nil)
	if err != nil {
		return nil, err
	}

	// We need to copy the query parameters from the original.
	frontedReq.URL.RawQuery = req.URL.RawQuery

	// Make a copy of the original request headers to include in the
	// fronted request. This will ensure that things like the caching
	// headers are included in both requests.
	for k, vv := range req.Header {
		// Since we're doing domain fronting don't copy the host just in
		// case it ever makes any difference under the covers.
		if strings.EqualFold("Host", k) {
			continue
		}
		vv2 := make([]string, len(vv))
		copy(vv2, vv)
		frontedReq.Header[k] = vv2
	}

	if req.Body != nil {
		//Replicate the body. Attach a new copy to original request as body can
		//only be read once
		buf, _ := ioutil.ReadAll(req.Body)
		_ = req.Body.Close()
		req.Body = ioutil.NopCloser(bytes.NewReader(buf))
		frontedReq.Body = ioutil.NopCloser(bytes.NewReader(buf))
		frontedReq.ContentLength = req.ContentLength
	}

	return frontedReq, nil
}

func readResponses(finalResponse chan *http.Response, responses chan *http.Response, finalErr chan error, errs chan error) {
	waitForSecond := func() {
		// Just use whatever we get from the second response.
		select {
		case resp := <-responses:
			finalResponse <- resp
		case err := <-errs:
			finalErr <- err
		}
	}
	select {
	case resp := <-responses:
		if success(resp) {
			log.Debug("Got good first response")
			finalResponse <- resp

			// Just ignore the second response, but still process it.
			select {
			case response := <-responses:
				log.Debug("Closing second response body")
				_ = response.Body.Close()
				return
			case <-errs:
				log.Debug("Ignoring error on second response")
				return
			}
		} else {
			log.Debugf("Got bad first response -- wait for second")
			_ = resp.Body.Close()
			waitForSecond()
		}
	case err := <-errs:
		log.Debugf("Got an error in first response: %v", err)
		waitForSecond()
	}
}

// ChainedPersistent creates an http.RoundTripper that uses keepalive
// connections persists and proxies through chained servers. If rootCA is
// specified, the RoundTripper will validate the server's certificate on TLS
// connections against that RootCA.
func ChainedPersistent(rootCA string) (http.RoundTripper, error) {
	return chained(rootCA, true)
}

// ChainedNonPersistent creates an http.RoundTripper that proxies through
// chained servers and does not use keepalive connections. If rootCA is
// specified, the RoundTripper will validate the server's certificate on TLS
// connections against that RootCA.
func ChainedNonPersistent(rootCA string) (http.RoundTripper, error) {
	return chained(rootCA, false)
}

// chained creates an http.RoundTripper. If rootCA is specified, the
// RoundTripper will validate the server's certificate on TLS connections
// against that RootCA. If persistent is specified, the RoundTripper will use
// keepalive connections across requests.
func chained(rootCA string, persistent bool) (http.RoundTripper, error) {
	tr := &http.Transport{
		Dial:                netx.Dial,
		TLSHandshakeTimeout: 10 * time.Second,

		// This method is typically used for creating a one-off HTTP client
		// that we don't want to keep around for future calls, making
		// persistent connections a potential source of file descriptor
		// leaks. Note the name of this variable is misleading -- it would
		// be clearer to call it DisablePersistentConnections -- i.e. it has
		// nothing to do with TCP keep alives along the lines of the KeepAlive
		// variable in net.Dialer.
		DisableKeepAlives: !persistent,

		TLSClientConfig: &tls.Config{
			// Cache TLS sessions for faster connection
			ClientSessionCache: clientSessionCache,
		},
	}
	if persistent {
		tr.IdleConnTimeout = 30 * time.Second
	}

	if rootCA != "" {
		caCert, err := keyman.LoadCertificateFromPEMBytes([]byte(rootCA))
		if err != nil {
			return nil, errors.Wrap(err).Op("DecodeRootCA")
		}
		tr.TLSClientConfig.RootCAs = caCert.PoolContainingCert()
	}

	tr.Proxy = func(req *http.Request) (*url.URL, error) {
		proxyAddr, ok := getProxyAddr()
		if !ok {
			return nil, errors.New(ErrChainedProxyUnavailable)
		}
		return url.Parse("http://" + proxyAddr)
	}

	return AsRoundTripper(func(req *http.Request) (*http.Response, error) {
		changeUserAgent(req)
		op := ops.Begin("chained").ProxyType(ops.ProxyChained).Request(req)
		defer op.End()
		resp, err := tr.RoundTrip(req)
		op.Response(resp)
		return resp, errors.Wrap(err)
	}), nil
}

// AsRoundTripper turns the given function into an http.RoundTripper.
func AsRoundTripper(fn func(req *http.Request) (*http.Response, error)) http.RoundTripper {
	return &rt{fn}
}

type rt struct {
	fn func(*http.Request) (*http.Response, error)
}

func (rt *rt) RoundTrip(req *http.Request) (*http.Response, error) {
	return rt.fn(req)
}

var idempotentMethods = []string{
	"OPTIONS",
	"GET",
}

func isIdempotentMethod(req *http.Request) bool {
	for _, m := range idempotentMethods {
		if req.Method == m {
			return true
		}
	}
	return false
}

// DirectThenFrontedClient returns an http.Client that first attempts to connect
// directly to the origin and then falls back to using domain fronting.
// WARNING - if using this for non-idempotent requests like POST, you may see
// duplicate POSTS if the direct submission succeeds but fails to return a
// response by the timeout!
func DirectThenFrontedClient(timeout time.Duration) *http.Client {
	drt := &http.Transport{
		TLSHandshakeTimeout:   timeout,
		ResponseHeaderTimeout: timeout,
	}
	frt := &frontedRoundTripper{masqueradeTimeout: timeout}
	return &http.Client{
		Timeout:   timeout * 2,
		Transport: serialTransport{drt, frt},
	}
}

<<<<<<< HEAD
func ChainedThenDirectThenFrontedClient(timeout time.Duration, rootCA string) *http.Client {
	drt := &http.Transport{
		TLSHandshakeTimeout:   timeout,
		ResponseHeaderTimeout: timeout,
	}
	frt := &frontedRoundTripper{masqueradeTimeout: timeout}
	chained := &chainedRoundTripper{rootCA: rootCA}
	return &http.Client{
		Timeout:   timeout * 2,
		Transport: serialTransport{chained, frt, drt},
=======
// ChainedThenDirectThenFrontedClient returns an http.Client that first attempts
// to connect to a chained proxy, then falls back to connecting directly to the
// origin, and finally falls back to using domain fronting.
func ChainedThenDirectThenFrontedClient(timeout time.Duration, rootCA string) *http.Client {
	chained := &chainedRoundTripper{rootCA: rootCA}
	drt := &http.Transport{
		TLSHandshakeTimeout:   10 * time.Second,
		ResponseHeaderTimeout: 30 * time.Second,
	}
	frt := Fronted(10 * time.Second)
	return &http.Client{
		Timeout:   timeout * 2,
		Transport: serialTransport{chained, drt, frt},
>>>>>>> d937796f
	}
}

type serialTransport []http.RoundTripper

func (tr serialTransport) RoundTrip(req *http.Request) (resp *http.Response, err error) {
	for _, rt := range tr {
		resp, err = rt.RoundTrip(req)
		if err == nil {
			return
		}
		log.Debugf("Error roundtripping request to %v, continuing to next transport", req.URL)
	}
	log.Errorf("Unable to roundtrip request to %v, out of transports", req.URL)
	return
}<|MERGE_RESOLUTION|>--- conflicted
+++ resolved
@@ -600,18 +600,6 @@
 	}
 }
 
-<<<<<<< HEAD
-func ChainedThenDirectThenFrontedClient(timeout time.Duration, rootCA string) *http.Client {
-	drt := &http.Transport{
-		TLSHandshakeTimeout:   timeout,
-		ResponseHeaderTimeout: timeout,
-	}
-	frt := &frontedRoundTripper{masqueradeTimeout: timeout}
-	chained := &chainedRoundTripper{rootCA: rootCA}
-	return &http.Client{
-		Timeout:   timeout * 2,
-		Transport: serialTransport{chained, frt, drt},
-=======
 // ChainedThenDirectThenFrontedClient returns an http.Client that first attempts
 // to connect to a chained proxy, then falls back to connecting directly to the
 // origin, and finally falls back to using domain fronting.
@@ -625,7 +613,6 @@
 	return &http.Client{
 		Timeout:   timeout * 2,
 		Transport: serialTransport{chained, drt, frt},
->>>>>>> d937796f
 	}
 }
 
