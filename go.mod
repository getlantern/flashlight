--- conflicted
+++ resolved
@@ -286,13 +286,8 @@
 	golang.org/x/mod v0.20.0 // indirect
 	golang.org/x/net v0.28.0 // indirect
 	golang.org/x/sync v0.8.0 // indirect
-<<<<<<< HEAD
 	golang.org/x/text v0.19.0 // indirect
-	golang.org/x/time v0.3.0 // indirect
-=======
-	golang.org/x/text v0.17.0 // indirect
 	golang.org/x/time v0.5.0 // indirect
->>>>>>> 6101447c
 	golang.org/x/tools v0.24.0 // indirect
 	google.golang.org/genproto/googleapis/api v0.0.0-20231002182017-d307bd883b97 // indirect
 	google.golang.org/genproto/googleapis/rpc v0.0.0-20231012201019-e917dd12ba7a // indirect
