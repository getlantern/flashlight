package ui

import (
	"fmt"
	"net"
	"net/http"
	"path"
	"strings"
	"sync"
	"sync/atomic"
	"time"

	"github.com/getlantern/edgedetect"
	"github.com/getlantern/eventual"
	"github.com/getlantern/flashlight/pro"
	"github.com/getlantern/golog"
	"github.com/getlantern/tarfs"
	"github.com/skratchdot/open-golang/open"

	"github.com/getlantern/flashlight/client"
	"github.com/getlantern/flashlight/util"
)

var (
	log = golog.LoggerFor("flashlight.ui")

	l                  net.Listener
	fs                 *tarfs.FileSystem
	translations       = eventual.NewValue()
	server             *http.Server
	uiaddr             string
	allowRemoteClients bool
	proxiedUIAddr      string
	preferProxiedUI    int32
	edge               = edgedetect.DefaultBrowserIsEdge()

	openedExternal = false
	externalURL    string
	r              = NewServeMux()
	localHTTPToken string
)

func Handle(pattern string, handler http.Handler) {
	r.Handle(pattern, handler)
}

// Start starts serving the UI.
func Start(requestedAddr string, allowRemote bool, extURL, localHTTPTok string) error {
	localHTTPToken = localHTTPTok
	addr, err := normalizeAddr(requestedAddr)
	if err != nil {
		return fmt.Errorf("Unable to resolve UI address: %v", err)
	}
	if allowRemote {
		// If we want to allow remote connections, we have to bind all interfaces
		addr = &net.TCPAddr{Port: addr.Port}
	}

	l, err := net.ListenTCP("tcp4", addr)
	if err != nil {
		return fmt.Errorf("Unable to listen at %v. Error is: %v", addr, err)
	}

	// Setting port (case when port was 0)
	addr.Port = l.Addr().(*net.TCPAddr).Port

	// Updating listenAddr
	listenAddr := addr.String()

	unpackUI()

	externalURL = extURL

	allowRemoteClients = allowRemote

	// This allows a second Lantern running on the system to trigger the existing
	// Lantern to show the UI, or at least try to
	startupHandler := func(resp http.ResponseWriter, req *http.Request) {
		// If we're allowing remote, we're in practice not showing the UI on this
		// typically headless system, so don't allow triggering of the UI.
		if !allowRemote {
			Show()
		}
		resp.WriteHeader(http.StatusOK)
	}

	r.Handle("/pro/", pro.APIHandler())
	r.Handle("/startup", http.HandlerFunc(startupHandler))
	r.Handle("/", http.FileServer(fs))

	server = &http.Server{
		Handler:  r,
		ErrorLog: log.AsStdLogger(),
	}
	go func() {
		err := server.Serve(l)
		if err != nil {
			log.Errorf("Error serving: %v", err)
		}
	}()

	host, port, err := net.SplitHostPort(listenAddr)
	if err != nil {
		log.Fatalf("Could not parse host:port on %q", listenAddr)
	}
	if host == "" {
		host = "127.0.0.1"
	}
	uiaddr = fmt.Sprintf("%s:%s", host, port)

	// Note - we display the UI using the LanternSpecialDomain. This is necessary
	// for Microsoft Edge on Windows 10 because, being a Windows Modern App, its
	// default network isolation settings prevent it from opening websites on the
	// loopback address. We get around this by exploiting the fact that Edge will
	// happily connect to our proxy server running on the loopback interface. So,
	// we use what looks like a real domain for the UI (ui.lantern.io), the proxy
	// detects this and reroutes the traffic to the local UI server. The proxy is
	// allowed to connect to loopback because it doesn't have the same restriction
	// as Microsoft Edge.
	proxiedUIAddr = proxyDomainFor(listenAddr)
	client.SetProxyUIAddr(proxiedUIAddr, listenAddr)

	log.Debugf("UI available at http://%v and http://%v", uiaddr, proxiedUIAddr)

	return nil
}

<<<<<<< HEAD
// Stop stops the UI listener and all services. To facilitate test.
func Stop() {
	unregisterAll()
	// Reset it here instead of changing how r is initialized, to avoid
	// bringing in unexpected bugs.
	r = NewServeMux()
	if l != nil {
		l.Close()
	}
=======
func normalizeAddr(requestedAddr string) (*net.TCPAddr, error) {
	var addr string
	if requestedAddr == "" {
		addr = defaultUIAddress
	} else if strings.HasPrefix(requestedAddr, "http://") {
		log.Errorf("Client tried to start at bad address: %v", requestedAddr)
		addr = strings.TrimPrefix(requestedAddr, "http://")
	} else {
		addr = requestedAddr
	}

	return net.ResolveTCPAddr("tcp4", addr)
>>>>>>> 49fd8b9b
}

func unpackUI() {
	var err error
	fs, err = tarfs.New(Resources, "")
	if err != nil {
		// Panicking here because this shouldn't happen at runtime unless the
		// resources were incorrectly embedded.
		panic(fmt.Errorf("Unable to open tarfs filesystem: %v", err))
	}
	translations.Set(fs.SubDir("locale"))
}

// Translations returns the translations for a given locale file.
func Translations(filename string) ([]byte, error) {
	log.Debugf("Accessing translations")
	tr, ok := translations.Get(30 * time.Second)
	if !ok || tr == nil {
		return nil, fmt.Errorf("Could not get traslation for file name: %v", filename)
	}
	return tr.(*tarfs.FileSystem).Get(filename)
}

// PreferProxiedUI returns the preferred address to serve the UI based on
// whether or not the user's default browser is Edge. This is because Edge
// will not allow connections to localhost by default, but we can work
// around it with our speciial domain.
func PreferProxiedUI(val bool) (newAddr string, addrChanged bool) {
	previousPreferredUIAddr := GetPreferredUIAddr()
	updated := int32(0)
	if val {
		updated = 1
	}
	atomic.StoreInt32(&preferProxiedUI, updated)
	newPreferredUIAddr := GetPreferredUIAddr()
	return newPreferredUIAddr, newPreferredUIAddr != previousPreferredUIAddr
}

func shouldPreferProxiedUI() bool {
	return atomic.LoadInt32(&preferProxiedUI) == 1
}

// GetPreferredUIAddr returns the address to access the UI on, which depends
// on whether or not we're running on Edge essgentially.
func GetPreferredUIAddr() string {
	// We only use the proxied UI address if the default browser is Microsoft Edge
	if edge && shouldPreferProxiedUI() {
		log.Debugf("Returning '%v' for proxied UI addr", proxiedUIAddr)
		return proxiedUIAddr
	}
	log.Debugf("Returning plain uiaddr %v", uiaddr)
	return uiaddr
}

// GetDirectUIAddr returns the current UI address when accessing directly.
func GetDirectUIAddr() string {
	return uiaddr
}

// Show opens the UI in a browser. Note we know the UI server is
// *listening* at this point as long as Start is correctly called prior
// to this method. It may not be reading yet, but since we're the only
// ones reading from those incoming sockets the fact that reading starts
// asynchronously is not a problem.
func Show() {
	go func() {
		uiURL := fmt.Sprintf("http://%s/?1", GetPreferredUIAddr())
		log.Debugf("Opening browser at %v", uiURL)
		err := open.Run(uiURL)
		if err != nil {
			log.Errorf("Error opening page to `%v`: %v", uiURL, err)
		}

		onceBody := func() {
			openExternalURL(externalURL)
		}
		var run sync.Once
		run.Do(onceBody)
	}()
}

// openExternalUrl opens an external URL of one of our partners automatically
// at startup if configured to do so. It should only open the first time in
// a given session that Lantern is opened.
func openExternalURL(u string) {
	var url string
	if u == "" {
		return
	} else if strings.HasPrefix(u, "https://www.manoto1.com/") || strings.HasPrefix(u, "https://www.facebook.com/manototv") {
		// Here we make sure to override any old manoto URLs with the latest.
		url = "https://www.manototv.com/iran?utm_campaign=manotolantern"
	} else {
		url = u
	}
	time.Sleep(4 * time.Second)
	err := open.Run(url)
	if err != nil {
		log.Errorf("Error opening external page to `%v`: %v", uiaddr, err)
	}
}

// AddToken adds the UI domain and custom request token to the specified
// request path. Without that token, the backend will reject the request to
// avoid web sites detecting Lantern.
func AddToken(in string) string {
	return util.SetURLParam("http://"+path.Join(uiaddr, in), "token", localHTTPToken)
}<|MERGE_RESOLUTION|>--- conflicted
+++ resolved
@@ -125,7 +125,6 @@
 	return nil
 }
 
-<<<<<<< HEAD
 // Stop stops the UI listener and all services. To facilitate test.
 func Stop() {
 	unregisterAll()
@@ -135,7 +134,8 @@
 	if l != nil {
 		l.Close()
 	}
-=======
+}
+
 func normalizeAddr(requestedAddr string) (*net.TCPAddr, error) {
 	var addr string
 	if requestedAddr == "" {
@@ -148,7 +148,6 @@
 	}
 
 	return net.ResolveTCPAddr("tcp4", addr)
->>>>>>> 49fd8b9b
 }
 
 func unpackUI() {
