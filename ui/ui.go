package ui

import (
	"fmt"
	"net"
	"net/http"
	"net/url"
	"strings"
	"sync"
	"sync/atomic"
	"time"

	"github.com/getlantern/edgedetect"
	"github.com/getlantern/eventual"
	"github.com/getlantern/flashlight/pro"
	"github.com/getlantern/golog"
	"github.com/getlantern/tarfs"
	"github.com/skratchdot/open-golang/open"

	"github.com/getlantern/flashlight/client"
	"github.com/getlantern/flashlight/util"
)

var (
	log = golog.LoggerFor("flashlight.ui")

	l                  net.Listener
	fs                 *tarfs.FileSystem
	translations       = eventual.NewValue()
	server             *http.Server
	uiaddr             string
	allowRemoteClients bool
	proxiedUIAddr      string
	preferProxiedUI    int32

	openedExternal = false
	externalURL    string
	r              = http.NewServeMux()
)

func noCacheHandler(h http.Handler) http.Handler {
	return http.HandlerFunc(func(w http.ResponseWriter, r *http.Request) {
		w.Header().Set("Cache-Control", "no-cache, no-store, must-revalidate") // HTTP 1.1.
		w.Header().Set("Pragma", "no-cache")                                   // HTTP 1.0.
		w.Header().Set("Expires", "0")                                         // Proxies.
		h.ServeHTTP(w, r)
	})
}

func checkOrigin(h http.Handler) http.Handler {
	check := func(w http.ResponseWriter, r *http.Request) {
		var clientAddr string

		referer := r.Header.Get("Referer")
		if referer != "" {
			clientAddr = referer
		}

		origin := r.Header.Get("Origin")
		if origin != "" {
			clientAddr = origin
		}

		if clientAddr != "" {
			originURL, err := url.Parse(clientAddr)
			expectedURL, _ := url.Parse(uiaddr)
			if err == nil {
				if allowRemoteClients {
					// At least check if same port.
					_, originPort, _ := net.SplitHostPort(originURL.Host)
					_, expectedPort, _ := net.SplitHostPort(expectedURL.Host)
					if originPort != expectedPort {
						log.Debugf("Expecting clients connect on port: %s, but got: %s", expectedPort, originPort)
						return
					}
				} else {
					if getPreferredUIAddr() != "http://"+originURL.Host {
						log.Debugf("Origin was: %s, expecting: %s", originURL, expectedURL)
						return
					}
				}
			}
		}

		h.ServeHTTP(w, r)
	}
	return http.HandlerFunc(check)
}

// Handle is the http server handler function.
func Handle(handler http.Handler) string {
	path := pacPath()
	r.Handle(path, handler)
	return uiaddr + path
}

// UIAddr returns the current UI address.
func UIAddr() string {
	return uiaddr
}

// Start starts serving the UI.
func Start(requestedAddr string, allowRemote bool, extURL string) (string, error) {
	if requestedAddr == "" {
		requestedAddr = defaultUIAddress
	}

	addr, err := net.ResolveTCPAddr("tcp4", requestedAddr)
	if err != nil {
		return "", fmt.Errorf("Unable to resolve UI address: %v", err)
	}
	if allowRemote {
		// If we want to allow remote connections, we have to bind all interfaces
		addr = &net.TCPAddr{Port: addr.Port}
	}

	l, err := net.ListenTCP("tcp4", addr)
	if err != nil {
		return "", fmt.Errorf("Unable to listen at %v. Error is: %v", requestedAddr, err)
	}

	// Setting port (case when port was 0)
	addr.Port = l.Addr().(*net.TCPAddr).Port

	// Updating listenAddr
	listenAddr := addr.String()

	unpackUI()

	externalURL = extURL

	// This allows a second Lantern running on the system to trigger the existing
	// Lantern to show the UI, or at least try to
	handler := func(resp http.ResponseWriter, req *http.Request) {
		// If we're allowing remote, we're in practice not showing the UI on this
		// typically headless system, so don't allow triggering of the UI.
		if !allowRemote {
			Show()
		}
		resp.WriteHeader(http.StatusOK)
	}

<<<<<<< HEAD
	allowRemoteClients = allowRemote

	// We use the backend to detect the user's country and redirect the browser
	// to the correct URL that will itself be proxied over Lantern.
	feedHandler := func(resp http.ResponseWriter, req *http.Request) {
		vals := req.URL.Query()
		defaultLang := vals.Get("lang")
		url := feed.GetFeedURL(defaultLang)
		http.Redirect(resp, req, url, http.StatusFound)
	}

	applyMiddleware := func(h http.Handler) http.Handler {
		return checkOrigin(util.NoCacheHandler(h))
	}

	r.Handle("/pro/", applyMiddleware(pro.APIHandler()))
	r.Handle("/startup", applyMiddleware(http.HandlerFunc(handler)))
	r.Handle("/feed", applyMiddleware(http.HandlerFunc(feedHandler)))
	r.Handle("/", applyMiddleware(http.FileServer(fs)))
=======
	r.Handle("/startup", util.NoCacheHandler(http.HandlerFunc(handler)))
	r.Handle("/", util.NoCacheHandler(http.FileServer(fs)))
>>>>>>> e9e2aed3

	server = &http.Server{
		Handler:  r,
		ErrorLog: log.AsStdLogger(),
	}
	go func() {
		err := server.Serve(l)
		if err != nil {
			log.Errorf("Error serving: %v", err)
		}
	}()
	uiaddr = fmt.Sprintf("http://%v", listenAddr)

	// Note - we display the UI using the LanternSpecialDomain. This is necessary
	// for Microsoft Edge on Windows 10 because, being a Windows Modern App, its
	// default network isolation settings prevent it from opening websites on the
	// loopback address. We get around this by exploiting the fact that Edge will
	// happily connect to our proxy server running on the loopback interface. So,
	// we use what looks like a real domain for the UI (ui.lantern.io), the proxy
	// detects this and reroutes the traffic to the local UI server. The proxy is
	// allowed to connect to loopback because it doesn't have the same restriction
	// as Microsoft Edge.
	proxiedAddr := proxyDomain()
	proxiedUIAddr = fmt.Sprintf("http://%v", proxiedAddr)
	client.SetProxyUIAddr(proxiedAddr, listenAddr)

	log.Debugf("UI available at %v and %v", uiaddr, proxiedUIAddr)

	return listenAddr, nil
}

func unpackUI() {
	var err error
	fs, err = tarfs.New(Resources, "")
	if err != nil {
		// Panicking here because this shouldn't happen at runtime unless the
		// resources were incorrectly embedded.
		panic(fmt.Errorf("Unable to open tarfs filesystem: %v", err))
	}
	translations.Set(fs.SubDir("locale"))
}

// Translations returns the translations for a given locale file.
func Translations(filename string) ([]byte, error) {
	log.Debugf("Accessing translations")
	tr, ok := translations.Get(30 * time.Second)
	if !ok || tr == nil {
		return nil, fmt.Errorf("Could not get traslation for file name: %v", filename)
	}
	return tr.(*tarfs.FileSystem).Get(filename)
}

// PreferProxiedUI returns the preferred address to serve the UI based on
// whether or not the user's default browser is Edge. This is because Edge
// will not allow connections to localhost by default, but we can work
// around it with our speciial domain.
func PreferProxiedUI(val bool) (newAddr string, addrChanged bool) {
	previousPreferredUIAddr := getPreferredUIAddr()
	updated := int32(0)
	if val {
		updated = 1
	}
	atomic.StoreInt32(&preferProxiedUI, updated)
	newPreferredUIAddr := getPreferredUIAddr()
	return newPreferredUIAddr, newPreferredUIAddr != previousPreferredUIAddr
}

func shouldPreferProxiedUI() bool {
	return atomic.LoadInt32(&preferProxiedUI) == 1
}

func getPreferredUIAddr() string {
	// We only use the proxied UI address if the default browser is Microsoft Edge
	if edgedetect.DefaultBrowserIsEdge() && shouldPreferProxiedUI() {
		return proxiedUIAddr
	}
	return uiaddr
}

// Show opens the UI in a browser. Note we know the UI server is
// *listening* at this point as long as Start is correctly called prior
// to this method. It may not be reading yet, but since we're the only
// ones reading from those incoming sockets the fact that reading starts
// asynchronously is not a problem.
func Show() {
	go func() {
		addr := getPreferredUIAddr() + "?1"
		err := open.Run(addr)
		if err != nil {
			log.Errorf("Error opening page to `%v`: %v", addr, err)
		}

		onceBody := func() {
			openExternalURL(externalURL)
		}
		var run sync.Once
		run.Do(onceBody)
	}()
}

// openExternalUrl opens an external URL of one of our partners automatically
// at startup if configured to do so. It should only open the first time in
// a given session that Lantern is opened.
func openExternalURL(u string) {
	var url string
	if u == "" {
		return
	} else if strings.HasPrefix(u, "https://www.manoto1.com/") || strings.HasPrefix(u, "https://www.facebook.com/manototv") {
		// Here we make sure to override any old manoto URLs with the latest.
		url = "https://www.manototv.com/iran?utm_campaign=manotolantern"
	} else {
		url = u
	}
	time.Sleep(4 * time.Second)
	err := open.Run(url)
	if err != nil {
		log.Errorf("Error opening external page to `%v`: %v", uiaddr, err)
	}
}<|MERGE_RESOLUTION|>--- conflicted
+++ resolved
@@ -140,7 +140,6 @@
 		resp.WriteHeader(http.StatusOK)
 	}
 
-<<<<<<< HEAD
 	allowRemoteClients = allowRemote
 
 	// We use the backend to detect the user's country and redirect the browser
@@ -160,10 +159,6 @@
 	r.Handle("/startup", applyMiddleware(http.HandlerFunc(handler)))
 	r.Handle("/feed", applyMiddleware(http.HandlerFunc(feedHandler)))
 	r.Handle("/", applyMiddleware(http.FileServer(fs)))
-=======
-	r.Handle("/startup", util.NoCacheHandler(http.HandlerFunc(handler)))
-	r.Handle("/", util.NoCacheHandler(http.FileServer(fs)))
->>>>>>> e9e2aed3
 
 	server = &http.Server{
 		Handler:  r,
