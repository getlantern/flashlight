--- conflicted
+++ resolved
@@ -231,15 +231,10 @@
 }
 
 func TestStart(t *testing.T) {
-<<<<<<< HEAD
 	serve, err := StartServer("127.0.0.1:0", "", "", "abcde",
 		false, &PathHandler{Pattern: "/testing", Handler: http.HandlerFunc(func(resp http.ResponseWriter, req *http.Request) {
 			resp.WriteHeader(http.StatusOK)
 		})})
-=======
-	serve, err := StartServer("127.0.0.1:0", "", "abcde",
-		false)
->>>>>>> f795f2a6
 	assert.NoError(t, err)
 	serve.Handle("/testing", http.HandlerFunc(func(resp http.ResponseWriter, req *http.Request) {
 		resp.WriteHeader(http.StatusOK)
