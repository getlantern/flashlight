package ui

import (
	"bytes"
	"encoding/json"
	"errors"
	"fmt"
	"io/ioutil"
	"net/http"

	"github.com/getlantern/lantern-server/common"
	"github.com/getlantern/yinbi-server/config"
	"github.com/getlantern/yinbi-server/crypto"
	"github.com/getlantern/yinbi-server/params"
	"github.com/getlantern/yinbi-server/yinbi"
	"github.com/stellar/go/keypair"
)

const (
	issuer = "GBAUT37VU4WN466IGBMDOOWJSIGIULAQM62WB467HS4R3TJ3IEDH3FPK"
)

var (
	ErrInvalidMnemonic = errors.New("The provided words do not comprise a valid mnemonic")
)

func newYinbiClient(httpClient *http.Client) *yinbi.Client {
	return yinbi.New(params.Params{
		HttpClient: httpClient,
		Config: &config.Config{
			NetworkName: "test",
			AssetCode:   "YNB",
		},
	})
}

// errorHandler is an error handler that takes an error or Errors and writes the
// encoded JSON response to the client
func (s *Server) errorHandler(w http.ResponseWriter, err interface{}, errorCode int) {
	var resp Response
	switch err.(type) {
	case error:
		resp.Error = err.(error).Error()
	case Errors:
		resp.Errors = err.(Errors)
	}
	common.WriteJSON(w, errorCode, &resp)
}

func (s *Server) createMnemonic(w http.ResponseWriter, r *http.Request) {
	common.WriteJSON(w, http.StatusOK, map[string]interface{}{
		"mnemonic": crypto.NewMnemonic(),
		"success":  true,
	})
}

// sendPaymentHandler is the handler used to create Yinbi payments
// The password included with the request is used to look up the
// user's secret key in the Yinbi keystore.
func (s *Server) sendPaymentHandler(w http.ResponseWriter,
	req *http.Request) {
	var params PaymentParams
	err := common.DecodeJSONRequest(req, &params)
	if err != nil {
		s.errorHandler(w, err, http.StatusBadRequest)
		return
	}
	errors := params.Validate()
	if len(errors) > 0 {
		s.errorHandler(w, errors, http.StatusBadRequest)
		return
	}
	// get key from keystore here
	secretKey, err := s.keystore.GetKey(params.Username, params.Password)
	if err != nil {
		err = fmt.Errorf("Error retrieving secret key: %v", err)
		s.errorHandler(w, err, http.StatusInternalServerError)
		return
	}
	// create a new keypair from the secret key
	// once we have the keypair, we can sign transactions
	pair, err := keypair.Parse(secretKey)
	if err != nil {
		err = fmt.Errorf("Error parsing keypair: %v", err)
		s.errorHandler(w, err, http.StatusInternalServerError)
		return
	}
	log.Debugf("Successfully retrieved keypair for %s", params.Username)
	resp, err := s.yinbiClient.SendPayment(
		params.Destination,
		params.Amount,
		params.Asset,
		pair.(*keypair.Full),
	)
	if err != nil {
		log.Debugf("Error sending payment: %v", err)
		s.errorHandler(w, err, http.StatusInternalServerError)
		return
	}
	common.WriteJSON(w, http.StatusOK, map[string]interface{}{
		"success": true,
		"tx_id":   resp.Hash,
	})
	return
}

// getAccountDetails is the handler used to look up
// the balances and transaction history for a given Stellar
// address
func (s *Server) getAccountDetails(w http.ResponseWriter,
	r *http.Request) {
	var request struct {
		Address string `json:"address"`
	}
	err := common.DecodeJSONRequest(r, &request)
	if err != nil {
		log.Debugf("Error decoding JSON: %v", err)
		s.errorHandler(w, err, http.StatusInternalServerError)
		return
	}
	address := request.Address
	log.Debugf("Looking up balance for account with address %s", address)
	balances, err := s.yinbiClient.GetBalances(address)
	if err != nil {
		log.Debugf("Error retrieving balance: %v", err)
		s.errorHandler(w, err, http.StatusInternalServerError)
		return
	}
	log.Debugf("Successfully retrived balance for %s", address)
	writeJSON(w, http.StatusOK, map[string]interface{}{
		"success":  true,
		"balances": balances,
	})
	return
}

func (s *Server) getAccountTransactions(w http.ResponseWriter,
	r *http.Request) {
	var request struct {
		Address        string `json:"address"`
		Cursor         string `json:"cursor"`
		Order          string `json:"order"`
		RecordsPerPage int    `json:"recordsPerPage"`
	}
	err := decodeJSONRequest(r, &request)
	if err != nil {
		log.Debugf("Error decoding JSON: %v", err)
		s.errorHandler(w, err, http.StatusInternalServerError)
		return
	}
	log.Debugf("Request decoded: %+v", request)
	address := request.Address
	cursor := request.Cursor
	order := request.Order
	recordsPerPage := request.RecordsPerPage
	log.Debugf("Looking up payments for account with address %s", address)
	payments, err := s.yinbiClient.GetPayments(address, cursor,
		order, recordsPerPage)

	// An ascending order query means that we actually want the previous page.
	// We reverse the returned payments so that they are still displayed
	// in reverse chronological order
	if order == "asc" {
		for i, j := 0, len(payments)-1; i < j; i, j = i+1, j-1 {
			payments[i], payments[j] = payments[j], payments[i]
		}
	}

	if err != nil {
		log.Debugf("Error retrieving payments: %v", err)
		s.errorHandler(w, err, http.StatusInternalServerError)
		return
	}
<<<<<<< HEAD
	log.Debugf("Successfully retrived balance and payments for %s",
		address)
	common.WriteJSON(w, http.StatusOK, map[string]interface{}{
=======
	log.Debugf("Successfully retrived payments for %s", address)
	writeJSON(w, http.StatusOK, map[string]interface{}{
>>>>>>> 03e38f7a
		"success":  true,
		"payments": payments,
	})
	return
}

// createAccountHandler is the HTTP handler used to create new
// Yinbi accounts
// First, the mnemonic is extracted from the request.
// This returns a full keypair with signing capabilities
// After the account has been created, we store the encrypted
// secret key in the key store and create a trust line to the
// Yinbi asset
func (s *Server) createAccountHandler(w http.ResponseWriter,
	r *http.Request) {
	params, pair, err := yinbi.ParseAddress(r)
	if err != nil {
		log.Debugf("Error parsing address: %v", err)
		s.errorHandler(w, err, http.StatusInternalServerError)
		return
	}
	requestBody, err := json.Marshal(params)
	if err != nil {
		log.Debugf("Error marshalling request: %v", err)
		s.errorHandler(w, err, http.StatusInternalServerError)
		return
	}
	r.Body = ioutil.NopCloser(bytes.NewBuffer(requestBody))

	// send secret key to keystore
	err = s.keystore.Store(pair.Seed(), params.Username,
		params.Password)
	if err != nil {
		log.Debugf("Error sending secret key to keystore: %v", err)
		s.errorHandler(w, err, http.StatusInternalServerError)
		return
	}

	onResp := func(body []byte) error {
		// after an account for the user is successfully created,
		// create a trustline to the Yinbi asset
		return s.yinbiClient.TrustAsset(issuer, pair)
	}

	err = s.proxyHandler(r, w, onResp)
	if err != nil {
		log.Debugf("Error handling proxy: %v", err)
		s.errorHandler(w, err, http.StatusInternalServerError)
		return
	}
}<|MERGE_RESOLUTION|>--- conflicted
+++ resolved
@@ -127,7 +127,7 @@
 		return
 	}
 	log.Debugf("Successfully retrived balance for %s", address)
-	writeJSON(w, http.StatusOK, map[string]interface{}{
+	common.WriteJSON(w, http.StatusOK, map[string]interface{}{
 		"success":  true,
 		"balances": balances,
 	})
@@ -142,7 +142,7 @@
 		Order          string `json:"order"`
 		RecordsPerPage int    `json:"recordsPerPage"`
 	}
-	err := decodeJSONRequest(r, &request)
+	err := common.DecodeJSONRequest(r, &request)
 	if err != nil {
 		log.Debugf("Error decoding JSON: %v", err)
 		s.errorHandler(w, err, http.StatusInternalServerError)
@@ -171,14 +171,9 @@
 		s.errorHandler(w, err, http.StatusInternalServerError)
 		return
 	}
-<<<<<<< HEAD
-	log.Debugf("Successfully retrived balance and payments for %s",
+	log.Debugf("Successfully retrived payments for %s",
 		address)
 	common.WriteJSON(w, http.StatusOK, map[string]interface{}{
-=======
-	log.Debugf("Successfully retrived payments for %s", address)
-	writeJSON(w, http.StatusOK, map[string]interface{}{
->>>>>>> 03e38f7a
 		"success":  true,
 		"payments": payments,
 	})
