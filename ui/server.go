package ui

import (
	"bytes"
	"fmt"
	"mime"
	"net"
	"net/http"
	"net/http/httputil"
	"net/url"
	"strconv"
	"strings"
	"sync"
	"time"
	"unicode"

	"github.com/skratchdot/open-golang/open"
	"golang.org/x/xerrors"

	"github.com/getlantern/errors"
	"github.com/getlantern/eventual"
	"github.com/getlantern/golog"
	"github.com/getlantern/tarfs"

	"github.com/getlantern/auth-server/api"
	"github.com/getlantern/flashlight/common"
	"github.com/getlantern/flashlight/proxied"
	"github.com/getlantern/flashlight/stats"
	"github.com/getlantern/flashlight/ui/auth"
	"github.com/getlantern/flashlight/ui/handler"
	"github.com/getlantern/flashlight/ui/yinbi"
	"github.com/getlantern/flashlight/util"
)

// A set of ports that chrome considers restricted
var prohibitedPorts = map[int]bool{
	2049: true, // nfs
	3659: true, // apple-sasl / PasswordServer
	4045: true, // lockd
	6000: true, // X11
	6665: true, // Alternate IRC [Apple addition]
	6666: true, // Alternate IRC [Apple addition]
	6667: true, // Standard IRC [Apple addition]
	6668: true, // Alternate IRC [Apple addition]
	6669: true, // Alternate IRC [Apple addition]
}

func init() {
	// http.FileServer relies on OS to guess mime type, which can be wrong.
	// Override system default for current process.
	_ = mime.AddExtensionType(".css", "text/css")
	_ = mime.AddExtensionType(".js", "application/javascript")

	unpackUI()
}

var (
	log          = golog.LoggerFor("flashlight.ui")
	fs           *tarfs.FileSystem
	translations = eventual.NewValue()
)

// Server serves the local UI.
type Server struct {
	// The address to listen on, in ":port" form if listen on all interfaces.
	listenAddr string
	// The address client should access. Available only if the server is started.
	accessAddr  string
	externalURL string
	// Prefixed to handler patterns when the http token is expected in the request path.
	httpTokenRequestPathPrefix string
	localHTTPToken             string
	listener                   net.Listener
	mux                        *http.ServeMux
	onceOpenExtURL             sync.Once

	translations eventual.Value
	standalone   bool
}

// ServerParams specifies the parameters to use
// when creating new UI server
type ServerParams struct {
	ExtURL          string
	AuthServerAddr  string
	YinbiServerAddr string
	AppName         string
	Handlers        []*PathHandler
	LocalHTTPToken  string
	RequestedAddr   string
	SkipTokenCheck  bool
	Standalone      bool
	HTTPClient      *http.Client
}

// Middleware
type Middleware func(http.HandlerFunc) http.HandlerFunc

// PathHandler contains a request path pattern and an HTTP handler for that
// pattern.
type PathHandler struct {
	Pattern string
	Handler http.Handler
}

// StartServer creates and starts a new UI server.
// extURL: when supplied, open the URL in addition to the UI address.
// localHTTPToken: if set, close client connection directly if the request
// doesn't bring the token in query parameters nor have the same origin.
func StartServer(params ServerParams) (*Server, error) {
	server := newServer(params)

	for _, h := range params.Handlers {
		server.Handle(h.Pattern, h.Handler, false)
	}

	if err := server.start(params.RequestedAddr); err != nil {
		return nil, err
	}
	return server, nil
}

func newServer(params ServerParams) *Server {
	localHTTPToken := params.LocalHTTPToken
	server := &Server{
		externalURL: overrideManotoURL(params.ExtURL),
		httpTokenRequestPathPrefix: func() string {
			if localHTTPToken == "" {
				return ""
			}
			return "/" + localHTTPToken
		}(),
		mux:            http.NewServeMux(),
		localHTTPToken: localHTTPToken,
		translations:   eventual.NewValue(),
		standalone:     params.Standalone,
	}

	server.attachHandlers(params)

	return server
}

func (s *Server) attachHandlers(params ServerParams) {

	// This allows a second Lantern running on the system to trigger the existing
	// Lantern to show the UI, or at least try to
	startupHandler := func(resp http.ResponseWriter, req *http.Request) {
		s.ShowRoot("existing", "lantern", nil)
		resp.WriteHeader(http.StatusOK)
	}

<<<<<<< HEAD
	httpClient := createHTTPClient()

	apiParams := api.NewAPIParams(params.AppName, params.AuthServerAddr,
		params.YinbiServerAddr, httpClient)

	authHandler := auth.New(apiParams)
	yinbiHandler := yinbi.NewWithAuth(apiParams, authHandler)

	var routes []handler.Route

	routes = append(routes, authHandler.Routes()...)
	routes = append(routes, yinbiHandler.Routes()...)

	for _, route := range routes {
		s.mux.HandleFunc(route.Pattern,
			s.wrapMiddleware(route.HandlerFunc),
		)
	}

	s.Handle("/startup", http.HandlerFunc(startupHandler), false)
	s.Handle("/", http.FileServer(fs), false)
=======
	s.Handle("/startup", util.NoCache(http.HandlerFunc(startupHandler)))
	s.Handle("/", util.NoCache(http.FileServer(fs)))
>>>>>>> 4df5de2e
}

// wrapMiddleware takes the given http.Handler and optionally wraps it with
// the cors middleware handler
func (s *Server) wrapMiddleware(h http.HandlerFunc, m ...Middleware) http.HandlerFunc {
	if len(m) < 1 {
		return s.corsHandler(h)
	}
	wrapped := h
	for i := len(m) - 1; i >= 0; i-- {
		wrapped = m[i](wrapped)
	}

	return s.corsHandler(wrapped)
}

// createHTTPClient creates a chained-then-fronted configured HTTP client
// to be used by multiple UI handlers
func createHTTPClient() *http.Client {
	rt := proxied.ChainedThenFronted()
	rt.SetMasqueradeTimeout(30 * time.Second)
	return &http.Client{
		Transport: proxied.AsRoundTripper(func(req *http.Request) (*http.Response, error) {
			return rt.RoundTrip(req)
		}),
	}
}

// Handle directs the underlying server to handle the given pattern at both
// the secure token path and the raw request path. In the case of the raw
// request path, Lantern looks for the token in the Referer HTTP header and
// rejects the request if it's not present.
func (s *Server) Handle(pattern string, handler http.Handler) {
	// When the token is included in the request path, we need to strip it in
	// order to serve the UI correctly (i.e. the static UI tarfs FileSystem knows
	// nothing about the request path).
	if s.httpTokenRequestPathPrefix != "" {
		// If the request path is empty this would panic on adding the same pattern
		// twice.
		s.mux.Handle(s.httpTokenRequestPathPrefix+pattern, s.strippingHandler(handler))
	}

	// In the naked request cast, we need to verify the token is there in the
	// referer header.
	s.mux.Handle(pattern, checkRequestForToken(handler, s.localHTTPToken))
}

// strippingHandler removes the secure request path from the URL so that the
// static file server can properly serve it.
func (s *Server) strippingHandler(h http.Handler) http.Handler {
	return http.HandlerFunc(func(w http.ResponseWriter, r *http.Request) {
		stripped := strings.Replace(r.URL.Path, s.httpTokenRequestPathPrefix, "", -1)
		log.Debugf("changing path from %q to %q", r.URL.Path, stripped)
		r.URL.Path = stripped
		h.ServeHTTP(w, r)
	})
}

// takes a slice of address candidates and listens on the first
// acceptable one returning the listener and address
func listen(candidates []string) (net.Listener, string, error) {
	var listenErr error
	for _, addr := range candidates {
		for {
			listener, err := net.Listen("tcp", addr)
			if err != nil {
				listenErr = fmt.Errorf("unable to listen at %v: %v", addr, err)
				log.Debug(listenErr)
				break // move to the next candidate
			}
			actualPort := listener.Addr().(*net.TCPAddr).Port
			if !prohibitedPorts[actualPort] {
				return listener, addr, nil
			} else {
				listenErr = fmt.Errorf("Client tried to start on prohibited port: %v", actualPort)
				log.Debug(listenErr)
				closeErr := listener.Close()
				if closeErr != nil {
					log.Errorf("Could not close listener on prohibited port %v: %v", actualPort, closeErr)
				}
				_, port, err := net.SplitHostPort(addr)
				if err != nil {
					listenErr = fmt.Errorf("error parsing addr %v: %v", addr, err)
					log.Debug(listenErr)
					break
				}
				if port == "" || port == "0" {
					continue
				} else {
					break
				}
			}
		}
	}
	return nil, "", listenErr
}

// starts server listen at addr in host:port format, or arbitrary local port if
// addr is empty.
func (s *Server) start(requestedAddr string) error {
	listener, addr, err := listen(addrCandidates(requestedAddr))
	if err != nil {
		return err
	}
	s.listenAddr = addr
	s.listener = listener
	actualPort := s.listener.Addr().(*net.TCPAddr).Port
	host, port, err := net.SplitHostPort(s.listenAddr)
	if err != nil {
		panic("impossible")
	}
	if port == "" || port == "0" {
		// On first run, we pick an arbitrary port, update our listenAddr to
		// reflect the assigned port
		s.listenAddr = fmt.Sprintf("%v:%v", host, actualPort)
		log.Debugf("rewrote listen address to %v", s.listenAddr)
	}
	if host == "" {
		host = "localhost"
	}
	s.accessAddr = net.JoinHostPort(host, strconv.Itoa(actualPort))

	server := &http.Server{
		Handler:  s.mux,
		ErrorLog: log.AsStdLogger(),
	}
	ch := make(chan error, 1)
	go func() {
		log.Debugf("UI serving at %v", s.listener.Addr())
		err := server.Serve(s.listener)
		ch <- err
	}()

	// to capture the error starting the server
	select {
	case err := <-ch:
		log.Errorf("Error serving: %v", err)
		return err
	case <-time.After(100 * time.Millisecond):
		log.Debugf("UI available at http://%v", s.accessAddr)
		return nil
	}
}

// ShowRoot shows the UI at the root level (default).
func (s *Server) ShowRoot(campaign, medium string, st stats.Tracker) {
	s.Show(s.rootURL(), strings.ToLower(campaign), strings.ToLower(medium), st)
}

// Show opens the UI in a browser. Note we know the UI server is
// *listening* at this point as long as Start is correctly called prior
// to this method. It may not be reading yet, but since we're the only
// ones reading from those incoming sockets the fact that reading starts
// asynchronously is not a problem. destURL indicates which URL to open.
// When fails to open the browser, it sends a transient alert to the stats
// tracker passed in.
func (s *Server) Show(destURL, campaign, medium string, st stats.Tracker) {
	open := func(u string, t time.Duration) {
		go func() {
			time.Sleep(t)
			if s.standalone {
				// systray.ShowAppWindow(u)
				log.Error("Standalone mode currently not supported, opening in system browser")
				// TODO: re-enable standalone mode when systray library has been stabilized
			}
			// } else {
			if err := open.Run(u); err != nil {
				e := errors.New("Error opening external page to `%v`: %v",
					s.externalURL, err)
				log.Error(e)
				if st != nil {
					st.SetAlert(stats.FAIL_TO_OPEN_BROWSER, e.Error(), true)
				}
			}
			// }
		}()
	}
	s.doShow(destURL, campaign, medium, open)
}

// doShow opens the UI in a browser. Note we know the UI server is
// *listening* at this point as long as Start is correctly called prior
// to this method. It may not be reading yet, but since we're the only
// ones reading from those incoming sockets the fact that reading starts
// asynchronously is not a problem.
func (s *Server) doShow(destURL, campaign, medium string, open func(string, time.Duration)) {
	campaignURL, err := AddCampaign(destURL, campaign, "", medium)
	var uiURL string
	if err != nil {
		uiURL = destURL
	} else {
		uiURL = campaignURL
	}
	log.Debugf("Opening browser at %v", uiURL)
	open(uiURL, 0*time.Second)

	// This is for opening exernal URLs in a new browser window for
	// partners such as Manoto.
	if s.externalURL != "" {
		s.onceOpenExtURL.Do(func() {
			open(s.externalURL, 4*time.Second)
		})
	}
}

// GetUIAddr returns the current UI address.
func (s *Server) GetUIAddr() string {
	return s.accessAddr
}

// GetListenAddr returns the address the UI server is listening at.
func (s *Server) GetListenAddr() string {
	return s.listenAddr
}

func (s *Server) rootURL() string {
	return s.AddToken("/")
}

func (s *Server) stop() error {
	return s.listener.Close()
}

// AddToken adds the UI domain and custom request token to the specified
// request path. Without that token, the backend will reject the request to
// avoid web sites detecting Lantern.
func (s *Server) AddToken(path string) string {
	return "http://" + s.activeDomain() + s.httpTokenRequestPathPrefix + path
}

func (s *Server) activeDomain() string {
	return s.accessAddr
}

func checkRequestForToken(h http.Handler, tok string) http.Handler {
	check := func(w http.ResponseWriter, r *http.Request) {
		if HasToken(r, tok) {
			h.ServeHTTP(w, r)
		} else {
			b, err := httputil.DumpRequest(r, false)
			if err != nil {
				log.Errorf("error dumping request: %v", err)
			}
			log.Debugf("no token in request:\n%s", bytes.TrimRightFunc(b, unicode.IsSpace))
			err = closeConn(w)
			if err != nil {
				log.Errorf("error closing request conn: %v", err)
				http.Error(w, "token not found", http.StatusBadRequest)
			}
		}
	}
	return http.HandlerFunc(check)
}

// HasToken checks for our secure token in the HTTP request.
func HasToken(r *http.Request, tok string) bool {
	if strings.Contains(r.URL.Path, tok) {
		return true
	}
	referer := r.Header.Get("referer")
	if strings.Contains(referer, tok) {
		return true
	}
	return false
}

// closeConn closes the client connection without sending a response.
func closeConn(w http.ResponseWriter) error {
	hj, ok := w.(http.Hijacker)
	if !ok {
		return errors.New("response doesn't implement hijacker")
	}
	connIn, _, err := hj.Hijack()
	if err != nil {
		return xerrors.Errorf("hijacking response: %w", err)
	}
	return connIn.Close()
}

func addrCandidates(requested string) []string {
	if strings.HasPrefix(requested, "http://") {
		log.Debugf("Client tried to start at bad address: %v", requested)
		requested = strings.TrimPrefix(requested, "http://")
	}

	if requested != "" {
		return append([]string{requested}, defaultUIAddresses...)
	}
	return defaultUIAddresses
}

func overrideManotoURL(u string) string {
	if strings.HasPrefix(u, "https://www.manoto1.com/") || strings.HasPrefix(u, "https://www.facebook.com/manototv") {
		// Here we make sure to override any old manoto URLs with the latest.
		return "https://www.manototv.com/iran?utm_campaign=manotolantern"
	}
	return u
}

func unpackUI() {
	var err error
	fs, err = tarfs.New(Resources, "")
	if err != nil {
		// Panicking here because this shouldn't happen at runtime unless the
		// resources were incorrectly embedded.
		panic(fmt.Errorf("Unable to open tarfs filesystem: %v", err))
	}
	translations.Set(fs.SubDir("locale/translation"))
}

// Translations returns the translations for a given locale file.
func Translations(filename string) ([]byte, error) {
	log.Tracef("Accessing translations %v", filename)
	tr, ok := translations.Get(30 * time.Second)
	if !ok || tr == nil {
		return nil, fmt.Errorf("Could not get traslation for file name: %v", filename)
	}
	return tr.(*tarfs.FileSystem).Get(filename)
}

// AddCampaign adds Google Analytics campaign tracking to a URL and returns
// that URL.
func AddCampaign(urlStr, campaign, content, medium string) (string, error) {
	u, err := url.Parse(urlStr)
	if err != nil {
		log.Errorf("Could not parse click URL: %v", err)
		return "", err
	}

	q := u.Query()
	q.Set("utm_source", common.Platform)
	q.Set("utm_medium", medium)
	q.Set("utm_campaign", campaign)
	q.Set("utm_content", content)
	u.RawQuery = q.Encode()
	return u.String(), nil
}<|MERGE_RESOLUTION|>--- conflicted
+++ resolved
@@ -30,6 +30,7 @@
 	"github.com/getlantern/flashlight/ui/handler"
 	"github.com/getlantern/flashlight/ui/yinbi"
 	"github.com/getlantern/flashlight/util"
+	"github.com/gorilla/mux"
 )
 
 // A set of ports that chrome considers restricted
@@ -71,7 +72,7 @@
 	httpTokenRequestPathPrefix string
 	localHTTPToken             string
 	listener                   net.Listener
-	mux                        *http.ServeMux
+	mux                        *mux.Router
 	onceOpenExtURL             sync.Once
 
 	translations eventual.Value
@@ -85,7 +86,6 @@
 	AuthServerAddr  string
 	YinbiServerAddr string
 	AppName         string
-	Handlers        []*PathHandler
 	LocalHTTPToken  string
 	RequestedAddr   string
 	SkipTokenCheck  bool
@@ -95,13 +95,6 @@
 
 // Middleware
 type Middleware func(http.HandlerFunc) http.HandlerFunc
-
-// PathHandler contains a request path pattern and an HTTP handler for that
-// pattern.
-type PathHandler struct {
-	Pattern string
-	Handler http.Handler
-}
 
 // StartServer creates and starts a new UI server.
 // extURL: when supplied, open the URL in addition to the UI address.
@@ -109,10 +102,6 @@
 // doesn't bring the token in query parameters nor have the same origin.
 func StartServer(params ServerParams) (*Server, error) {
 	server := newServer(params)
-
-	for _, h := range params.Handlers {
-		server.Handle(h.Pattern, h.Handler, false)
-	}
 
 	if err := server.start(params.RequestedAddr); err != nil {
 		return nil, err
@@ -130,7 +119,7 @@
 			}
 			return "/" + localHTTPToken
 		}(),
-		mux:            http.NewServeMux(),
+		mux:            mux.NewRouter(),
 		localHTTPToken: localHTTPToken,
 		translations:   eventual.NewValue(),
 		standalone:     params.Standalone,
@@ -150,7 +139,6 @@
 		resp.WriteHeader(http.StatusOK)
 	}
 
-<<<<<<< HEAD
 	httpClient := createHTTPClient()
 
 	apiParams := api.NewAPIParams(params.AppName, params.AuthServerAddr,
@@ -165,22 +153,19 @@
 	routes = append(routes, yinbiHandler.Routes()...)
 
 	for _, route := range routes {
-		s.mux.HandleFunc(route.Pattern,
-			s.wrapMiddleware(route.HandlerFunc),
-		)
-	}
-
-	s.Handle("/startup", http.HandlerFunc(startupHandler), false)
-	s.Handle("/", http.FileServer(fs), false)
-=======
-	s.Handle("/startup", util.NoCache(http.HandlerFunc(startupHandler)))
-	s.Handle("/", util.NoCache(http.FileServer(fs)))
->>>>>>> 4df5de2e
+		path := route.Pattern
+		handler := s.wrapMiddleware(route.HandlerFunc)
+		s.Handle(path, route.HttpMethod, handler)
+
+	}
+
+	s.Handle("/startup", "", util.NoCache(http.HandlerFunc(startupHandler)))
+	s.Handle("/", "", util.NoCache(http.FileServer(fs)))
 }
 
 // wrapMiddleware takes the given http.Handler and optionally wraps it with
 // the cors middleware handler
-func (s *Server) wrapMiddleware(h http.HandlerFunc, m ...Middleware) http.HandlerFunc {
+func (s *Server) wrapMiddleware(h http.HandlerFunc, m ...Middleware) http.Handler {
 	if len(m) < 1 {
 		return s.corsHandler(h)
 	}
@@ -208,19 +193,25 @@
 // the secure token path and the raw request path. In the case of the raw
 // request path, Lantern looks for the token in the Referer HTTP header and
 // rejects the request if it's not present.
-func (s *Server) Handle(pattern string, handler http.Handler) {
+func (s *Server) Handle(pattern, method string, handler http.Handler) {
 	// When the token is included in the request path, we need to strip it in
 	// order to serve the UI correctly (i.e. the static UI tarfs FileSystem knows
 	// nothing about the request path).
 	if s.httpTokenRequestPathPrefix != "" {
 		// If the request path is empty this would panic on adding the same pattern
 		// twice.
-		s.mux.Handle(s.httpTokenRequestPathPrefix+pattern, s.strippingHandler(handler))
+		pattern = s.httpTokenRequestPathPrefix + pattern
+		handler = s.strippingHandler(handler)
 	}
 
 	// In the naked request cast, we need to verify the token is there in the
 	// referer header.
-	s.mux.Handle(pattern, checkRequestForToken(handler, s.localHTTPToken))
+	if method != "" {
+		s.mux.Handle(pattern, checkRequestForToken(handler, s.localHTTPToken)).Methods(method)
+	} else {
+		s.mux.Handle(pattern, checkRequestForToken(handler, s.localHTTPToken))
+	}
+
 }
 
 // strippingHandler removes the secure request path from the URL so that the
