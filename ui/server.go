package ui

import (
	"fmt"
	"net"
	"net/http"
	"net/http/httputil"
	"strconv"
	"strings"
	"sync"
	"time"

	"github.com/getlantern/flashlight/analytics"
	"github.com/getlantern/flashlight/util"
	"github.com/skratchdot/open-golang/open"
)

type server struct {
	// The address to listen on, in ":port" form if listen on all interfaces.
	listenAddr string
	// The address client should access. Available only if the server is started.
	accessAddr  string
	externalURL string
	//localHTTPToken string
	requestPath    string
	listener       net.Listener
	mux            *http.ServeMux
	onceOpenExtURL sync.Once
	proxy          *httputil.ReverseProxy

	// The domain to serve the UI on - can be anything really.
	uiDomain string
}

// newServer creates a new UI server.
// extURL: when supplied, open the URL in addition to the UI address.
// localHTTPToken: if set, close client connection directly if the request
// doesn't bring the token in query parameters nor have the same origin.
func newServer(extURL, localHTTPToken, uiDomain string) *server {
	return &server{
		externalURL: overrideManotoURL(extURL),
		requestPath: "/" + localHTTPToken,
		mux:         http.NewServeMux(),
		uiDomain:    uiDomain,
	}
}

func overrideManotoURL(u string) string {
	if strings.HasPrefix(u, "https://www.manoto1.com/") || strings.HasPrefix(u, "https://www.facebook.com/manototv") {
		// Here we make sure to override any old manoto URLs with the latest.
		return "https://www.manototv.com/iran?utm_campaign=manotolantern"
	}
	return u
}

// Handle let the Server to handle the pattern using handler.
func (s *server) Handle(pattern string, handler http.Handler) {
	log.Debugf("Adding handler for %v", pattern)
	s.mux.Handle(pattern,
		s.checkRequestPath(util.NoCacheHandler(handler)))
}

// starts server listen at addr in host:port format, or arbitrary local port if
// addr is empty.
func (s *server) start(requestedAddr string) error {
	var listenErr error
	for _, addr := range addrCandidates(requestedAddr) {
		log.Debugf("Lantern UI server start listening at %v", addr)
		l, err := net.Listen("tcp", addr)
		if err != nil {
			listenErr = fmt.Errorf("unable to listen at %v: %v", addr, err)
			log.Debug(listenErr)
			continue
		}
		s.listenAddr = addr
		s.listener = l
		goto serve
	}
	// couldn't start on any of the candidates.
	return listenErr

serve:
	actualPort := s.listener.Addr().(*net.TCPAddr).Port
	host, port, err := net.SplitHostPort(s.listenAddr)
	if err != nil {
		panic("impossible")
	}
	if port == "" || port == "0" {
		// On first run, we pick an arbitrary port, update our listenAddr to
		// reflect the assigned port
		s.listenAddr = fmt.Sprintf("%v:%v", host, actualPort)
		log.Debugf("rewrote listen address to %v", s.listenAddr)
	}
	if host == "" {
		host = "localhost"
	}
	s.accessAddr = net.JoinHostPort(host, strconv.Itoa(actualPort))

	server := &http.Server{
		Handler:  s.mux,
		ErrorLog: log.AsStdLogger(),
	}
	ch := make(chan error, 1)
	go func() {
		log.Debugf("UI serving at %v", s.listener.Addr())
		err := server.Serve(s.listener)
		ch <- err
	}()

	// to capture the error starting the server
	select {
	case err := <-ch:
		log.Errorf("Error serving: %v", err)
		return err
	case <-time.After(100 * time.Millisecond):
		log.Debugf("UI available at http://%v", s.accessAddr)
		return nil
	}
}

// showRoot is like show using the root (/) URL of the UI.
func (s *server) showRoot(campaign, medium string) {
	s.show(s.rootURL(), campaign, medium)
}

// show opens the UI in a browser. Note we know the UI server is
// *listening* at this point as long as Start is correctly called prior
// to this method. It may not be reading yet, but since we're the only
// ones reading from those incoming sockets the fact that reading starts
// asynchronously is not a problem. destURL indicates which URL to open.
func (s *server) show(destURL, campaign, medium string) {
	open := func(u string, t time.Duration) {
		go func() {
			time.Sleep(t)
			err := open.Run(u)
			if err != nil {
				log.Errorf("Error opening external page to `%v`: %v", s.externalURL, err)
			}
		}()
	}
	s.doShow(destURL, campaign, medium, open)
}

// doShow opens the UI in a browser. Note we know the UI server is
// *listening* at this point as long as Start is correctly called prior
// to this method. It may not be reading yet, but since we're the only
// ones reading from those incoming sockets the fact that reading starts
// asynchronously is not a problem.
<<<<<<< HEAD
func (s *server) doShow(campaign, medium string, open func(string, time.Duration)) {
	tempURL := "http://" + s.uiDomain + s.requestPath + "/"
	campaignURL, err := analytics.AddCampaign(tempURL, campaign, "", medium)
=======
func (s *server) doShow(destURL, campaign, medium string, open func(string, time.Duration)) {
	campaignURL, err := analytics.AddCampaign(destURL, campaign, "", medium)
>>>>>>> 97f27691
	var uiURL string
	if err != nil {
		uiURL = destURL
	} else {
		uiURL = campaignURL
	}
	log.Debugf("Opening browser at %v", uiURL)
	open(uiURL, 0*time.Second)

	// This is for opening exernal URLs in a new browser window for
	// partners such as Manoto.
	if s.externalURL != "" {
		s.onceOpenExtURL.Do(func() {
			open(s.externalURL, 4*time.Second)
		})
	}
}

// getUIAddr returns the current UI address.
func (s *server) getUIAddr() string {
	return s.accessAddr
}

func (s *server) rootURL() string {
	return fmt.Sprintf("http://%s/", s.accessAddr)
}

func (s *server) stop() error {
	return s.listener.Close()
}

// addToken adds the UI domain and custom request token to the specified
// request path. Without that token, the backend will reject the request to
// avoid web sites detecting Lantern.
func (s *server) addToken(path string) string {
	return "http://" + s.accessAddr + s.requestPath + path
}

func (s *server) checkRequestPath(h http.Handler) http.Handler {
	check := func(w http.ResponseWriter, r *http.Request) {
		if !strings.HasPrefix(r.URL.Path, s.requestPath) {
			msg := fmt.Sprintf("Access was denied because the request path was wrong. Expected\n'%v'\nnot:\n%v", r.URL.Path, s.requestPath)
			s.forbidden(msg, w, r)
		} else {
			h.ServeHTTP(w, r)
		}
	}
	return http.HandlerFunc(check)
}

// forbidden returns a 403 forbidden response to the client while also dumping
// headers and logs for debugging.
func (s *server) forbidden(msg string, w http.ResponseWriter, r *http.Request) {
	log.Error(msg)
	s.dumpRequestHeaders(r)
	// Return forbidden but do not reveal any details in the body.
	http.Error(w, "", http.StatusForbidden)
}

func (s *server) dumpRequestHeaders(r *http.Request) {
	dump, err := httputil.DumpRequest(r, false)
	if err == nil {
		log.Debugf("Request:\n%s", string(dump))
	}
}

func addrCandidates(requested string) []string {
	if strings.HasPrefix(requested, "http://") {
		log.Errorf("Client tried to start at bad address: %v", requested)
		requested = strings.TrimPrefix(requested, "http://")
	}

	if requested != "" {
		return append([]string{requested}, defaultUIAddresses...)
	}
	return defaultUIAddresses
}<|MERGE_RESOLUTION|>--- conflicted
+++ resolved
@@ -146,14 +146,8 @@
 // to this method. It may not be reading yet, but since we're the only
 // ones reading from those incoming sockets the fact that reading starts
 // asynchronously is not a problem.
-<<<<<<< HEAD
-func (s *server) doShow(campaign, medium string, open func(string, time.Duration)) {
-	tempURL := "http://" + s.uiDomain + s.requestPath + "/"
-	campaignURL, err := analytics.AddCampaign(tempURL, campaign, "", medium)
-=======
 func (s *server) doShow(destURL, campaign, medium string, open func(string, time.Duration)) {
 	campaignURL, err := analytics.AddCampaign(destURL, campaign, "", medium)
->>>>>>> 97f27691
 	var uiURL string
 	if err != nil {
 		uiURL = destURL
@@ -178,7 +172,7 @@
 }
 
 func (s *server) rootURL() string {
-	return fmt.Sprintf("http://%s/", s.accessAddr)
+	return "http://" + s.uiDomain + s.requestPath + "/"
 }
 
 func (s *server) stop() error {
