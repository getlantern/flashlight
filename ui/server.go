--- conflicted
+++ resolved
@@ -113,7 +113,7 @@
 	handlers ...*PathHandler) (*Server, error) {
 	server := newServer(extURL, authServerAddr,
 		localHTTPToken, standalone)
-	err := server.listen(requestedAddr)
+	err := server.listen(addrCandidates(requestedAddr))
 	if err != nil {
 		return nil, err
 	}
@@ -222,26 +222,39 @@
 	})
 }
 
-<<<<<<< HEAD
-// listen adds the requested address to the list of candidate addresses and
+// listen takes a slice of candidate addresses and
 // attempts to find an address for the UI to listen on
-func (s *Server) listen(requestedAddr string) error {
-	var listenErr error
-	for _, addr := range addrCandidates(requestedAddr) {
-		l, err := net.Listen("tcp", addr)
+func (s *Server) listen(candidates []string) error {
+	closeListener := func(l net.Listener, actualPort int) {
+		closeErr := l.Close()
+		if closeErr != nil {
+			log.Errorf("Could not close listener on prohibited port %v: %v", actualPort, closeErr)
+		}
+	}
+	for _, addr := range candidates {
+		listener, err := net.Listen("tcp", addr)
 		if err != nil {
-			listenErr = fmt.Errorf("unable to listen at %v: %v", addr, err)
-			log.Debug(listenErr)
+			err = fmt.Errorf("unable to listen at %v: %v", addr, err)
+			log.Debug(err)
+			continue // move to the next candidate
+		}
+		actualPort := listener.Addr().(*net.TCPAddr).Port
+		if prohibitedPorts[actualPort] {
+			err := fmt.Errorf("Client tried to start on prohibited port: %v", actualPort)
+			log.Error(err)
+			closeListener(listener, actualPort)
 			continue
 		}
 		log.Debugf("Lantern UI server listening at %v", addr)
-		l = tcpKeepAliveListener{l.(*net.TCPListener)}
+		listener = tcpKeepAliveListener{listener.(*net.TCPListener)}
 		s.listenAddr = addr
-		s.listener = l
-		actualPort := s.listener.Addr().(*net.TCPAddr).Port
+		s.listener = listener
 		host, port, err := net.SplitHostPort(s.listenAddr)
 		if err != nil {
-			panic("impossible")
+			err := fmt.Errorf("error parsing addr %v: %v", addr, err)
+			log.Error(err)
+			closeListener(listener, actualPort)
+			continue
 		}
 		if port == "" || port == "0" {
 			// On first run, we pick an arbitrary port, update our listenAddr to
@@ -256,76 +269,17 @@
 		return nil
 	}
 	// couldn't start on any of the candidates.
-	return listenErr
-=======
-// takes a slice of address candidates and listens on the first
-// acceptable one returning the listener and address
-func listen(candidates []string) (net.Listener, string, error) {
-	var listenErr error
-	for _, addr := range candidates {
-		for {
-			listener, err := net.Listen("tcp", addr)
-			if err != nil {
-				listenErr = fmt.Errorf("unable to listen at %v: %v", addr, err)
-				log.Debug(listenErr)
-				break // move to the next candidate
-			}
-			actualPort := listener.Addr().(*net.TCPAddr).Port
-			if !prohibitedPorts[actualPort] {
-				return listener, addr, nil
-			} else {
-				listenErr = fmt.Errorf("Client tried to start on prohibited port: %v", actualPort)
-				log.Debug(listenErr)
-				closeErr := listener.Close()
-				if closeErr != nil {
-					log.Errorf("Could not close listener on prohibited port %v: %v", actualPort, closeErr)
-				}
-				_, port, err := net.SplitHostPort(addr)
-				if err != nil {
-					listenErr = fmt.Errorf("error parsing addr %v: %v", addr, err)
-					log.Debug(listenErr)
-					break
-				}
-				if port == "" || port == "0" {
-					continue
-				} else {
-					break
-				}
-			}
-		}
-	}
-	return nil, "", listenErr
->>>>>>> 0b9f94d5
+	return nil
 }
 
 // starts server listen at addr in host:port format, or arbitrary local port if
 // addr is empty.
 func (s *Server) start(requestedAddr string) error {
-<<<<<<< HEAD
-=======
-	listener, addr, err := listen(addrCandidates(requestedAddr))
+	err := s.listen(addrCandidates(requestedAddr))
 	if err != nil {
 		return err
 	}
-	s.listenAddr = addr
-	s.listener = listener
-	actualPort := s.listener.Addr().(*net.TCPAddr).Port
-	host, port, err := net.SplitHostPort(s.listenAddr)
-	if err != nil {
-		panic("impossible")
-	}
-	if port == "" || port == "0" {
-		// On first run, we pick an arbitrary port, update our listenAddr to
-		// reflect the assigned port
-		s.listenAddr = fmt.Sprintf("%v:%v", host, actualPort)
-		log.Debugf("rewrote listen address to %v", s.listenAddr)
-	}
-	if host == "" {
-		host = "localhost"
-	}
-	s.accessAddr = net.JoinHostPort(host, strconv.Itoa(actualPort))
-
->>>>>>> 0b9f94d5
+
 	server := &http.Server{
 		Handler:  s.mux,
 		ErrorLog: log.AsStdLogger(),
