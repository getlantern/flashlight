--- conflicted
+++ resolved
@@ -117,14 +117,6 @@
 // request path, Lantern looks for the token in the Referer HTTP header and
 // rejects the request if it's not present.
 func (s *Server) handle(pattern string, handler http.Handler) {
-<<<<<<< HEAD
-	base := util.NoCacheHandler(handler)
-	s.mux.Handle(s.requestPath+pattern, base)
-	// don't add the same pattern twice, or the mux will panic
-	if s.requestPath != "" {
-		s.mux.Handle(pattern, s.checkRequestPath(base))
-	}
-=======
 	// When the token is included in the request path, we need to strip it in
 	// order to serve the UI correctly (i.e. the static UI tarfs FileSystem knows
 	// nothing about the request path).
@@ -137,7 +129,6 @@
 	// In the naked request cast, we need to verify the token is there in the
 	// referer header.
 	s.mux.Handle(pattern, s.checkRequestForToken(util.NoCacheHandler(handler)))
->>>>>>> 5d1ae0f6
 }
 
 // strippingHandler removes the secure request path from the URL so that the
@@ -301,21 +292,7 @@
 	return http.HandlerFunc(check)
 }
 
-<<<<<<< HEAD
-func (s *Server) rejectRequest(r *http.Request) bool {
-	if !strings.HasPrefix(r.URL.Path, s.requestPath) {
-		referer := r.Header.Get("referer")
-		if !strings.Contains(referer, s.localHTTPToken) {
-			return true
-		}
-	}
-	return false
-}
-
-// notFound returns a 404 Not Found response to the client while also dumping
-=======
 // notFound returns a 403 forbidden response to the client while also dumping
->>>>>>> 5d1ae0f6
 // headers and logs for debugging.
 func (s *Server) notFound(msg string, w http.ResponseWriter, r *http.Request) {
 	log.Error(msg)
