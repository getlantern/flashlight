--- conflicted
+++ resolved
@@ -30,8 +30,8 @@
 )
 
 var (
-<<<<<<< HEAD
 	log               = golog.LoggerFor("flashlight.server")
+	registerPeriod    = 5 * time.Minute
 	frontingProviders = map[string]func(*http.Request) bool{
 		// WARNING: If you add a provider here, keep in mind that Go's http
 		// library normalizes all header names so the first letter of every
@@ -44,11 +44,6 @@
 			return hasHeader(req, "X-Amz-Cf-Id") || headerMatches(req, "User-Agent", "Amazon Cloudfront")
 		},
 	}
-=======
-	log = golog.LoggerFor("flashlight.server")
-
-	registerPeriod = 5 * time.Minute
->>>>>>> 49b50312
 )
 
 func headerMatches(req *http.Request, name string, value string) bool {
