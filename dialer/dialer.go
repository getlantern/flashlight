// Package dialer contains the interfaces for creating connections to proxies. It is designed
// to first connect as quickly as possible, and then to optimize for bandwidth and latency
// based on the proxies that are accessible. It does this by first using a connect-time based
// strategy to quickly find a working proxy, and then by using a multi-armed bandit strategy
// to optimize for bandwidth and latency amongst the proxies that are accessible.
package dialer

import (
	"context"
	"errors"
	"io"
	"net"
	"runtime/debug"
	"sync/atomic"
	"time"

	"github.com/getlantern/golog"
)

var log = golog.LoggerFor("dialer")

var currentDialer atomic.Value

// New creates a new dialer that first tries to connect as quickly as possilbe while also
// optimizing for the fastest dialer.
func New(opts *Options) Dialer {
	if currentDialer.Load() != nil {
		log.Debug("Closing existing dialer")
		currentDialer.Load().(Dialer).Close()
	}
	d := NewTwoPhaseDialer(opts, func(opts *Options, existing Dialer) Dialer {
		bandit, err := NewBandit(opts)
		if err != nil {
			log.Errorf("Unable to create bandit: %v", err)
			return existing
		}
		return bandit
	})
	currentDialer.Store(d)
	return d
}

// NoDialer returns a dialer that does nothing. This is useful during startup
// when we don't yet have proxies to dial through.
func NoDialer() Dialer {
	return &noDialer{}
}

type noDialer struct{}

func (d *noDialer) DialContext(ctx context.Context, network, addr string) (net.Conn, error) {
	// This ideally shouldn't be called, as it indicates we're attempting to send
	// traffic through proxies before we actually have proxies. It's not a fatal
	// error, but it's a sign that we should look into why we're here.
	// Print the goroutine stack to help debug why we're here
	log.Errorf("No dialer available -- should not be called, stack: %s", debug.Stack())
	return nil, errors.New("no dialer available")
}

<<<<<<< HEAD
func (d *noDialer) Close() error {
	return nil
}
=======
func (d *noDialer) Close() {}

// Make sure noDialer implements Dialer
var _ Dialer = (*noDialer)(nil)
>>>>>>> b41a8193

const (
	// NetworkConnect is a pseudo network name to instruct the dialer to establish
	// a CONNECT tunnel to the proxy.
	NetworkConnect = "connect"
	// NetworkPersistent is a pseudo network name to instruct the dialer to
	// signal the proxy to establish a persistent HTTP connection over which
	// one or more HTTP requests can be sent directly.
	NetworkPersistent = "persistent"
)

// Options are the options used to create a new bandit
type Options struct {
	// The available dialers to use when creating a new dialer
	Dialers []ProxyDialer

	// OnError is the onError callback that is called when the dialer encounters a dial error
	OnError func(error, bool)

	// OnSuccess is the callback that is called by dialer after a successful dial.
	OnSuccess func(ProxyDialer)

	// LoadLastBanditRewards is a function that returns the last bandit rewards
	// for each dialer. If this is set, the bandit will be initialized with the
	// last metrics.
	LoadLastBanditRewards func() map[string]BanditMetrics

	SaveBanditRewards func(map[string]BanditMetrics)
}

type BanditMetrics struct {
	Reward float64
	Count  int
}

// Clone creates a deep copy of the Options object
func (o *Options) Clone() *Options {
	if o == nil {
		return nil
	}
	return &Options{
		Dialers:   o.Dialers,
		OnError:   o.OnError,
		OnSuccess: o.OnSuccess,
	}
}

// Dialer is the interface for creating connections destination sites. This is sent over a proxy connection,
// with the proxy handling the actual connection to the destination site. This represents a "Dialer" at the
// highest level in the sense that a Dialer is not tied to any specific proxy, but rather represents a higher
// level abstraction that can be used to dial any proxy depending on optimization strategies.
type Dialer interface {

	// DialContext dials out to the domain or IP address representing a destination site.
	DialContext(ctx context.Context, network, addr string) (net.Conn, error)

<<<<<<< HEAD
	// Close closes the dialer and any resources it may have opened.
	Close() error
=======
	// Close closes the dialer and cleans up any resources
	Close()
>>>>>>> b41a8193
}

// hasSucceedingDialer checks whether or not any of the given dialers is able to successfully dial our proxies
func hasSucceedingDialer(dialers []ProxyDialer) bool {
	for _, d := range dialers {
		if d.ConsecFailures() == 0 && d.Successes() > 0 {
			return true
		}
	}
	return false
}

// hasNotFailing checks whether or not any of the given dialers are not explicitly failing
func hasNotFailing(dialers []ProxyDialer) bool {
	for _, d := range dialers {
		if d.ConsecFailures() == 0 {
			return true
		}
	}
	return false
}

// ProxyDialer provides the ability to dial a proxy and obtain information needed to
// record performance data about proxies.
type ProxyDialer interface {

	// DialProxy dials the proxy but does not yet dial the origin.
	DialProxy(ctx context.Context) (net.Conn, error)

	// SupportsAddr indicates whether this Dialer supports the given addr. If it does not, the
	// balancer will not attempt to dial that addr with this Dialer.
	SupportsAddr(network, addr string) bool

	// DialContext dials out to the given origin. failedUpstream indicates whether
	// this was an upstream error (as opposed to errors connecting to the proxy).
	DialContext(ctx context.Context, network, addr string) (conn net.Conn, failedUpstream bool, err error)

	// Name returns the name for this Dialer
	Name() string

	// Label returns a label for this Dialer (includes Name plus more).
	Label() string

	// JustifiedLabel is like Label() but with elements justified for line-by
	// -line display.
	JustifiedLabel() string

	// Location returns the country code, country name and city name of the
	// dialer, in this order.
	Location() (string, string, string)

	// Protocol returns a string representation of the protocol used by this
	// Dialer.
	Protocol() string

	// Addr returns the address for this Dialer
	Addr() string

	// Trusted indicates whether or not this dialer is trusted
	Trusted() bool

	// NumPreconnecting returns the number of pending preconnect requests.
	NumPreconnecting() int

	// NumPreconnected returns the number of preconnected connections.
	NumPreconnected() int

	// MarkFailure marks a dial failure on this dialer.
	MarkFailure()

	// EstRTT provides a round trip delay time estimate, similar to how RTT is
	// estimated in TCP (https://tools.ietf.org/html/rfc6298)
	EstRTT() time.Duration

	// EstBandwidth provides the estimated bandwidth in Mbps
	EstBandwidth() float64

	// EstSuccessRate returns the estimated success rate dialing this dialer.
	EstSuccessRate() float64

	// Attempts returns the total number of dial attempts
	Attempts() int64

	// Successes returns the total number of dial successes
	Successes() int64

	// ConsecSuccesses returns the number of consecutive dial successes
	ConsecSuccesses() int64

	// Failures returns the total number of dial failures
	Failures() int64

	// ConsecFailures returns the number of consecutive dial failures
	ConsecFailures() int64

	// Succeeding indicates whether or not this dialer is currently good to use
	Succeeding() bool

	// DataSent returns total bytes of application data sent to connections
	// created via this dialer.
	DataSent() uint64
	// DataRecv returns total bytes of application data received from
	// connections created via this dialer.
	DataRecv() uint64

	// Stop stops background processing for this Dialer.
	Stop()

	WriteStats(w io.Writer)
}<|MERGE_RESOLUTION|>--- conflicted
+++ resolved
@@ -57,16 +57,10 @@
 	return nil, errors.New("no dialer available")
 }
 
-<<<<<<< HEAD
-func (d *noDialer) Close() error {
-	return nil
-}
-=======
 func (d *noDialer) Close() {}
 
 // Make sure noDialer implements Dialer
 var _ Dialer = (*noDialer)(nil)
->>>>>>> b41a8193
 
 const (
 	// NetworkConnect is a pseudo network name to instruct the dialer to establish
@@ -123,13 +117,8 @@
 	// DialContext dials out to the domain or IP address representing a destination site.
 	DialContext(ctx context.Context, network, addr string) (net.Conn, error)
 
-<<<<<<< HEAD
-	// Close closes the dialer and any resources it may have opened.
-	Close() error
-=======
 	// Close closes the dialer and cleans up any resources
 	Close()
->>>>>>> b41a8193
 }
 
 // hasSucceedingDialer checks whether or not any of the given dialers is able to successfully dial our proxies
