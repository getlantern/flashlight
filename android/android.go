--- conflicted
+++ resolved
@@ -205,10 +205,6 @@
 		session.IsProUser,
 		func() string { return "" }, // only used for desktop
 		func() string { return "" }, // only used for desktop
-<<<<<<< HEAD
-		// Request filter for HTTP proxy. Currently only used on desktop.
-		func(r *http.Request) (*http.Request, error) { return r, nil },
-=======
 		func() bool { return settings.EnableAdBlocking() && !session.IsPlayVersion() },
 		func(addr string) string {
 			host, port, splitErr := net.SplitHostPort(addr)
@@ -230,7 +226,8 @@
 			}
 			return fmt.Sprintf("%v:%v", updatedHost, port)
 		},
->>>>>>> 83b09c11
+		// Request filter for HTTP proxy. Currently only used on desktop.
+		func(r *http.Request) (*http.Request, error) { return r, nil },
 	)
 }
 
