--- conflicted
+++ resolved
@@ -330,9 +330,6 @@
 		// already have in desktop)
 		func() bool { return true }, // auto report
 		flags,
-<<<<<<< HEAD
-		func(cfg *config.Global) {
-=======
 		func() bool {
 			return true
 		}, // beforeStart()
@@ -341,7 +338,6 @@
 			afterStart(session)
 		},
 		func(cfg *config.Global, src config.Source) {
->>>>>>> a4f77afa
 			session.UpdateAdSettings(&adSettings{cfg.AdSettings})
 			email.SetDefaultRecipient(cfg.ReportIssueEmail)
 		}, // onConfigUpdate
