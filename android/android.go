--- conflicted
+++ resolved
@@ -120,9 +120,6 @@
 	}
 
 	user.SetStaging(common.Staging)
-
-	// TODO: persist device ID across system reboot
-	deviceID := base64.StdEncoding.EncodeToString(uuid.NodeID())
 	appdir.SetHomeDir(configDir)
 
 	log.Debugf("Starting lantern: configDir %s locale %s sticky config %t",
@@ -153,7 +150,7 @@
 	reg := flashlight.ComposeServices(
 		"127.0.0.1:0", // listen for HTTP on random address
 		"127.0.0.1:0", // listen for SOCKS on random address
-		deviceID,
+		user.DeviceId(),
 		true, // allow private hosts on mobile
 		common.WrapSettings(
 			common.Not(user.ProxyAll),    // UseShortcut
@@ -163,12 +160,7 @@
 		),
 		user, //common.UserConfig
 		statsTracker{},
-<<<<<<< HEAD
 		flags,
-=======
-		func(err error) {}, // onError
-		user.DeviceId(),
->>>>>>> 9eec2aad
 	)
 
 	reg.MustSub(geolookup.ServiceID, func(m interface{}) {
