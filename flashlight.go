--- conflicted
+++ resolved
@@ -63,13 +63,9 @@
 	isPro func() bool,
 	lang func() string,
 	adSwapTargetURL func() string,
-<<<<<<< HEAD
+	adBlockingAllowed func() bool,
+	reverseDNS func(host string) string,
 	requestFilter func(*http.Request) (*http.Request, error)) error {
-=======
-	adBlockingAllowed func() bool,
-	reverseDNS func(host string) string) error {
->>>>>>> 83b09c11
-
 	elapsed := mtime.Stopwatch()
 	displayVersion()
 	initContext(deviceID, common.Version, common.RevisionDate, isPro)
@@ -89,12 +85,9 @@
 		allowPrivateHosts,
 		lang,
 		adSwapTargetURL,
-<<<<<<< HEAD
-		requestFilter,
-=======
 		adBlockingAllowed,
 		reverseDNS,
->>>>>>> 83b09c11
+		requestFilter,
 	)
 	if err != nil {
 		fatalErr := fmt.Errorf("Unable to initialize client: %v", err)
