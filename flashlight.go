// flashlight is a lightweight chained proxy that can run in client or server mode.
package main

import (
	"flag"
	"fmt"
	"math/rand"
	"os"
	"runtime"
	"strings"
	"time"

	"github.com/getlantern/fronted"
	"github.com/getlantern/golog"
	"github.com/getlantern/i18n"
	"github.com/getlantern/profiling"
	"github.com/getlantern/systray"

	"github.com/getlantern/flashlight/client"
	"github.com/getlantern/flashlight/config"
	"github.com/getlantern/flashlight/geolookup"
	"github.com/getlantern/flashlight/logging"
	"github.com/getlantern/flashlight/proxiedsites"
	"github.com/getlantern/flashlight/server"
	"github.com/getlantern/flashlight/settings"
	"github.com/getlantern/flashlight/statreporter"
	"github.com/getlantern/flashlight/statserver"
	"github.com/getlantern/flashlight/ui"
)

var (
	version   string
	buildDate string
	log       = golog.LoggerFor("flashlight")

	// Command-line Flags
	help      = flag.Bool("help", false, "Get usage help")
	parentPID = flag.Int("parentpid", 0, "the parent process's PID, used on Windows for killing flashlight when the parent disappears")

	configUpdates = make(chan *config.Config)
	exitCh        = make(chan error, 1)
)

func init() {
	if version == "" {
		version = "development"
	}
	if buildDate == "" {
		buildDate = "now"
	}

	rand.Seed(time.Now().UnixNano())
}

func main() {
	systray.Run(_main)
}

func _main() {
	err := doMain()
	if err != nil {
		log.Fatal(err)
	}
	log.Debug("Lantern stopped")
	os.Exit(0)
}

func doMain() error {
	err := logging.Init()
	if err != nil {
		return err
	}

	// Schedule cleanup actions
	defer logging.Close()
	defer pacOff()
	defer systray.Quit()

	i18nInit()
	err = configureSystemTray()
	if err != nil {
		return err
	}
	displayVersion()

	parseFlags()
	configUpdates = make(chan *config.Config)
	cfg, err := config.Init()
	if err != nil {
		return fmt.Errorf("Unable to initialize configuration: %v", err)
	}
	go func() {
		err := config.Run(func(updated *config.Config) {
			configUpdates <- updated
		})
		if err != nil {
			exit(err)
		}
	}()
	if *help || cfg.Addr == "" || (cfg.Role != "server" && cfg.Role != "client") {
		flag.Usage()
		return fmt.Errorf("Wrong arguments")
	}

	finishProfiling := profiling.Start(cfg.CpuProfile, cfg.MemProfile)
	defer finishProfiling()

	// Configure stats initially
	err = statreporter.Configure(cfg.Stats)
	if err != nil {
		return err
	}

	log.Debug("Running proxy")
	if cfg.IsDownstream() {
		runClientProxy(cfg)
	} else {
		runServerProxy(cfg)
	}

	return waitForExit()
}

func i18nInit() {
	i18n.SetMessagesFunc(func(filename string) ([]byte, error) {
		return ui.Translations.Get(filename)
	})
	err := i18n.UseOSLocale()
	if err != nil {
		exit(err)
	}
}

func displayVersion() {
	log.Debugf("---- flashlight version %s (%s) ----", version, buildDate)
}

func parseFlags() {
	args := os.Args[1:]
	// On OS X, the first time that the program is run after download it is
	// quarantined.  OS X will ask the user whether or not it's okay to run the
	// program.  If the user says that it's okay, OS X will run the program but
	// pass an extra flag like -psn_0_1122578.  flag.Parse() fails if it sees
	// any flags that haven't been declared, so we remove the extra flag.
	if len(os.Args) == 2 && strings.HasPrefix(os.Args[1], "-psn") {
		log.Debugf("Ignoring extra flag %v", os.Args[1])
		args = []string{}
	}
	// Note - we can ignore the returned error because CommandLine.Parse() will
	// exit if it fails.
	flag.CommandLine.Parse(args)
}

// Runs the client-side proxy
func runClientProxy(cfg *config.Config) {
	err := setUpPacTool()
	if err != nil {
		exit(err)
	}
	client := &client.Client{
		Addr:         cfg.Addr,
		ReadTimeout:  0, // don't timeout
		WriteTimeout: 0,
	}

	hqfd := client.Configure(cfg.Client)

	if cfg.UIAddr != "" {
		err := ui.Start(cfg.UIAddr)
		if err != nil {
			exit(fmt.Errorf("Unable to start UI: %v", err))
			return
		}
		ui.Show()
	}

	logging.Configure(cfg, version, buildDate)
	settings.Configure(version, buildDate)
	proxiedsites.Configure(cfg.ProxiedSites)

	if hqfd == nil {
		log.Errorf("No fronted dialer available, not enabling geolocation or stats")
	} else {
		hqfdc := hqfd.DirectHttpClient()
		geolookup.Configure(hqfdc)
		statserver.Configure(hqfdc)
	}

	// Continually poll for config updates and update client accordingly
	go func() {
		for {
			cfg := <-configUpdates

			proxiedsites.Configure(cfg.ProxiedSites)
			// Note - we deliberately ignore the error from statreporter.Configure here
			statreporter.Configure(cfg.Stats)
			hqfd = client.Configure(cfg.Client)
			if hqfd != nil {
				hqfdc := hqfd.DirectHttpClient()
				geolookup.Configure(hqfdc)
				statserver.Configure(hqfdc)
				logging.Configure(cfg, version, buildDate)
			}
		}
	}()

	go func() {
		exit(client.ListenAndServe(pacOn))
	}()
	log.Debug("Ran goroutine")
}

// Runs the server-side proxy
func runServerProxy(cfg *config.Config) {
	useAllCores()

	pkFile, err := config.InConfigDir("proxypk.pem")
	if err != nil {
		log.Fatal(err)
	}
	certFile, err := config.InConfigDir("servercert.pem")
	if err != nil {
		log.Fatal(err)
	}

	srv := &server.Server{
		Addr:         cfg.Addr,
		ReadTimeout:  0, // don't timeout
		WriteTimeout: 0,
		CertContext: &fronted.CertContext{
			PKFile:         pkFile,
			ServerCertFile: certFile,
		},
		AllowedPorts: []int{80, 443, 8080, 8443, 5222},
	}

	srv.Configure(cfg.Server)

	// Continually poll for config updates and update server accordingly
	go func() {
		for {
			cfg := <-configUpdates
			statreporter.Configure(cfg.Stats)
			srv.Configure(cfg.Server)
		}
	}()

<<<<<<< HEAD
	err := srv.ListenAndServe(func(update func(*server.ServerConfig) error) {
		err := config.Update(func(cfg *config.Config) error {
			return update(cfg.Server)
		})
		if err != nil {
			log.Errorf("Error while trying to update: %v", err)
		}
	})
=======
	err = srv.ListenAndServe()
>>>>>>> 20f4ea72
	if err != nil {
		log.Fatalf("Unable to run server proxy: %s", err)
	}
}

func useAllCores() {
	numcores := runtime.NumCPU()
	log.Debugf("Using all %d cores on machine", numcores)
	runtime.GOMAXPROCS(numcores)
}

func configureSystemTray() error {
	icon, err := Asset("icons/16on.ico")
	if err != nil {
		return fmt.Errorf("Unable to load icon for system tray: %v", err)
	}
	systray.SetIcon(icon)
	systray.SetTooltip("Lantern")
	show := systray.AddMenuItem(i18n.T("TRAY_SHOW_LANTERN"), i18n.T("SHOW"))
	quit := systray.AddMenuItem(i18n.T("TRAY_QUIT"), i18n.T("QUIT"))
	go func() {
		for {
			select {
			case <-show.ClickedCh:
				ui.Show()
			case <-quit.ClickedCh:
				exit(nil)
				return
			}
		}
	}()

	return nil
}

// exit tells the application to exit, optionally supplying an error that caused
// the exit.
func exit(err error) {
	exitCh <- err
}

// WaitForExit waits for a request to exit the application.
func waitForExit() error {
	return <-exitCh
}<|MERGE_RESOLUTION|>--- conflicted
+++ resolved
@@ -245,7 +245,6 @@
 		}
 	}()
 
-<<<<<<< HEAD
 	err := srv.ListenAndServe(func(update func(*server.ServerConfig) error) {
 		err := config.Update(func(cfg *config.Config) error {
 			return update(cfg.Server)
@@ -254,9 +253,6 @@
 			log.Errorf("Error while trying to update: %v", err)
 		}
 	})
-=======
-	err = srv.ListenAndServe()
->>>>>>> 20f4ea72
 	if err != nil {
 		log.Fatalf("Unable to run server proxy: %s", err)
 	}
