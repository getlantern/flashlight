// flashlight is a lightweight chained proxy that can run in client or server mode.
package main

import (
	"flag"
	"os"
	"os/signal"
	"runtime"
	"runtime/pprof"

	"github.com/getlantern/flashlight/client"
	"github.com/getlantern/flashlight/config"
	"github.com/getlantern/flashlight/server"
	"github.com/getlantern/flashlight/statreporter"
	"github.com/getlantern/flashlight/statserver"
	"github.com/getlantern/golog"
)

const (
	// Exit Statuses
	ConfigError    = 1
	Interrupted    = 2
	PortmapFailure = 50
<<<<<<< HEAD
=======
)

const (
	ETAG          = "ETag"
	IF_NONE_MATCH = "If-None-Match"
>>>>>>> c8e3113b
)

var (
	log = golog.LoggerFor("flashlight")

	// Command-line Flags
	help      = flag.Bool("help", false, "Get usage help")
	parentPID = flag.Int("parentpid", 0, "the parent process's PID, used on Windows for killing flashlight when the parent disappears")

	configUpdates = make(chan *config.Config)
)

func main() {
	flag.Parse()
	configUpdates = make(chan *config.Config)
	cfg, err := config.Start(func(updated *config.Config) {
		configUpdates <- updated
	})
	if err != nil {
		log.Fatalf("Unable to start configuration: %s", err)
	}
	if *help || cfg.Addr == "" || (cfg.Role != "server" && cfg.Role != "client") {
		flag.Usage()
		os.Exit(ConfigError)
	}

	if cfg.CpuProfile != "" {
		startCPUProfiling(cfg.CpuProfile)
		defer stopCPUProfiling(cfg.CpuProfile)
	}

	if cfg.MemProfile != "" {
		defer saveMemProfile(cfg.MemProfile)
	}

	saveProfilingOnSigINT(cfg)

	configureStats(cfg)

	log.Debugf("Running proxy")
	if cfg.IsDownstream() {
		runClientProxy(cfg)
	} else {
		runServerProxy(cfg)
	}
}

<<<<<<< HEAD
=======
// configure parses the command-line flags and binds the configuration YAML.
// If there's a problem with the provided flags, it prints usage to stdout and
// exits with status 1.
func configure() *config.Config {
	flag.Parse()
	var err error
	cfg, err := config.LoadFromDisk()
	if err != nil {
		log.Debugf("Error loading config, using default: %s", err)
	}
	cfg = cfg.ApplyFlags()
	if *help || cfg.Addr == "" || (cfg.Role != "server" && cfg.Role != "client") {
		flag.Usage()
		os.Exit(ConfigError)
	}

	err = cfg.SaveToDisk()
	if err != nil {
		log.Fatalf("Unable to save config: %s", err)
	}

	go fetchConfigUpdates(cfg)

	return cfg
}

func fetchConfigUpdates(cfg *config.Config) {
	nextCloud := nextCloudPoll()
	for {
		cloudDelta := nextCloud.Sub(time.Now())
		var err error
		var updated *config.Config
		select {
		case <-time.After(1 * time.Second):
			if cfg.HasChangedOnDisk() {
				updated, err = config.LoadFromDisk()
			}
		case <-time.After(cloudDelta):
			if cfg.CloudConfig != "" {
				updated, err = fetchCloudConfig(cfg)
				if updated == nil && err == nil {
					log.Debugf("Configuration unchanged in cloud at: %s", cfg.CloudConfig)
				}
			}
			nextCloud = nextCloudPoll()
		}
		if err != nil {
			log.Errorf("Error fetching config updates: %s", err)
		} else if updated != nil {
			cfg = updated
			configUpdates <- updated
		}
	}
}

func nextCloudPoll() time.Time {
	sleepTime := (CLOUD_CONFIG_POLL_INTERVAL.Nanoseconds() / 2) + rand.Int63n(CLOUD_CONFIG_POLL_INTERVAL.Nanoseconds())
	return time.Now().Add(time.Duration(sleepTime))
}

func fetchCloudConfig(cfg *config.Config) (*config.Config, error) {
	log.Debugf("Fetching cloud config from: %s", cfg.CloudConfig)
	// Try it unproxied first
	bytes, err := doFetchCloudConfig(cfg, "")
	if err != nil && cfg.IsDownstream() {
		// If that failed, try it proxied
		bytes, err = doFetchCloudConfig(cfg, cfg.Addr)
	}
	if err != nil {
		return nil, fmt.Errorf("Unable to read yaml from %s: %s", cfg.CloudConfig, err)
	}
	if bytes == nil {
		return nil, nil
	}
	log.Debugf("Merging cloud configuration")
	return cfg.UpdatedFrom(bytes)
}

func doFetchCloudConfig(cfg *config.Config, proxyAddr string) ([]byte, error) {
	client, err := util.HTTPClient(cfg.CloudConfigCA, proxyAddr)
	if err != nil {
		return nil, fmt.Errorf("Unable to initialize HTTP client: %s", err)
	}
	log.Debugf("Checking for cloud configuration at: %s", cfg.CloudConfig)
	req, err := http.NewRequest("GET", cfg.CloudConfig, nil)
	if err != nil {
		return nil, fmt.Errorf("Unable to construct request for cloud config at %s: %s", cfg.CloudConfig, err)
	}
	if lastCloudConfigETag != "" {
		// Don't bother fetching if unchanged
		req.Header.Set(IF_NONE_MATCH, lastCloudConfigETag)
	}
	resp, err := client.Do(req)
	if err != nil {
		return nil, fmt.Errorf("Unable to fetch cloud config at %s: %s", cfg.CloudConfig, err)
	}
	defer resp.Body.Close()
	if resp.StatusCode == 304 {
		return nil, nil
	} else if resp.StatusCode != 200 {
		return nil, fmt.Errorf("Unexpected response status: %d", resp.StatusCode)
	}
	lastCloudConfigETag = resp.Header.Get(ETAG)
	return ioutil.ReadAll(resp.Body)
}

func configureStats(cfg *config.Config) {
	if cfg.StatsPeriod > 0 {
		if cfg.StatshubAddr == "" {
			log.Error("Must specify StatshubAddr if reporting stats")
			flag.Usage()
			os.Exit(ConfigError)
		}
		if cfg.InstanceId == "" {
			log.Error("Must specify InstanceId if reporting stats")
			flag.Usage()
			os.Exit(ConfigError)
		}
		if cfg.Country == "" {
			log.Error("Must specify Country if reporting stats")
			flag.Usage()
			os.Exit(ConfigError)
		}
		log.Debugf("Reporting stats to %s every %s under instance id '%s' in country %s", cfg.StatshubAddr, cfg.StatsPeriod, cfg.InstanceId, cfg.Country)
		go statreporter.Start(cfg.StatsPeriod, cfg.StatshubAddr, cfg.InstanceId, cfg.Country)
	} else {
		log.Debug("Not reporting stats (no statsperiod specified)")
	}
}

>>>>>>> c8e3113b
// Runs the client-side proxy
func runClientProxy(cfg *config.Config) {
	client := &client.Client{
		Addr:         cfg.Addr,
		ReadTimeout:  0, // don't timeout
		WriteTimeout: 0,
	}

	// Configure client initially
	client.Configure(cfg.Client, nil)

	if cfg.InstanceId != "" {
		log.Debugf("Reporting stats under InstanceId: %s", cfg.InstanceId)
		client.TraversalReporter = &statreporter.ClientReporter{
			Reporter: statreporter.Reporter{
				InstanceId: cfg.InstanceId,
				Country:    cfg.Country,
			},
		}
		client.TraversalReporter.Start()
	} else {
		log.Debug("Not reporting stats (no instanceid specified)")
	}

	// Continually poll for config updates and update client accordingly
	go func() {
		for {
			cfg := <-configUpdates
			client.Configure(cfg.Client, nil)
		}
	}()

	err := client.ListenAndServe()
	if err != nil {
		log.Fatalf("Unable to run client proxy: %s", err)
	}
}

// Runs the server-side proxy
func runServerProxy(cfg *config.Config) {
	useAllCores()

<<<<<<< HEAD
=======
	if cfg.Portmap > 0 {
		log.Debugf("Attempting to map external port %d", cfg.Portmap)
		err := mapPort(cfg)
		if err != nil {
			log.Errorf("Unable to map external port: %s", err)
			os.Exit(PortmapFailure)
		}
		log.Debugf("Mapped external port %d", cfg.Portmap)
	}

>>>>>>> c8e3113b
	srv := &server.Server{
		Addr:         cfg.Addr,
		ReadTimeout:  0, // don't timeout
		WriteTimeout: 0,
		CertContext: &server.CertContext{
			PKFile:         config.InConfigDir("proxypk.pem"),
			ServerCertFile: config.InConfigDir("servercert.pem"),
		},
	}
<<<<<<< HEAD
	if cfg.InstanceId != "" {
		// Report stats
		srv.StatReporter = &statreporter.ServerReporter{
			Reporter: statreporter.Reporter{
				InstanceId: cfg.InstanceId,
				Country:    cfg.Country,
			},
		}
	}
=======
>>>>>>> c8e3113b
	if cfg.StatsAddr != "" {
		// Serve stats
		srv.StatServer = &statserver.Server{
			Addr: cfg.StatsAddr,
		}
	}

	srv.Configure(cfg.Server)
	// Continually poll for config updates and update server accordingly
	go func() {
		for {
			cfg := <-configUpdates
			srv.Configure(cfg.Server)
		}
	}()

	err := srv.ListenAndServe()
	if err != nil {
		log.Fatalf("Unable to run server proxy: %s", err)
	}
}

func useAllCores() {
	numcores := runtime.NumCPU()
	log.Debugf("Using all %d cores on machine", numcores)
	runtime.GOMAXPROCS(numcores)
}

func startCPUProfiling(filename string) {
	f, err := os.Create(filename)
	if err != nil {
		log.Fatal(err)
	}
	pprof.StartCPUProfile(f)
	log.Debugf("Process will save cpu profile to %s after terminating", filename)
}

func stopCPUProfiling(filename string) {
	log.Debugf("Saving CPU profile to: %s", filename)
	pprof.StopCPUProfile()
}

func saveMemProfile(filename string) {
	f, err := os.Create(filename)
	if err != nil {
		log.Errorf("Unable to create file to save memprofile: %s", err)
		return
	}
	log.Debugf("Saving heap profile to: %s", filename)
	pprof.WriteHeapProfile(f)
	f.Close()
}

func saveProfilingOnSigINT(cfg *config.Config) {
	c := make(chan os.Signal, 1)
	signal.Notify(c, os.Interrupt)
	go func() {
		<-c
		if cfg.CpuProfile != "" {
			stopCPUProfiling(cfg.CpuProfile)
		}
		if cfg.MemProfile != "" {
			saveMemProfile(cfg.MemProfile)
		}
		os.Exit(Interrupted)
	}()
}<|MERGE_RESOLUTION|>--- conflicted
+++ resolved
@@ -21,14 +21,6 @@
 	ConfigError    = 1
 	Interrupted    = 2
 	PortmapFailure = 50
-<<<<<<< HEAD
-=======
-)
-
-const (
-	ETAG          = "ETag"
-	IF_NONE_MATCH = "If-None-Match"
->>>>>>> c8e3113b
 )
 
 var (
@@ -76,114 +68,6 @@
 	}
 }
 
-<<<<<<< HEAD
-=======
-// configure parses the command-line flags and binds the configuration YAML.
-// If there's a problem with the provided flags, it prints usage to stdout and
-// exits with status 1.
-func configure() *config.Config {
-	flag.Parse()
-	var err error
-	cfg, err := config.LoadFromDisk()
-	if err != nil {
-		log.Debugf("Error loading config, using default: %s", err)
-	}
-	cfg = cfg.ApplyFlags()
-	if *help || cfg.Addr == "" || (cfg.Role != "server" && cfg.Role != "client") {
-		flag.Usage()
-		os.Exit(ConfigError)
-	}
-
-	err = cfg.SaveToDisk()
-	if err != nil {
-		log.Fatalf("Unable to save config: %s", err)
-	}
-
-	go fetchConfigUpdates(cfg)
-
-	return cfg
-}
-
-func fetchConfigUpdates(cfg *config.Config) {
-	nextCloud := nextCloudPoll()
-	for {
-		cloudDelta := nextCloud.Sub(time.Now())
-		var err error
-		var updated *config.Config
-		select {
-		case <-time.After(1 * time.Second):
-			if cfg.HasChangedOnDisk() {
-				updated, err = config.LoadFromDisk()
-			}
-		case <-time.After(cloudDelta):
-			if cfg.CloudConfig != "" {
-				updated, err = fetchCloudConfig(cfg)
-				if updated == nil && err == nil {
-					log.Debugf("Configuration unchanged in cloud at: %s", cfg.CloudConfig)
-				}
-			}
-			nextCloud = nextCloudPoll()
-		}
-		if err != nil {
-			log.Errorf("Error fetching config updates: %s", err)
-		} else if updated != nil {
-			cfg = updated
-			configUpdates <- updated
-		}
-	}
-}
-
-func nextCloudPoll() time.Time {
-	sleepTime := (CLOUD_CONFIG_POLL_INTERVAL.Nanoseconds() / 2) + rand.Int63n(CLOUD_CONFIG_POLL_INTERVAL.Nanoseconds())
-	return time.Now().Add(time.Duration(sleepTime))
-}
-
-func fetchCloudConfig(cfg *config.Config) (*config.Config, error) {
-	log.Debugf("Fetching cloud config from: %s", cfg.CloudConfig)
-	// Try it unproxied first
-	bytes, err := doFetchCloudConfig(cfg, "")
-	if err != nil && cfg.IsDownstream() {
-		// If that failed, try it proxied
-		bytes, err = doFetchCloudConfig(cfg, cfg.Addr)
-	}
-	if err != nil {
-		return nil, fmt.Errorf("Unable to read yaml from %s: %s", cfg.CloudConfig, err)
-	}
-	if bytes == nil {
-		return nil, nil
-	}
-	log.Debugf("Merging cloud configuration")
-	return cfg.UpdatedFrom(bytes)
-}
-
-func doFetchCloudConfig(cfg *config.Config, proxyAddr string) ([]byte, error) {
-	client, err := util.HTTPClient(cfg.CloudConfigCA, proxyAddr)
-	if err != nil {
-		return nil, fmt.Errorf("Unable to initialize HTTP client: %s", err)
-	}
-	log.Debugf("Checking for cloud configuration at: %s", cfg.CloudConfig)
-	req, err := http.NewRequest("GET", cfg.CloudConfig, nil)
-	if err != nil {
-		return nil, fmt.Errorf("Unable to construct request for cloud config at %s: %s", cfg.CloudConfig, err)
-	}
-	if lastCloudConfigETag != "" {
-		// Don't bother fetching if unchanged
-		req.Header.Set(IF_NONE_MATCH, lastCloudConfigETag)
-	}
-	resp, err := client.Do(req)
-	if err != nil {
-		return nil, fmt.Errorf("Unable to fetch cloud config at %s: %s", cfg.CloudConfig, err)
-	}
-	defer resp.Body.Close()
-	if resp.StatusCode == 304 {
-		return nil, nil
-	} else if resp.StatusCode != 200 {
-		return nil, fmt.Errorf("Unexpected response status: %d", resp.StatusCode)
-	}
-	lastCloudConfigETag = resp.Header.Get(ETAG)
-	return ioutil.ReadAll(resp.Body)
-}
-
 func configureStats(cfg *config.Config) {
 	if cfg.StatsPeriod > 0 {
 		if cfg.StatshubAddr == "" {
@@ -208,7 +92,6 @@
 	}
 }
 
->>>>>>> c8e3113b
 // Runs the client-side proxy
 func runClientProxy(cfg *config.Config) {
 	client := &client.Client{
@@ -251,19 +134,6 @@
 func runServerProxy(cfg *config.Config) {
 	useAllCores()
 
-<<<<<<< HEAD
-=======
-	if cfg.Portmap > 0 {
-		log.Debugf("Attempting to map external port %d", cfg.Portmap)
-		err := mapPort(cfg)
-		if err != nil {
-			log.Errorf("Unable to map external port: %s", err)
-			os.Exit(PortmapFailure)
-		}
-		log.Debugf("Mapped external port %d", cfg.Portmap)
-	}
-
->>>>>>> c8e3113b
 	srv := &server.Server{
 		Addr:         cfg.Addr,
 		ReadTimeout:  0, // don't timeout
@@ -273,18 +143,7 @@
 			ServerCertFile: config.InConfigDir("servercert.pem"),
 		},
 	}
-<<<<<<< HEAD
-	if cfg.InstanceId != "" {
-		// Report stats
-		srv.StatReporter = &statreporter.ServerReporter{
-			Reporter: statreporter.Reporter{
-				InstanceId: cfg.InstanceId,
-				Country:    cfg.Country,
-			},
-		}
-	}
-=======
->>>>>>> c8e3113b
+
 	if cfg.StatsAddr != "" {
 		// Serve stats
 		srv.StatServer = &statserver.Server{
