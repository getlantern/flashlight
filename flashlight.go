--- conflicted
+++ resolved
@@ -96,10 +96,7 @@
 	}
 	displayVersion()
 
-<<<<<<< HEAD
-=======
 	parseFlags()
->>>>>>> a863c7a5
 	configUpdates = make(chan *config.Config)
 	cfg, err := config.Init()
 	if err != nil {
