package: github.com/getlantern/flashlight
import:
- package: git.torproject.org/pluggable-transports/goptlib.git
- package: git.torproject.org/pluggable-transports/obfs4.git
  subpackages:
  - transports/obfs4
- package: github.com/davecgh/go-spew
  subpackages:
  - spew
- package: github.com/getlantern/appdir
- package: github.com/getlantern/autoupdate
- package: github.com/getlantern/balancer
- package: github.com/getlantern/bandwidth
- package: github.com/getlantern/borda
  subpackages:
  - client
- package: github.com/getlantern/detour
- package: github.com/getlantern/easylist
- package: github.com/getlantern/edgedetect
- package: github.com/getlantern/ema
- package: github.com/getlantern/errors
- package: github.com/getlantern/eventual
- package: github.com/getlantern/filepersist
- package: github.com/getlantern/fronted
- package: github.com/getlantern/geolookup
- package: github.com/getlantern/go-socks5
- package: github.com/getlantern/golog
- package: github.com/getlantern/hidden
- package: github.com/getlantern/i18n
- package: github.com/getlantern/idletiming
- package: github.com/getlantern/jibber_jabber
- package: github.com/getlantern/keyman
- package: github.com/getlantern/launcher
- package: github.com/getlantern/mtime
- package: github.com/getlantern/netx
- package: github.com/getlantern/notifier
- package: github.com/getlantern/ops
- package: github.com/getlantern/osversion
- package: github.com/getlantern/pac
- package: github.com/getlantern/profiling
- package: github.com/getlantern/protected
- package: github.com/getlantern/proxiedsites
- package: github.com/getlantern/proxybench
- package: github.com/getlantern/rot13
- package: github.com/getlantern/rotator
- package: github.com/stripe/stripe-go
- package: github.com/getlantern/systray
- package: github.com/getlantern/tarfs
- package: github.com/getlantern/tlsdialer
- package: github.com/getlantern/uuid
- package: github.com/getlantern/wfilter
- package: github.com/getlantern/withtimeout
- package: github.com/getlantern/yaml
- package: github.com/gorilla/websocket
- package: github.com/kardianos/osext
- package: github.com/mitchellh/panicwrap
- package: github.com/oxtoacart/bpool
- package: github.com/skratchdot/open-golang
  subpackages:
  - open
- package: github.com/mailgun/oxy
  subpackages:
  - forward
- package: github.com/vulcand/oxy
  subpackages:
  - utils
- package: github.com/getlantern/http-proxy-lantern
- package: github.com/getlantern/http-proxy
- package: github.com/getlantern/fdcount
- package: github.com/getlantern/buuid
- package: github.com/getlantern/bytecounting
- package: github.com/getlantern/checkfallbacks
- package: github.com/getlantern/connpool
- package: github.com/getlantern/deepcopy
- package: github.com/getlantern/pathreflect
- package: github.com/getlantern/measured
- package: github.com/getlantern/tlsdefaults
- package: github.com/getlantern/waitforserver
- package: github.com/getlantern/grtrack
- package: github.com/golang/groupcache
  subpackages:
  - lru
- package: github.com/gorilla/context
- package: github.com/hashicorp/golang-lru
- package: github.com/mxk/go-flowrate
  subpackages:
  - flowrate
- package: github.com/rcrowley/go-metrics
- package: github.com/xtaci/kcp-go
- package: github.com/klauspost/crc32
- package: github.com/klauspost/reedsolomon
- package: github.com/pkg/errors
- package: github.com/klauspost/cpuid
- package: github.com/ua-parser/uap-go
  subpackages:
  - uaparser
- package: github.com/Sirupsen/logrus
- package: github.com/keighl/mandrill
  version: ^1.1.0
- package: github.com/getlantern/proxy
- package: github.com/getlantern/mockconn
- package: github.com/getlantern/shortcut
- package: github.com/armon/go-radix
- package: github.com/getlantern/zenodb
  subpackages:
  - rpc
- package: github.com/pmezard/adblock
  subpackages:
  - adblock
- package: github.com/getlantern/lampshade
- package: github.com/Yawning/chacha20
<<<<<<< HEAD
- package: gopkg.in/gemnasium/logrus-airbrake-hook.v2
  version: v2.1.1
- package: github.com/aristanetworks/glog
- package: github.com/openconfig/reference
  subpackages:
  - rpc/gnmi
  - rpc/openconfig
- package: github.com/Shopify/sarama
  version: v1.11.0
- package: gopkg.in/redis.v4
- package: github.com/cloudfoundry/gosigar
- package: github.com/getlantern/vtime
- package: github.com/oxtoacart/emsort
- package: github.com/rickar/props
- package: github.com/shirou/gopsutil
  version: v2.17.02
  subpackages:
  - process
- package: github.com/spaolacci/murmur3
- package: github.com/getlantern/redis
- package: github.com/gorilla/mux
- package: github.com/gorilla/securecookie
- package: github.com/retailnext/hllpp
- package: github.com/vharitonsky/iniflags
- package: github.com/Workiva/go-datastructures
  subpackages:
  - trie/yfast
- package: github.com/getlantern/go-loggly
- package: github.com/chzyer/readline
- package: github.com/mailgun/multibuf
- package: github.com/vulcand/predicate
- package: github.com/codahale/hdrhistogram
- package: github.com/mailgun/timetools
- package: github.com/mailgun/ttlmap
- package: github.com/elazarl/goproxy
- package: github.com/inconshreveable/go-vhost
- package: github.com/stathat/go
- package: github.com/streamrail/uap-go
  subpackages:
  - uaparser
- package: gopkg.in/yaml.v2
- package: golang.org/x/text
  subpackages:
  - encoding
  - encoding/charmap
  - encoding/htmlindex
  - transform
- package: golang.org/x/oauth2
  subpackages:
  - google
  - jwt
- package: github.com/golang/mock
  subpackages:
  - gomock
- package: github.com/golang/glog
=======
- package: github.com/getlantern/httpseverywhere
>>>>>>> 395c94b1
testImport:
- package: github.com/stretchr/testify
  subpackages:
  - assert
- package: github.com/gonum/stat<|MERGE_RESOLUTION|>--- conflicted
+++ resolved
@@ -109,7 +109,6 @@
   - adblock
 - package: github.com/getlantern/lampshade
 - package: github.com/Yawning/chacha20
-<<<<<<< HEAD
 - package: gopkg.in/gemnasium/logrus-airbrake-hook.v2
   version: v2.1.1
 - package: github.com/aristanetworks/glog
@@ -165,9 +164,7 @@
   subpackages:
   - gomock
 - package: github.com/golang/glog
-=======
 - package: github.com/getlantern/httpseverywhere
->>>>>>> 395c94b1
 testImport:
 - package: github.com/stretchr/testify
   subpackages:
