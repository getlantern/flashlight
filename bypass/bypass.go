package bypass

// bypass periodically sends traffic to the bypass blocking detection server. The server uses the ratio
// between domain fronted and proxied traffic to determine if proxies are blocked. The client randomizes
// the intervals between calls to the server and also randomizes the length of requests.
import (
	"bytes"
	"context"
	"io"
	"net"
	"net/http"
	"strconv"
	"sync"
	"time"

	mrand "math/rand"

	"go.uber.org/atomic"
	"google.golang.org/protobuf/proto"

	commonconfig "github.com/getlantern/common/config"
	"github.com/getlantern/flashlight/v7/apipb"
	"github.com/getlantern/flashlight/v7/chained"
	"github.com/getlantern/flashlight/v7/common"
	"github.com/getlantern/flashlight/v7/config"
	"github.com/getlantern/flashlight/v7/dialer"
	"github.com/getlantern/flashlight/v7/ops"
	"github.com/getlantern/flashlight/v7/proxied"
	"github.com/getlantern/golog"
)

var (
	log = golog.LoggerFor("bypass")

	// some pluggable transports don't work with bypass
	unsupportedTransports = map[string]bool{
		"broflake": true,
	}
)

// The way lantern-cloud is configured, we need separate URLs for domain fronted vs proxied traffic.
const (
	dfEndpoint    = "https://iantem.io/api/v1/bypass"
	proxyEndpoint = "https://api.iantem.io/v1/bypass"

	// version is the bypass client version. It is not necessary to update this value on every
	// change to bypass; this should only be updated when the backend needs to make decisions unique
	// to a new version of bypass.
	version int32 = 1
)

type bypass struct {
	infos     map[string]*commonconfig.ProxyConfig
	proxies   []*proxy
	mxProxies sync.Mutex
}

// Start sends periodic traffic to the bypass server. The client periodically sends traffic to the server both via
// domain fronting and proxying to determine if proxies are blocked.
func Start(listen func(func(map[string]*commonconfig.ProxyConfig, config.Source)), configDir string, userConfig common.UserConfig) func() {
	b := &bypass{
		infos:   make(map[string]*commonconfig.ProxyConfig),
		proxies: make([]*proxy, 0),
	}
	listen(func(infos map[string]*commonconfig.ProxyConfig, src config.Source) {
		b.OnProxies(infos, configDir, userConfig)
	})
	return b.reset
}

func (b *bypass) OnProxies(infos map[string]*commonconfig.ProxyConfig, configDir string, userConfig common.UserConfig) {
<<<<<<< HEAD
=======
	log.Debugf("Received new proxies: %v", infos)
	b.mxProxies.Lock()
	defer b.mxProxies.Unlock()
>>>>>>> f48a1191
	b.reset()

	// Some pluggable transports don't support bypass, filter these out here.
	supportedInfos := make(map[string]*commonconfig.ProxyConfig, len(infos))

	for k, v := range infos {
		if !unsupportedTransports[v.PluggableTransport] {
			supportedInfos[k] = v
		}
	}

	dialers := chained.CreateDialersMap(configDir, supportedInfos, userConfig)
	for name, config := range supportedInfos {
		dialer := dialers[name]
		if dialer == nil {
			log.Errorf("No dialer for %v", name)
			continue
		}

		readyCh := dialer.Ready()
		if readyCh != nil {
			go b.loadProxyAsync(name, config, configDir, userConfig, dialer)
			continue
		}
		b.startProxy(name, config, configDir, userConfig, dialer)
	}
}

<<<<<<< HEAD
func (b *bypass) loadProxyAsync(proxyName string, config *commonconfig.ProxyConfig, configDir string, userConfig common.UserConfig, dialer bandit.Dialer) {
	ctx, cancel := context.WithTimeout(context.Background(), 10*time.Minute)
	defer cancel()
	readyChan := make(chan struct{})
	go func() {
		select {
		case err := <-dialer.Ready():
			if err != nil {
				log.Errorf("dialer %q initialization failed: %w", proxyName, err)
				cancel()
				return
			}
			b.startProxy(proxyName, config, configDir, userConfig, dialer)
			readyChan <- struct{}{}
			return
		case <-ctx.Done():
			log.Errorf("proxy %q took to long to start: %w", proxyName, ctx.Err())
			return
		}
	}()
	select {
	case <-readyChan:
		log.Debugf("proxy ready!")
	case <-ctx.Done():
		log.Errorf("proxy %q took to long to start: %w", proxyName, ctx.Err())
	}
}

func (b *bypass) startProxy(proxyName string, config *commonconfig.ProxyConfig, configDir string, userConfig common.UserConfig, dialer bandit.Dialer) {
	b.mxProxies.Lock()
	defer b.mxProxies.Unlock()
	pc := chained.CopyConfig(config)
	// Set the name in the info since we know it here.
	pc.Name = proxyName
	// Kill the cert to avoid it taking up unnecessary space.
	pc.Cert = ""
	p := b.newProxy(proxyName, pc, configDir, userConfig, dialer)
	b.proxies = append(b.proxies, p)
	go p.start()
}

func (b *bypass) newProxy(name string, pc *commonconfig.ProxyConfig, configDir string, userConfig common.UserConfig, dialer bandit.Dialer) *proxy {
=======
func (b *bypass) newProxy(name string, pc *commonconfig.ProxyConfig, configDir string, userConfig common.UserConfig, dialer dialer.ProxyDialer) *proxy {
>>>>>>> f48a1191
	return &proxy{
		ProxyConfig:       pc,
		name:              name,
		done:              make(chan bool),
		toggle:            atomic.NewBool(mrand.Float32() < 0.5),
		dfRoundTripper:    proxied.Fronted("bypass_fronted_roundtrip", 0),
		userConfig:        userConfig,
		proxyRoundTripper: proxyRoundTripper(name, pc, configDir, userConfig, dialer),
	}
}

func (b *bypass) reset() {
	b.mxProxies.Lock()
	defer b.mxProxies.Unlock()
	for _, v := range b.proxies {
		v.stop()
	}
	b.proxies = make([]*proxy, 0)
}

type proxy struct {
	*commonconfig.ProxyConfig
	name              string
	done              chan bool
	dfRoundTripper    http.RoundTripper
	proxyRoundTripper http.RoundTripper
	toggle            *atomic.Bool
	userConfig        common.UserConfig
}

func (p *proxy) start() {
	log.Debugf("Starting bypass for proxy %v", p.name)
	p.callRandomly(p.sendToBypass)
}

func (p *proxy) sendToBypass() int64 {
	op := ops.Begin("bypass_dial")
	defer op.End()

	// We alternate between domain fronting and proxying to ensure that, in aggregate, we
	// send both equally. We avoid sending both a domain fronted and a proxied request
	// in rapid succession to avoid the blocking detection itself being a signal.
	var rt http.RoundTripper
	var endpoint string
	var fronted bool
	if p.toggle.Toggle() {
		log.Debug("Using proxy directly")
		rt = p.proxyRoundTripper
		endpoint = proxyEndpoint
		fronted = false
	} else {
		rt = p.dfRoundTripper
		log.Debug("Using domain fronting")
		endpoint = dfEndpoint
		fronted = true
	}
	op.Set("fronted", fronted)

	req, err := p.newRequest(p.userConfig, endpoint)
	if err != nil {
		op.FailIf(log.Errorf("Unable to create request: %v", err))
		return 0
	}

	log.Debugf("Sending traffic for bypass server: %v", p.name)
	resp, err := rt.RoundTrip(req)
	if err != nil || resp == nil {
		op.FailIf(log.Errorf("Unable to post chained server info: %v", err))
		return 0
	}
	defer func() {
		if resp.Body != nil {
			if _, err := io.Copy(io.Discard, resp.Body); err != nil {
				log.Errorf("Error reading response body: %v", err)
			}
			if err := resp.Body.Close(); err != nil {
				log.Errorf("Error closing response body: %v", err)
			}
		}
	}()

	var sleepTime int64
	sleepVal := resp.Header.Get(common.SleepHeader)
	if sleepVal != "" {
		sleepTime, err = strconv.ParseInt(sleepVal, 10, 64)
		if err != nil {
			log.Errorf("Could not parse sleep val: %v", err)
		}
	}
	if resp.StatusCode != http.StatusOK {
		log.Errorf("Unexpected response code %v: fronted: %v for response %#v", resp.Status, fronted, resp)
	} else {
		log.Debugf("Successfully got response from: %v", p.name)
	}
	return sleepTime
}

func proxyRoundTripper(name string, info *commonconfig.ProxyConfig, configDir string, userConfig common.UserConfig, d dialer.ProxyDialer) http.RoundTripper {
	transport := http.DefaultTransport.(*http.Transport).Clone()
	transport.Proxy = nil
	transport.DialContext = func(ctx context.Context, network, addr string) (net.Conn, error) {
		log.Debugf("Dialing chained server at: %s", addr)
		pc, _, err := d.DialContext(ctx, dialer.NetworkConnect, addr)
		if err != nil {
			log.Errorf("Unable to dial chained server: %v", err)
		} else {
			log.Debug("Successfully dialed chained server")
		}
		return pc, err
	}
	return transport
}

func (p *proxy) newRequest(userConfig common.UserConfig, endpoint string) (*http.Request, error) {
	// Just posting all the info about the server allows us to control these fields fully on the server
	// side.
	bypassRequest := &apipb.BypassRequest{
		Config: &apipb.LegacyConnectConfig{
			Name:                       p.ProxyConfig.Name,
			Addr:                       p.ProxyConfig.Addr,
			Cert:                       p.ProxyConfig.Cert,
			PluggableTransport:         p.ProxyConfig.PluggableTransport,
			PluggableTransportSettings: p.ProxyConfig.PluggableTransportSettings,
			Location: &apipb.LegacyConnectConfig_ProxyLocation{
				City:        p.ProxyConfig.Location.GetCity(),
				Country:     p.ProxyConfig.Location.GetCountry(),
				CountryCode: p.ProxyConfig.Location.GetCountryCode(),
				Latitude:    p.ProxyConfig.Location.GetLatitude(),
				Longitude:   p.ProxyConfig.Location.GetLongitude(),
			},
			Track:  p.ProxyConfig.Track,
			Region: p.ProxyConfig.Region,
		},
		Version: version,
	}

	infopb, err := proto.Marshal(bypassRequest)
	if err != nil {
		log.Errorf("Unable to marshal chained server info: %v", err)
		return nil, err
	}

	if err != nil {
		log.Errorf("Unable to write chained server info: %v", err)
		return nil, err
	}

	log.Debugf("Creating request for endpoint: %v", endpoint)
	req, err := http.NewRequest("POST", endpoint, bytes.NewBuffer(infopb))
	if err != nil {
		log.Errorf("Unable to create request: %v", err)
		return nil, err
	}
	common.AddCommonHeaders(userConfig, req)

	// make sure to close the connection after reading the Body this prevents the occasional
	// EOFs errors we're seeing with successive requests
	req.Close = true
	req.Header.Set("Content-Type", "application/x-protobuf")
	log.Debug("Sending request")

	return req, nil
}

func (p *proxy) stop() {
	p.done <- true
}

// callRandomly calls the given function at a random interval between 2 and 7 minutes, unless
// the provided function overrides the default sleep.
func (p *proxy) callRandomly(f func() int64) {
	calls := atomic.NewInt64(0)

	var sleep = func(extraSleepTime int64, elapsed time.Duration) <-chan time.Time {
		defer func() {
			calls.Inc()
		}()
		base := 40
		// If we just started up, we want to send traffic a little quicker to make sure we factor in users
		// that don't run for very long.
		if calls.Load() == 0 {
			log.Debug("Making first call sooner")
			base = 3
		}
		var delay = elapsed + (time.Duration(base*2+mrand.Intn(base*5)) * time.Second)
		delay = delay + time.Duration(extraSleepTime)*time.Second
		log.Debugf("Next call in %v", delay)
		return time.After(delay)
	}

	// This is passed back from the server to add longer sleeps if desired.
	var extraSleepTime int64
	var elapsed time.Duration
	for {
		select {
		case <-p.done:
			return
		case <-sleep(extraSleepTime, elapsed):
			start := time.Now()
			extraSleepTime = f()
			elapsed = time.Since(start)
		}
	}
}<|MERGE_RESOLUTION|>--- conflicted
+++ resolved
@@ -69,12 +69,6 @@
 }
 
 func (b *bypass) OnProxies(infos map[string]*commonconfig.ProxyConfig, configDir string, userConfig common.UserConfig) {
-<<<<<<< HEAD
-=======
-	log.Debugf("Received new proxies: %v", infos)
-	b.mxProxies.Lock()
-	defer b.mxProxies.Unlock()
->>>>>>> f48a1191
 	b.reset()
 
 	// Some pluggable transports don't support bypass, filter these out here.
@@ -103,8 +97,7 @@
 	}
 }
 
-<<<<<<< HEAD
-func (b *bypass) loadProxyAsync(proxyName string, config *commonconfig.ProxyConfig, configDir string, userConfig common.UserConfig, dialer bandit.Dialer) {
+func (b *bypass) loadProxyAsync(proxyName string, config *commonconfig.ProxyConfig, configDir string, userConfig common.UserConfig, dialer dialer.ProxyDialer) {
 	ctx, cancel := context.WithTimeout(context.Background(), 10*time.Minute)
 	defer cancel()
 	readyChan := make(chan struct{})
@@ -132,7 +125,7 @@
 	}
 }
 
-func (b *bypass) startProxy(proxyName string, config *commonconfig.ProxyConfig, configDir string, userConfig common.UserConfig, dialer bandit.Dialer) {
+func (b *bypass) startProxy(proxyName string, config *commonconfig.ProxyConfig, configDir string, userConfig common.UserConfig, dialer dialer.ProxyDialer) {
 	b.mxProxies.Lock()
 	defer b.mxProxies.Unlock()
 	pc := chained.CopyConfig(config)
@@ -145,10 +138,7 @@
 	go p.start()
 }
 
-func (b *bypass) newProxy(name string, pc *commonconfig.ProxyConfig, configDir string, userConfig common.UserConfig, dialer bandit.Dialer) *proxy {
-=======
 func (b *bypass) newProxy(name string, pc *commonconfig.ProxyConfig, configDir string, userConfig common.UserConfig, dialer dialer.ProxyDialer) *proxy {
->>>>>>> f48a1191
 	return &proxy{
 		ProxyConfig:       pc,
 		name:              name,
