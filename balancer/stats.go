--- conflicted
+++ resolved
@@ -18,9 +18,5 @@
 	failures := atomic.LoadInt64(&s.failures)
 	consecFailures := d.ConsecFailures()
 	attempts := atomic.LoadInt64(&s.attempts)
-<<<<<<< HEAD
-	return fmt.Sprintf("%72s: Success: %5d (%d)\tFailure: %5d / %5d (%d)\tEMA Latency: %v", d.Label, successes, consecSuccesses, failures, attempts, consecFailures, d.emaLatency.Get())
-=======
 	return fmt.Sprintf("%s  S: %4d / %4d (%d)\tF: %4d / %4d (%d)\tL: %3.2fs", d.Label, successes, attempts, consecSuccesses, failures, attempts, consecFailures, d.emaLatency.Get().Seconds())
->>>>>>> 7ee62a4d
 }