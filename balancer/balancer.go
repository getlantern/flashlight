--- conflicted
+++ resolved
@@ -208,11 +208,7 @@
 // ResetFromExisting Resets using the existing dialers (useful when you want to
 // force redialing).
 func (b *Balancer) ResetFromExisting() {
-<<<<<<< HEAD
-	log.Debugf("Received request to force redial")
-=======
 	log.Debugf("Resetting from existing dialers")
->>>>>>> 0fab2529
 	b.mu.Lock()
 	dialers := b.dialers
 	b.mu.Unlock()
