--- conflicted
+++ resolved
@@ -95,11 +95,6 @@
 	return nil
 }
 
-<<<<<<< HEAD
-// Configure will set up logging. An empty "addr" will configure logging
-// without a proxy. Returns a bool channel for optional blocking.
-func Configure(cloudConfigCA string, isReportingEnabled func() bool) (success chan bool) {
-=======
 // ZipLogFiles zip the Lantern log files under logdir to the writer. All files
 // is placed under the folder in the archieve.  It will stop and return if the
 // newly added file would make the extracted files exceed maxBytes in total.
@@ -115,13 +110,9 @@
 	})
 }
 
-// Configure will set up logging. An empty "addr" will configure logging without a proxy
-// Returns a bool channel for optional blocking.
-func Configure(cloudConfigCA string, deviceID string,
-	version string, revisionDate string,
-	bordaReportInterval time.Duration, bordaSamplePercentage float64,
-	logglySamplePercentage float64) (success chan bool) {
->>>>>>> 8692778b
+// Configure will set up logging. An empty "addr" will configure logging
+// without a proxy. Returns a bool channel for optional blocking.
+func Configure(cloudConfigCA string, isReportingEnabled func() bool) (success chan bool) {
 	success = make(chan bool, 1)
 
 	// Note: Returning from this function must always add a result to the
