# cloud.yaml contains the default configuration that's made available on the
# internet.
uiaddr: 127.0.0.1:16823
bordareportinterval: 5m0s
bordasamplepercentage: 0.01
pingsamplepercentage: 0 # back compatiblity for Lantern 5.7.2 and below
globalconfigpollinterval: 1h0m0s
proxyconfigpollinterval: 1m0s
logglysamplepercentage: 0.0001 # back compatiblity for Lantern before 3.6.0
reportissueemail: support@lantern.jitbit.com

# featuresenabled selectively enables certain features to some of the clients.
#
# The available features are:
# - proxybench
# - pingproxies
# - trafficlog
# - noborda
# - probeproxies
# - shortcut
# - detour
# - nohttpseverywhere
#
# Note - if noshortcut and nodetour are enabled, then all traffic will be proxied (no split tunneling)
#
# Each feature can be enabled on a *list* of client groups each defined by a
# combination of the following criteria. The zero value of each criterion means
# wildcard match. See flashlight/config/features.go for reference.
# - label: Meaningful string useful for collecting metrics
# - userfloor: 0-1. Together with userceil, defines a range of userIDs the group includes.
# - userceil: 0-1.
# - versionconstraints: A semantic version range of Lantern client, parsed by https://github.com/blang/semver.
# - platforms: Comma separated list of Lantern client platforms. Case-insensitive.
# - freeonly: Only if the current Lantern user is Free.
# - proonly: Only if the current Lantern user is Pro. Feature is disabled if both freeonly and proonly are set.
# - geocountries: Comma separated list of geolocated country of Lantern clients. Case-insensitive.
# - fraction: The fraction of clients to included when all other criteria are met.
#
# For example
# ------------------------------
#
# featuresenabled:
#   proxybench:
#     - fraction: 0.01 # it used to be governed by bordasamplepercentage
#   detour:
#     - label: detour-ir
#       platforms: windows,darwin,linux
#       geocountries: ir
#     - label: detour-cn
#       geocountries: cn
#   shortcut:
#     - label: shortcut-cn
#       geocountries: cn,ir
#   probeproxies:
#     - label: probeproxies
#       geocountries: cn,ir
#

featuresenabled:
  yinbi:
    - label: yinbi
      application: lantern
      versionconstraints: "<1.0.0"
  googlesearchads:
    - label: lantern-ads
      application: lantern
      versionconstraints: ">6.7.7"
      platforms: darwin,windows
      geocountries: cn,ir
  replica:
    # DE, AU and CN are mainly there since members of Replica team live there
    # XXX 13-01-22 @soltzen: Adding CA because of the NCC auditor testing. This can be removed afterwards
    # XXX 31-01-22 @soltzen: Adding AM because @tina was there and she required temporary access. I'll remove it after her work is done
    - label: replica-desktop
      geocountries: cn,au,ir,de,ru,by,ca,ee,lt
      platforms: darwin,windows,linux
      # this filter works only for Lantern 6.1+
      application: lantern
    - label: replica-android
      geocountries: ir,ru
      platforms: android
      versionconstraints: ">=7.0.0"
    - label: replica-android-qa
      platforms: android
      versionconstraints: ">=99.0.0"
    - label: all-beam
      application: beam
      versionconstraints: "<4.0.0"
  chat:
    # Currently limited to a subset of Iranian users
    - label: chat-android
      geocountries: ae
      platforms: android
      versionconstraints: ">=7.0.0"
    - label: chat-android-qa
      platforms: android
      versionconstraints: ">=99.0.0"
<<<<<<< HEAD
    # For building 
  ######## New-Style configuration for detour, shortcut and probeproxies. These are disabled by default and have to be enabled in the config. ########
  detour:
    - label: cn-detour
      geocountries: cn
  shortcut:
    - label: cn-shortcut
      geocountries: cn
    - lable: ir-desktop-shortcut
      geocountries: ir
      platforms: windows,darwin,linux
  # probeproxies is not enabled anywhere
  ######## End of New-Style configuration for detour, shortcut and probeproxies ########

  ######## Old-Style configuration for detour, shortcut and probeproxies. These are enabled by default and have to be disabled in the config. ########
=======
    # For building
>>>>>>> 86a5efc3
  nodetour:
    - label: hk-privacy
      geocountries: hk
    - label: stealth
      geocountries: us,cn
    - label: detour-broken
      geocountries: uz
  noshortcut:
    - label: hk-privacy
      geocountries: hk
    - label: stealth
      platforms: android
      geocountries: ir
    - label: shortcut-broken
      geocountries: uz
  noprobeproxies:
    - label: stealth
      geocountries: ir
    - label: stealth
      geocountries: us,cn
      platforms: windows,darwin,linux
      userfloor: 0.5
      userceil: 1.0
  ######## End of Old-Style configuration for detour, shortcut and probeproxies ########

  proxybench:
    - label: proxybench
      userfloor: 0
      userceil: 0.05
      geocountries: ir
  trackyoutube:
    - label: cn-trackyoutube
      userfloor: 0
      userceil: 0.05
      geocountries: cn
  matomo:
    - label: matomo
      userfloor: 0
      userceil: 0.01
featureoptions:
  trafficlog:
    capturebytes: 10485760
    savebytes: 10485760
  replica:
    # Uses ISO 3166 country codes
    # https://en.wikipedia.org/wiki/List_of_ISO_3166_country_codes
    # Also, quotes are necessary around key names, else Norway (NO) will be
    # interpreted as a boolean

    # These are the default options.
    #
    # XXX 16-02-22, soltzen: Note that we're using "http://replica-search", not https, so we can have
    # the forward proxy in lantern-desktop (working client-side) add the
    # necessary headers. This doesn't mean that connections to replica-search are
    # unencrypted. See here: https://github.com/getlantern/flashlight/pull/1198

    metadatabaseurls: &AllReplicaBaseUrls
    - https://s3.ap-southeast-1.amazonaws.com/getlantern-replica/
    - https://s3-ap-southeast-1.amazonaws.com/getlantern-replica/
    - https://s3.eu-central-1.amazonaws.com/getlantern-replica-frankfurt/
    - https://s3-eu-central-1.amazonaws.com/getlantern-replica-frankfurt/
    - https://d3mm73d1kmj7zd.cloudfront.net/
    replicarustendpoint: &GlobalReplicaRust http://replica-search.lantern.io/
    staticpeeraddrs: []
    trackers: &GlobalTrackers
    - https://tracker.gbitt.info:443/announce
    - http://tracker.opentrackr.org:1337/announce
    - udp://tracker.leechers-paradise.org:6969/announce
    webseedbaseurls: *AllReplicaBaseUrls
    proxyannouncetargets: &GlobalProxyInfohashes
    - 94c3fe9ead4625e0529c334bbb90568accb35ce3
    - 77c89c352dcca36846c77541d9e2c6b4aa944790
    - dbea91bb2d2953dc8c46272eb32cb4781ec588c5

    # These are for compatibility with clients that don't load all options per-country.
    replicarustdefaultendpoint: *GlobalReplicaRust
    replicarustendpoints:
      "RU": &FrankfurtReplicaRust http://replica-search-aws.lantern.io/
      "IR": *FrankfurtReplicaRust

    # Here follows options per-country

    "DE": &FrankfurtBase
      proxypeerinfohashes: *GlobalProxyInfohashes
      metadatabaseurls: *AllReplicaBaseUrls
      replicarustendpoint: *FrankfurtReplicaRust
      staticpeeraddrs: []
      trackers: *GlobalTrackers
      webseedbaseurls: *AllReplicaBaseUrls
    "RU": *FrankfurtBase
    "LT": *FrankfurtBase
    "EE": *FrankfurtBase
    "BY": *FrankfurtBase
    "IR":
      <<: *FrankfurtBase
      staticpeeraddrs: [&IranReplicaPeer "81.12.39.55:42069"]
    "CN":
      proxypeerinfohashes: *GlobalProxyInfohashes
      metadatabaseurls:
      - https://s3.ap-southeast-1.amazonaws.com/getlantern-replica/
      - https://s3-ap-southeast-1.amazonaws.com/getlantern-replica/
      replicarustendpoint: *GlobalReplicaRust
      staticpeeraddrs: []
      trackers: *GlobalTrackers
      webseedbaseurls:
      - https://s3.ap-southeast-1.amazonaws.com/getlantern-replica/
      - https://s3-ap-southeast-1.amazonaws.com/getlantern-replica/

adsettings:
  nativebannerzoneid: 5d3787399a1a710001b1ba32
  standardbannerzoneid: 5d377f199a1a710001b1ba2e
  interstitialzoneid: 5d3b4d641d796f000149f41a
  daystosuppress: 0
  percentage: 100 # show ads % of the time
  countries:
      ir: free
      ae: none
client:
  firetweetversion: "{{.ftVersion}}"
  frontedservers: []
  chainedservers: {{range .fallbacks}}
    fallback-{{.ip}}:
      addr: {{.ip}}
      cert: "{{.cert}}"
      authtoken: "{{.auth_token}}"
      pipelined: true
      weight: 1000000
      qos: 10
      trusted: true{{end}}
  fronted:
    providers: {{range $pid, $p := .providers}}
      {{$pid}}:
        hostaliases: {{range $k, $v := $p.HostAliases}}
          {{$k}}: {{$v}}{{end}}
        testurl: {{$p.TestURL}}{{if $p.Validator}}
        validator:{{if $p.Validator.RejectStatus}}
          rejectstatus: [{{range $i, $e := $p.Validator.RejectStatus}}{{if $i}}, {{end}}{{$e}}{{end}}]{{end}}{{end}}
        masquerades: {{if eq $pid "cloudfront"}}&cfmasq{{end}}{{range $p.Masquerades}}
        - domain: {{.Domain}}
          ipaddress: {{.IpAddress}}{{end}}{{else}}{}{{end}}
  masqueradesets:
    cloudflare: []
    {{if .providers.cloudfront}}cloudfront: *cfmasq{{else}}cloudfront: {{range .cloudfrontMasquerades}}
    - domain: {{.Domain}}
      ipaddress: {{.IpAddress}}{{else}}[]{{end}}{{end}}

nameddomainroutingrules:
  google_play:
    play.google.com: md
    android.com: md
    gvt1.com: md
    gvt2.com: md
    gvt3.com: md
    android.clients.google.com: md

domainroutingrules:
  huya.com: d
  douyucdn2.cn: d
  apple.com: d
  microsoft.com: d
  officecdn-microsoft-com.akamaized.net: d
  115.com: d
  56.com: d
  td-service.appcloudbox.net: d
  sp.yostore.net: d
  goload.wecloud.io: d
  uxip.meizu.com: d
  api.launcher.cocos.com: d
  videodown.baofeng.com: d
  tj.colymas.com: d
  update.bloxy.cn: d
  foodanddrink.tile.appex.bing.com: d
  router.asus.com: d
  sqm.msn.com: d
  aupl.download.windowsupdate.com: d
  baidu.com: d
  aparat.com: d
  tmall.com: d
  qq.com: d
  sohu.com: d
  taobao.com: d
  360.cn: d
  jd.com: d
  weibo.com: d
  sina.com.cn: d
  xinhuanet.com: d
  panda.tv: d
  zhanqi.tv: d
  csdn.net: d
  huanqiu.com: d
  tianya.cn: d
  yy.com: d
  bilibili.com: d
  17ok.com: d
  so.com: d
  1688.com: d
  digikala.com: d
  varzesh3.com: d
  telewebion.com: d
  namnak.com: d
  rokna.net: d
  donya-e-eqtesad.com: d
  namasha.com: d
  filimo.com: d
  tejaratnews.com: d
  .ir: d

proxiedsites:
  delta:
    additions: []
    deletions: []
  cloud:{{range $domain := .proxiedsites }}
  - {{$domain}}{{end}}
trustedcas: {{range .cas}}
- commonname: "{{.CommonName}}"
  cert: "{{.Cert}}"{{end}}

# This is the original global config, still here for compatibility with very old clients.
replica:
  webseedbaseurls: *AllReplicaBaseUrls
  trackers: *GlobalTrackers
  staticpeeraddrs: []
  metadatabaseurls: *AllReplicaBaseUrls
  replicaserviceendpoint: *GlobalReplicaRust<|MERGE_RESOLUTION|>--- conflicted
+++ resolved
@@ -95,7 +95,6 @@
     - label: chat-android-qa
       platforms: android
       versionconstraints: ">=99.0.0"
-<<<<<<< HEAD
     # For building 
   ######## New-Style configuration for detour, shortcut and probeproxies. These are disabled by default and have to be enabled in the config. ########
   detour:
@@ -111,9 +110,6 @@
   ######## End of New-Style configuration for detour, shortcut and probeproxies ########
 
   ######## Old-Style configuration for detour, shortcut and probeproxies. These are enabled by default and have to be disabled in the config. ########
-=======
-    # For building
->>>>>>> 86a5efc3
   nodetour:
     - label: hk-privacy
       geocountries: hk
