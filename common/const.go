package common

import (
	"os"
	"strconv"

	"github.com/getlantern/golog"
	"github.com/getlantern/lantern-server/common"
)

var (
	// StagingMode if true, run Lantern against our staging infrastructure.
	// This is set by the linker using -ldflags
	StagingMode = "false"

	Staging = false

	ProAPIHost = "api.getiantem.org"

<<<<<<< HEAD
	AuthServerAddr  = common.AuthProdAddr
	YinbiServerAddr = common.YinbiProdAddr
=======
	ReplicaSearchAPIHost = "replica-search.lantern.io"
>>>>>>> f795f2a6

	log = golog.LoggerFor("flashlight.common")

	forceAds bool
)

func init() {
	initInternal()
}

// ForceStaging forces staging mode.
func ForceStaging() {
	StagingMode = "true"
	initInternal()
}

func initInternal() {
	var err error
	log.Debugf("****************************** stagingMode: %v", StagingMode)
	Staging, err = strconv.ParseBool(StagingMode)
	if err != nil {
		log.Errorf("Error parsing boolean flag: %v", err)
		return
	}
	if Staging {
		ProAPIHost = "api-staging.getiantem.org"
<<<<<<< HEAD
		AuthServerAddr = common.AuthStagingAddr
		YinbiServerAddr = common.YinbiStagingAddr
=======
		ReplicaSearchAPIHost = "replica-search-staging.lantern.io"
>>>>>>> f795f2a6
	}
	forceAds, _ = strconv.ParseBool(os.Getenv("FORCEADS"))
}

// ForceAds indicates whether adswapping should be forced to 100%
func ForceAds() bool {
	return forceAds
}<|MERGE_RESOLUTION|>--- conflicted
+++ resolved
@@ -17,12 +17,10 @@
 
 	ProAPIHost = "api.getiantem.org"
 
-<<<<<<< HEAD
 	AuthServerAddr  = common.AuthProdAddr
 	YinbiServerAddr = common.YinbiProdAddr
-=======
+
 	ReplicaSearchAPIHost = "replica-search.lantern.io"
->>>>>>> f795f2a6
 
 	log = golog.LoggerFor("flashlight.common")
 
@@ -49,12 +47,9 @@
 	}
 	if Staging {
 		ProAPIHost = "api-staging.getiantem.org"
-<<<<<<< HEAD
 		AuthServerAddr = common.AuthStagingAddr
 		YinbiServerAddr = common.YinbiStagingAddr
-=======
 		ReplicaSearchAPIHost = "replica-search-staging.lantern.io"
->>>>>>> f795f2a6
 	}
 	forceAds, _ = strconv.ParseBool(os.Getenv("FORCEADS"))
 }
