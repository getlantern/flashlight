--- conflicted
+++ resolved
@@ -121,10 +121,6 @@
 func CORSMiddleware(next http.Handler) http.Handler {
 	return http.HandlerFunc(func(w http.ResponseWriter, req *http.Request) {
 		if ok := ProcessCORS(w.Header(), req); ok && req.Method == "OPTIONS" {
-<<<<<<< HEAD
-=======
-			// respond 200 OK to initial CORS request
->>>>>>> c3460e23
 			w.WriteHeader(http.StatusOK)
 			return
 		}
