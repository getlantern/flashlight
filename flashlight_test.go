--- conflicted
+++ resolved
@@ -97,124 +97,6 @@
 	}
 }
 
-<<<<<<< HEAD
-// MockServer is an HTTP+S server that serves up simple responses
-type MockServer struct {
-	certContext *fronted.CertContext
-	requests    chan *http.Request // publishes received requests
-}
-
-func (srv *MockServer) init() error {
-	srv.certContext = &fronted.CertContext{
-		PKFile:         randomTempPath(),
-		ServerCertFile: randomTempPath(),
-	}
-
-	err := srv.certContext.InitServerCert(HOST)
-	if err != nil {
-		log.Errorf("Unable to initialize mock server cert: %s", err)
-	}
-
-	srv.requests = make(chan *http.Request, 100)
-	return nil
-}
-
-func (server *MockServer) deleteCerts() (err error) {
-	if err = os.Remove(server.certContext.PKFile); err != nil {
-		return err
-	}
-	err = os.Remove(server.certContext.ServerCertFile)
-	return
-}
-
-func (server *MockServer) run(t *testing.T) {
-	httpServer := &http.Server{
-		Addr:    HTTP_ADDR,
-		Handler: http.HandlerFunc(server.handle(t)),
-	}
-
-	httpsServer := &http.Server{
-		Addr:    HTTPS_ADDR,
-		Handler: http.HandlerFunc(server.handle(t)),
-	}
-
-	go func() {
-		t.Logf("About to start mock HTTP at: %s", httpServer.Addr)
-		err := httpServer.ListenAndServe()
-		if err != nil {
-			t.Errorf("Unable to start HTTP server: %s", err)
-		}
-	}()
-
-	go func() {
-		t.Logf("About to start mock HTTPS at: %s", httpsServer.Addr)
-		err := httpsServer.ListenAndServeTLS(server.certContext.ServerCertFile, server.certContext.PKFile)
-		if err != nil {
-			t.Errorf("Unable to start HTTP server: %s", err)
-		}
-	}()
-}
-
-func (server *MockServer) handle(t *testing.T) func(http.ResponseWriter, *http.Request) {
-	return func(resp http.ResponseWriter, req *http.Request) {
-		if _, err := resp.Write([]byte(EXPECTED_BODY)); err != nil {
-			t.Errorf("Unable to write response body: %v", err)
-		}
-		server.requests <- req
-	}
-}
-
-// MockCloudFlare is a ReverseProxy that pretends to be CloudFlare
-type MockCloudFlare struct {
-	certContext *fronted.CertContext
-}
-
-func (cf *MockCloudFlare) init() error {
-	cf.certContext = &fronted.CertContext{
-		PKFile:         randomTempPath(),
-		ServerCertFile: randomTempPath(),
-	}
-
-	err := cf.certContext.InitServerCert(HOST)
-	if err != nil {
-		log.Errorf("Unable to initialize mock CloudFlare server cert: %s", err)
-	}
-	return nil
-}
-
-func (cf *MockCloudFlare) deleteCerts() (err error) {
-	if err = os.Remove(cf.certContext.PKFile); err != nil {
-		return err
-	}
-	err = os.Remove(cf.certContext.ServerCertFile)
-	return
-}
-
-func (cf *MockCloudFlare) run(t *testing.T) error {
-	httpServer := &http.Server{
-		Addr: CF_ADDR,
-		Handler: &httputil.ReverseProxy{
-			Director: func(req *http.Request) {
-				req.URL.Scheme = "https"
-				req.URL.Host = SERVER_ADDR
-				req.Host = SERVER_ADDR
-			},
-			Transport: &http.Transport{
-				TLSClientConfig: &tls.Config{
-					// Real CloudFlare doesn't verify our cert, so mock doesn't
-					// either
-					InsecureSkipVerify: true,
-				},
-			},
-		},
-	}
-
-	t.Logf("About to start mock CloudFlare at: %s", httpServer.Addr)
-	return httpServer.ListenAndServeTLS(cf.certContext.ServerCertFile, cf.certContext.PKFile)
-}
-
-=======
->>>>>>> 778509e3
 // randomTempPath creates a random file path in the temp folder (doesn't create
 // a file)
 func randomTempPath() string {
