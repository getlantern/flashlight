package pro

import (
	"net/http"

	"github.com/getlantern/flashlight/common"
	"github.com/getlantern/flashlight/proxied"
)

var (
	httpClient = getHTTPClient(proxied.ParallelPreferChainedWith(common.ProAPIDDFHost, ""),
		proxied.ChainedThenFrontedWith(common.ProAPIDDFHost, ""))
)

// GetHTTPClient creates a new http.Client that uses domain fronting and direct
// proxies.
func GetHTTPClient() *http.Client {
<<<<<<< HEAD
	rt := proxied.ChainedThenFrontedWith(common.ProAPIDDFHost, "")
	// Respond sooner if chained proxy is blocked, but only for idempotent requests (GETs)
	rtForGet := proxied.ParallelPreferChainedWith(common.ProAPIDDFHost, "")
	return getHTTPClient(rtForGet, rt)
=======
	return httpClient
>>>>>>> b464380e
}

func getHTTPClient(getRt, otherRt http.RoundTripper) *http.Client {
	return &http.Client{
		Transport: proxied.AsRoundTripper(func(req *http.Request) (*http.Response, error) {
			if req.Method == "GET" || req.Method == "HEAD" {
				return getRt.RoundTrip(req)
			}
			return otherRt.RoundTrip(req)
		}),
	}
}<|MERGE_RESOLUTION|>--- conflicted
+++ resolved
@@ -15,14 +15,7 @@
 // GetHTTPClient creates a new http.Client that uses domain fronting and direct
 // proxies.
 func GetHTTPClient() *http.Client {
-<<<<<<< HEAD
-	rt := proxied.ChainedThenFrontedWith(common.ProAPIDDFHost, "")
-	// Respond sooner if chained proxy is blocked, but only for idempotent requests (GETs)
-	rtForGet := proxied.ParallelPreferChainedWith(common.ProAPIDDFHost, "")
-	return getHTTPClient(rtForGet, rt)
-=======
 	return httpClient
->>>>>>> b464380e
 }
 
 func getHTTPClient(getRt, otherRt http.RoundTripper) *http.Client {
