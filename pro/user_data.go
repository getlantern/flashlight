--- conflicted
+++ resolved
@@ -107,15 +107,9 @@
 	if err != nil {
 		return nil, err
 	}
-<<<<<<< HEAD
-	setUserData(user.Auth.ID, &resp.User)
-	logger.Debugf("created user %+v", resp.User)
-	return &user, nil
-=======
 	setUserData(resp.User.Auth.ID, &resp.User)
 	log.Debugf("created user %+v", resp.User)
 	return &resp.User, nil
->>>>>>> e7cfeb73
 }
 
 //GetUserData retrieves local cache first. If the data for the userID is not
