package config

import (
	"net/http"
	"sync"
	"time"

	"github.com/getlantern/golog"
	"github.com/getlantern/yaml"

	"github.com/getlantern/flashlight/v7/common"
	"github.com/getlantern/flashlight/v7/embeddedconfig"
)

const packageLogPrefix = "flashlight.config"

var (
	log = golog.LoggerFor(packageLogPrefix)

	// DefaultGlobalConfigPollInterval determines how frequently to fetch global.yaml
	DefaultGlobalConfigPollInterval = 1 * time.Hour
)

// Init determines the URLs at which to fetch global config and passes those to InitWithURLs, which
// initializes the config setup for fetching the global config. It returns a function that can be
// used to stop the reading of configs.
func Init(
	configDir string, flags map[string]interface{}, userConfig common.UserConfig,
	origGlobalDispatch func(interface{}, Source), onGlobalSaveError func(error),
	rt http.RoundTripper) (stop func()) {

	staging := isStaging(flags)
	globalConfigURL := checkOverrides(flags, getGlobalURL(staging), "global.yaml.gz")

	return InitWithURLs(
		configDir, flags, userConfig,
		origGlobalDispatch, onGlobalSaveError, globalConfigURL, rt)
}

type cfgWithSource struct {
	cfg interface{}
	src Source
}

// InitWithURLs initializes the config setup for fetching the global config from the given URL. It
// returns a function that can be used to stop the reading of configs.
func InitWithURLs(
	configDir string, flags map[string]interface{}, userConfig common.UserConfig,
	origGlobalDispatch func(interface{}, Source), onGlobalSaveError func(error),
	globalURL string, rt http.RoundTripper,
) (stop func()) {

	var mx sync.RWMutex
	globalConfigPollInterval := DefaultGlobalConfigPollInterval

	globalDispatchCh := make(chan cfgWithSource)
	go func() {
		for c := range globalDispatchCh {
			origGlobalDispatch(c.cfg, c.src)
		}
	}()

	globalDispatch := func(cfg interface{}, src Source) {
		globalConfig, ok := cfg.(*Global)
		if ok {
			mx.Lock()
			if globalConfig.GlobalConfigPollInterval > 0 {
				globalConfigPollInterval = globalConfig.GlobalConfigPollInterval
			}

			mx.Unlock()
		}
		// Rather than call `origGlobalDispatch` here, we are calling it in a
		// separate goroutine (initiated above) that listens for messages on
		// `globalDispatchCh`. This (a) avoids blocking Lantern startup when
		// applying new configuration and (b) allows us to serialize application of
		// config changes.
		globalDispatchCh <- cfgWithSource{cfg, src}
	}

<<<<<<< HEAD
=======
	proxiesDispatch := func(cfg interface{}, src Source) {
		proxiesDispatchCh <- cfgWithSource{cfg, src}
	}

	// These are the options for fetching the per-user proxy config.
	proxyOptions := &options{
		saveDir:          configDir,
		onSaveError:      onProxiesSaveError,
		obfuscate:        obfuscate(flags),
		name:             "proxies.yaml",
		originURL:        proxyURL,
		userConfig:       userConfig,
		unmarshaler:      newProxiesUnmarshaler(),
		dispatch:         proxiesDispatch,
		embeddedData:     embeddedconfig.Proxies,
		embeddedRequired: false,
		sleep: func() time.Duration {
			mx.RLock()
			defer mx.RUnlock()
			return proxyConfigPollInterval
		},
		sticky: isSticky(flags),
		rt:     rt,
		opName: "fetch_proxies",
		// Proxies are not provided over the DHT (yet! ᕕ( ᐛ )ᕗ), so dhtupContext is not passed.
	}

	stopProxies := pipeConfig(proxyOptions)

>>>>>>> f48a1191
	// These are the options for fetching the global config.
	globalOptions := &options{
		saveDir:          configDir,
		onSaveError:      onGlobalSaveError,
		obfuscate:        obfuscate(flags),
		name:             "global.yaml",
		originURL:        globalURL,
		userConfig:       userConfig,
		unmarshaler:      newGlobalUnmarshaler(flags),
		dispatch:         globalDispatch,
		embeddedData:     embeddedconfig.Global,
		embeddedRequired: true,
		sleep: func() time.Duration {
			mx.RLock()
			defer mx.RUnlock()
			return globalConfigPollInterval
		},
		sticky: isSticky(flags),
		rt:     rt,
		opName: "fetch_global",
	}

	stopGlobal := pipeConfig(globalOptions)

	return func() {
		log.Debug("*************** Stopping Config")
		stopGlobal()
	}
}

func newGlobalUnmarshaler(flags map[string]interface{}) func(bytes []byte) (interface{}, error) {
	return func(bytes []byte) (interface{}, error) {
		gl := NewGlobal()
		gl.applyFlags(flags)
		if err := yaml.Unmarshal(bytes, gl); err != nil {
			return nil, err
		}
		if err := gl.validate(); err != nil {
			return nil, err
		}
		return gl, nil
	}
}

func obfuscate(flags map[string]interface{}) bool {
	return flags["readableconfig"] == nil || !flags["readableconfig"].(bool)
}

func isStaging(flags map[string]interface{}) bool {
	return checkBool(flags, "staging")
}

func isSticky(flags map[string]interface{}) bool {
	return checkBool(flags, "stickyconfig")
}

func checkBool(flags map[string]interface{}, key string) bool {
	if s, ok := flags[key].(bool); ok {
		return s
	}
	return false
}

func checkOverrides(flags map[string]interface{},
	url string, name string) string {
	if s, ok := flags["cloudconfig"].(string); ok {
		if len(s) > 0 {
			log.Debugf("Overridding config URL from the command line '%v'", s)
			return s + "/" + name
		}
	}
	return url
}

// getGlobalURL returns the global URL to use depending on whether or not
// we're in staging.
func getGlobalURL(staging bool) string {
	if staging {
		log.Debug("Will obtain global.yaml from staging service")
		return common.GlobalStagingURL
	}
	log.Debugf("Will obtain global.yaml from production service at %v", common.GlobalURL)
	return common.GlobalURL
}<|MERGE_RESOLUTION|>--- conflicted
+++ resolved
@@ -78,38 +78,6 @@
 		globalDispatchCh <- cfgWithSource{cfg, src}
 	}
 
-<<<<<<< HEAD
-=======
-	proxiesDispatch := func(cfg interface{}, src Source) {
-		proxiesDispatchCh <- cfgWithSource{cfg, src}
-	}
-
-	// These are the options for fetching the per-user proxy config.
-	proxyOptions := &options{
-		saveDir:          configDir,
-		onSaveError:      onProxiesSaveError,
-		obfuscate:        obfuscate(flags),
-		name:             "proxies.yaml",
-		originURL:        proxyURL,
-		userConfig:       userConfig,
-		unmarshaler:      newProxiesUnmarshaler(),
-		dispatch:         proxiesDispatch,
-		embeddedData:     embeddedconfig.Proxies,
-		embeddedRequired: false,
-		sleep: func() time.Duration {
-			mx.RLock()
-			defer mx.RUnlock()
-			return proxyConfigPollInterval
-		},
-		sticky: isSticky(flags),
-		rt:     rt,
-		opName: "fetch_proxies",
-		// Proxies are not provided over the DHT (yet! ᕕ( ᐛ )ᕗ), so dhtupContext is not passed.
-	}
-
-	stopProxies := pipeConfig(proxyOptions)
-
->>>>>>> f48a1191
 	// These are the options for fetching the global config.
 	globalOptions := &options{
 		saveDir:          configDir,
