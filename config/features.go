package config

import (
	"errors"
	"fmt"
	"math/rand"
	"strings"
	"time"

	"github.com/blang/semver"

	"github.com/getlantern/flashlight/common"
)

const (
<<<<<<< HEAD
	FeatureProxyBench        = "proxybench"
	FeaturePingProxies       = "pingproxies"
	FeatureTrafficLog        = "trafficlog"
	FeatureNoBorda           = "noborda"
	FeatureNoProbeProxies    = "noprobeproxies"
	FeatureNoShortcut        = "noshortcut"
	FeatureNoDetour          = "nodetour"
	FeatureNoHTTPSEverywhere = "nohttpseverywhere"
	FeatureReplica           = "replica"
=======
	FeatureProxyBench           = "proxybench"
	FeaturePingProxies          = "pingproxies"
	FeatureTrafficLog           = "trafficlog"
	FeatureNoBorda              = "noborda"
	FeatureNoProbeProxies       = "noprobeproxies"
	FeatureNoShortcut           = "noshortcut"
	FeatureNoDetour             = "nodetour"
	FeatureNoHTTPSEverywhere    = "nohttpseverywhere"
	FeatureProxyWhitelistedOnly = "proxywhitelistedonly"
>>>>>>> bb6bb66d
)

var (
	// to have stable calculation of fraction until the client restarts.
	randomFloat = rand.Float64()

	errAbsentOption    = errors.New("option is absent")
	errMalformedOption = errors.New("malformed option")
)

// FeatureOptions is an interface implemented by all feature options
type FeatureOptions interface {
	fromMap(map[string]interface{}) error
}

type PingProxiesOptions struct {
	Interval time.Duration
}

func (o *PingProxiesOptions) fromMap(m map[string]interface{}) error {
	interval, err := durationFromMap(m, "interval")
	if err != nil {
		return err
	}
	o.Interval = interval
	return nil
}

type TrafficLogOptions struct {
	// Size of the buffers for capturing packets in real time.
	CaptureBytes int
	// Size of the buffers for taking snapshots from live captures.
	SaveBytes int
}

func (o *TrafficLogOptions) fromMap(m map[string]interface{}) error {
	captureBytes, err := intFromMap(m, "capturebytes")
	if err != nil {
		return err
	}
	o.CaptureBytes = captureBytes
	saveBytes, err := intFromMap(m, "savebytes")
	if err != nil {
		return err
	}
	o.SaveBytes = saveBytes
	return nil
}

// ClientGroup represents a subgroup of Lantern clients chosen randomly or
// based on certain criteria on which features can be selectively turned on.
type ClientGroup struct {
	// A label so that the group can be referred to when collecting/analyzing
	// metrics. Better to be unique and meaningful.
	Label string
	// UserFloor and UserCeil defines the range of user IDs so that with
	// precision p, any user ID u satisfies floor*p <= u%p < ceil*p belongs to
	// the group. Precision is expressed in the code and can be changed freely.
	//
	// For example, given floor = 0.1 and ceil = 0.2, it matches user IDs end
	// between 100 and 199 if precision is 1000, and IDs end between 1000 and
	// 1999 if precision is 10000.
	//
	// Range: 0-1. When both are omitted, all users fall within the range.
	UserFloor float64
	UserCeil  float64
	// A semantic version range which only Lantern versions falls within is consided.
	// Defaults to all versions.
	VersionConstraints string
	// Comma separated list of platforms the group includes.
	// Defaults to all platforms.
	Platforms string
	// Only include Lantern Free clients.
	FreeOnly bool
	// Only include Lantern Pro clients.
	ProOnly bool
	// Comma separated list of countries the group includes.
	// Defaults to all countries.
	GeoCountries string
	// Random fraction of clients to include from the final set where all other
	// criteria match.
	//
	// Range: 0-1. Defaults to 1.
	Fraction float64
}

// Validate checks if the ClientGroup fields are valid and do not conflict with
// each other.
func (g ClientGroup) Validate() error {
	if g.UserFloor < 0 || g.UserFloor > 1.0 {
		return errors.New("Invalid UserFloor")
	}
	if g.UserCeil < 0 || g.UserCeil > 1.0 {
		return errors.New("Invalid UserCeil")
	}
	if g.UserCeil < g.UserFloor {
		return errors.New("Invalid user range")
	}
	if g.Fraction < 0 || g.Fraction > 1.0 {
		return errors.New("Invalid Fraction")
	}
	if g.FreeOnly && g.ProOnly {
		return errors.New("Both FreeOnly and ProOnly is set")
	}
	if g.VersionConstraints != "" {
		_, err := semver.ParseRange(g.VersionConstraints)
		if err != nil {
			return fmt.Errorf("Error parsing version constraints: %v", err)
		}
	}
	return nil
}

//Includes checks if the ClientGroup includes the user, device and country
//combination, assuming the group has been validated.
func (g ClientGroup) Includes(userID int64, isPro bool, geoCountry string) bool {
	if g.UserCeil > 0 {
		percision := 1000.0
		remainder := userID % int64(percision)
		if remainder < int64(g.UserFloor*percision) || remainder >= int64(g.UserCeil*percision) {
			return false
		}
	}
	if g.FreeOnly && isPro {
		return false
	}
	if g.ProOnly && !isPro {
		return false
	}
	if g.VersionConstraints != "" {
		expectedRange, err := semver.ParseRange(g.VersionConstraints)
		if err != nil {
			return false
		}
		if !expectedRange(semver.MustParse(common.Version)) {
			return false
		}
	}
	if g.Platforms != "" && !csvContains(g.Platforms, common.Platform) {
		return false
	}
	if g.GeoCountries != "" && !csvContains(g.GeoCountries, geoCountry) {
		return false
	}
	if g.Fraction > 0 && randomFloat >= g.Fraction {
		return false
	}
	return true
}

func csvContains(csv, s string) bool {
	fields := strings.Split(csv, ",")
	for _, f := range fields {
		if strings.EqualFold(s, strings.TrimSpace(f)) {
			return true
		}
	}
	return false
}

func intFromMap(m map[string]interface{}, name string) (int, error) {
	v, exists := m[name]
	if !exists {
		return 0, errAbsentOption
	}
	i, ok := v.(int)
	if !ok {
		return 0, errMalformedOption
	}
	return i, nil
}

func durationFromMap(m map[string]interface{}, name string) (time.Duration, error) {
	v, exists := m[name]
	if !exists {
		return 0, errAbsentOption
	}
	s, ok := v.(string)
	if !ok {
		return 0, errMalformedOption
	}
	d, err := time.ParseDuration(s)
	if err != nil {
		return 0, errMalformedOption
	}
	return d, nil
}<|MERGE_RESOLUTION|>--- conflicted
+++ resolved
@@ -13,17 +13,6 @@
 )
 
 const (
-<<<<<<< HEAD
-	FeatureProxyBench        = "proxybench"
-	FeaturePingProxies       = "pingproxies"
-	FeatureTrafficLog        = "trafficlog"
-	FeatureNoBorda           = "noborda"
-	FeatureNoProbeProxies    = "noprobeproxies"
-	FeatureNoShortcut        = "noshortcut"
-	FeatureNoDetour          = "nodetour"
-	FeatureNoHTTPSEverywhere = "nohttpseverywhere"
-	FeatureReplica           = "replica"
-=======
 	FeatureProxyBench           = "proxybench"
 	FeaturePingProxies          = "pingproxies"
 	FeatureTrafficLog           = "trafficlog"
@@ -32,8 +21,8 @@
 	FeatureNoShortcut           = "noshortcut"
 	FeatureNoDetour             = "nodetour"
 	FeatureNoHTTPSEverywhere    = "nohttpseverywhere"
+	FeatureReplica              = "replica"
 	FeatureProxyWhitelistedOnly = "proxywhitelistedonly"
->>>>>>> bb6bb66d
 )
 
 var (
