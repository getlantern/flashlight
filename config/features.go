package config

import (
	"fmt"
	"math/rand"
	"reflect"
	"regexp"
	"strings"
	"time"

	"github.com/mitchellh/mapstructure"

	"github.com/blang/semver"

	"github.com/getlantern/errors"
	"github.com/getlantern/flashlight/common"
)

const (
	FeatureAuth                 = "auth"
	FeatureProxyBench           = "proxybench"
	FeaturePingProxies          = "pingproxies"
	FeatureTrafficLog           = "trafficlog"
	FeatureNoBorda              = "noborda"
	FeatureNoProbeProxies       = "noprobeproxies"
	FeatureNoShortcut           = "noshortcut"
	FeatureNoDetour             = "nodetour"
	FeatureNoHTTPSEverywhere    = "nohttpseverywhere"
	FeatureReplica              = "replica"
	FeatureProxyWhitelistedOnly = "proxywhitelistedonly"
	FeatureTrackYouTube         = "trackyoutube"
	FeatureGoogleSearchAds      = "googlesearchads"
	FeatureYinbiWallet          = "yinbiwallet"
	FeatureYinbi                = "yinbi"
	FeatureAnalytics            = "analytics"
)

var (
	// to have stable calculation of fraction until the client restarts.
	randomFloat = rand.Float64()

	errAbsentOption    = errors.New("option is absent")
	errMalformedOption = errors.New("malformed option")
)

// FeatureOptions is an interface implemented by all feature options
type FeatureOptions interface {
	fromMap(map[string]interface{}) error
}

// AnalyticsOptions is the configuration for analytics providers such as Google Analytics or Matomo.
type AnalyticsOptions struct {
	// Providers maps provider names to their sampling rates.
	Providers map[string]float32 `mapstructure:"providers"`
}

const GA = "ga"
const MATOMO = "matomo"

func (ao *AnalyticsOptions) fromMap(m map[string]interface{}) error {
	return mapstructure.Decode(m, &ao)
}

func (ao *AnalyticsOptions) GetSampleRate(key string) float32 {
	return ao.Providers[key]
}

type ReplicaOptionsRoot struct {
	// This is the default.
	ReplicaOptions `mapstructure:",squash"`
	// Options tailored to country. This could be used to pattern match any arbitrary string really.
	// mapstructure should ignore the field name.
	ByCountry map[string]ReplicaOptions `mapstructure:",remain"`
	// Deprecated. An unmatched country uses the embedded ReplicaOptions.ReplicaRustEndpoint.
	// Removing this will break unmarshalling config.
	ReplicaRustDefaultEndpoint string
	// Deprecated. Use ByCountry.ReplicaRustEndpoint.
	ReplicaRustEndpoints map[string]string
}

func (ro *ReplicaOptionsRoot) fromMap(m map[string]interface{}) error {
	return mapstructure.Decode(m, ro)
}

type ReplicaOptions struct {
	// Use infohash and old-style prefixing simultaneously for now. Later, the old-style can be removed.
	WebseedBaseUrls []string
	Trackers        []string
	StaticPeerAddrs []string
	// Merged with the webseed URLs when the metadata and data buckets are merged.
	MetadataBaseUrls []string
<<<<<<< HEAD
	// Default endpoint, if nothing else is found
	ReplicaRustDefaultEndpoint string
	// map of region to endpoint url
	ReplicaRustEndpoints map[string]string
	// A set of info hashes (20 bytes, hex-encoded) by proxy country to which proxies should
	// announce themselves.
	ProxyAnnounceTargets map[string][]string
	// A set of info hashes per client country where p2p-proxy peers can be found.
	ProxyPeerInfoHashes map[string][]string
=======
	// The replica-rust endpoint to use. There's only one because object uploads and ownership are
	// fixed to a specific bucket, and replica-rust endpoints are 1:1 with a bucket.
	ReplicaRustEndpoint string
>>>>>>> dc0fc0f3
}

func (ro *ReplicaOptions) GetWebseedBaseUrls() []string {
	return ro.WebseedBaseUrls
}

func (ro *ReplicaOptions) GetTrackers() []string {
	return ro.Trackers
}

func (ro *ReplicaOptions) GetStaticPeerAddrs() []string {
	return ro.StaticPeerAddrs
}

func (ro *ReplicaOptions) GetMetadataBaseUrls() []string {
	return ro.MetadataBaseUrls
}

func (ro *ReplicaOptions) GetReplicaRustEndpoint() string {
	return ro.ReplicaRustEndpoint
}

type GoogleSearchAdsOptions struct {
	Pattern     string                 `mapstructure:"pattern"`
	BlockFormat string                 `mapstructure:"block_format"`
	AdFormat    string                 `mapstructure:"ad_format"`
	Partners    map[string][]PartnerAd `mapstructure:"partners"`
}

type PartnerAd struct {
	Name        string
	URL         string
	Campaign    string
	Description string
	Keywords    []*regexp.Regexp
	Probability float32
}

func (o *GoogleSearchAdsOptions) fromMap(m map[string]interface{}) error {
	// since keywords can be regexp and we don't want to compile them each time we compare, define a custom decode hook
	// that will convert string to regexp and error out on syntax issues
	config := &mapstructure.DecoderConfig{
		DecodeHook: func(f reflect.Type, t reflect.Type, data interface{}) (interface{}, error) {
			if t != reflect.TypeOf(regexp.Regexp{}) {
				return data, nil
			}
			r, err := regexp.Compile(fmt.Sprintf("%v", data))
			if err != nil {
				return nil, err
			}
			return r, nil
		},
		Result: o,
	}

	decoder, err := mapstructure.NewDecoder(config)
	if err != nil {
		return err
	}

	return decoder.Decode(m)
}

type PingProxiesOptions struct {
	Interval time.Duration
}

func (o *PingProxiesOptions) fromMap(m map[string]interface{}) error {
	interval, err := durationFromMap(m, "interval")
	if err != nil {
		return err
	}
	o.Interval = interval
	return nil
}

// TrafficLogOptions represents options for github.com/getlantern/trafficlog-flashlight.
type TrafficLogOptions struct {
	// Size of the traffic log's packet buffers (if enabled).
	CaptureBytes int
	SaveBytes    int

	// How far back to go when attaching packets to an issue report.
	CaptureSaveDuration time.Duration

	// Whether to overwrite the traffic log binary. This may result in users being re-prompted for
	// their passwords. The binary will never be overwritten if the existing binary matches the
	// embedded version.
	Reinstall bool

	// The minimum amount of time to wait before re-prompting the user since the last time we failed
	// to install the traffic log. The most likely reason for a failed install is denial of
	// permission by the user. A value of 0 means we never re-attempt installation.
	WaitTimeSinceFailedInstall time.Duration

	// The number of times installation can fail before we give up on this client. A value of zero
	// is equivalent to a value of one.
	FailuresThreshold int

	// After this amount of time has elapsed, the failure count is reset and a user may be
	// re-prompted to install the traffic log.
	TimeBeforeFailureReset time.Duration

	// The number of times a user must deny permission for the traffic log before we stop asking. A
	// value of zero is equivalent to a value of one.
	UserDenialThreshold int

	// After this amount of time has elapsed, the user denial count is reset and a user may be
	// re-prompted to install the traffic log.
	TimeBeforeDenialReset time.Duration
}

func (o *TrafficLogOptions) fromMap(m map[string]interface{}) error {
	var err error
	o.CaptureBytes, err = intFromMap(m, "capturebytes")
	if err != nil {
		return errors.New("error unmarshaling 'capturebytes': %v", err)
	}
	o.SaveBytes, err = intFromMap(m, "savebytes")
	if err != nil {
		return errors.New("error unmarshaling 'savebytes': %v", err)
	}
	o.CaptureSaveDuration, err = durationFromMap(m, "capturesaveduration")
	if err != nil {
		return errors.New("error unmarshaling 'capturesaveduration': %v", err)
	}
	o.Reinstall, err = boolFromMap(m, "reinstall")
	if err != nil {
		return errors.New("error unmarshaling 'reinstall': %v", err)
	}
	o.WaitTimeSinceFailedInstall, err = durationFromMap(m, "waittimesincefailedinstall")
	if err != nil {
		return errors.New("error unmarshaling 'waittimesincefailedinstall': %v", err)
	}
	o.UserDenialThreshold, err = intFromMap(m, "userdenialthreshold")
	if err != nil {
		return errors.New("error unmarshaling 'userdenialthreshold': %v", err)
	}
	o.TimeBeforeDenialReset, err = durationFromMap(m, "timebeforedenialreset")
	if err != nil {
		return errors.New("error unmarshaling 'timebeforedenialreset': %v", err)
	}
	return nil
}

// ClientGroup represents a subgroup of Lantern clients chosen randomly or
// based on certain criteria on which features can be selectively turned on.
type ClientGroup struct {
	// A label so that the group can be referred to when collecting/analyzing
	// metrics. Better to be unique and meaningful.
	Label string
	// UserFloor and UserCeil defines the range of user IDs so that with
	// precision p, any user ID u satisfies floor*p <= u%p < ceil*p belongs to
	// the group. Precision is expressed in the code and can be changed freely.
	//
	// For example, given floor = 0.1 and ceil = 0.2, it matches user IDs end
	// between 100 and 199 if precision is 1000, and IDs end between 1000 and
	// 1999 if precision is 10000.
	//
	// Range: 0-1. When both are omitted, all users fall within the range.
	UserFloor float64
	UserCeil  float64
	// The application the feature applies to. Defaults to all applications.
	Application string
	// A semantic version range which only Lantern versions falls within is consided.
	// Defaults to all versions.
	VersionConstraints string
	// Comma separated list of platforms the group includes.
	// Defaults to all platforms.
	Platforms string
	// Only include Lantern Free clients.
	FreeOnly bool
	// Only include Lantern Pro clients.
	ProOnly bool
	// Comma separated list of countries the group includes.
	// Defaults to all countries.
	GeoCountries string
	// Random fraction of clients to include from the final set where all other
	// criteria match.
	//
	// Range: 0-1. Defaults to 1.
	Fraction float64
}

// Validate checks if the ClientGroup fields are valid and do not conflict with
// each other.
func (g ClientGroup) Validate() error {
	if g.UserFloor < 0 || g.UserFloor > 1.0 {
		return errors.New("Invalid UserFloor")
	}
	if g.UserCeil < 0 || g.UserCeil > 1.0 {
		return errors.New("Invalid UserCeil")
	}
	if g.UserCeil < g.UserFloor {
		return errors.New("Invalid user range")
	}
	if g.Fraction < 0 || g.Fraction > 1.0 {
		return errors.New("Invalid Fraction")
	}
	if g.FreeOnly && g.ProOnly {
		return errors.New("Both FreeOnly and ProOnly is set")
	}
	if g.VersionConstraints != "" {
		_, err := semver.ParseRange(g.VersionConstraints)
		if err != nil {
			return fmt.Errorf("error parsing version constraints: %v", err)
		}
	}
	return nil
}

//Includes checks if the ClientGroup includes the user, device and country
//combination, assuming the group has been validated.
func (g ClientGroup) Includes(appName string, userID int64, isPro bool, geoCountry string) bool {
	if g.UserCeil > 0 {
		// Unknown user ID doesn't belong to any user range
		if userID == 0 {
			return false
		}
		percision := 1000.0
		remainder := userID % int64(percision)
		if remainder < int64(g.UserFloor*percision) || remainder >= int64(g.UserCeil*percision) {
			return false
		}
	}
	if g.FreeOnly && isPro {
		return false
	}
	if g.ProOnly && !isPro {
		return false
	}
	if g.Application != "" && strings.ToLower(g.Application) != strings.ToLower(appName) {
		return false
	}
	if g.VersionConstraints != "" {
		expectedRange, err := semver.ParseRange(g.VersionConstraints)
		if err != nil {
			return false
		}
		if !expectedRange(semver.MustParse(common.Version)) {
			return false
		}
	}
	if g.Platforms != "" && !csvContains(g.Platforms, common.Platform) {
		return false
	}
	if g.GeoCountries != "" && !csvContains(g.GeoCountries, geoCountry) {
		return false
	}
	if g.Fraction > 0 && randomFloat >= g.Fraction {
		return false
	}
	return true
}

func csvContains(csv, s string) bool {
	fields := strings.Split(csv, ",")
	for _, f := range fields {
		if strings.EqualFold(s, strings.TrimSpace(f)) {
			return true
		}
	}
	return false
}

func boolFromMap(m map[string]interface{}, name string) (bool, error) {
	v, exists := m[name]
	if !exists {
		return false, errAbsentOption
	}
	b, ok := v.(bool)
	if !ok {
		return false, errMalformedOption
	}
	return b, nil
}

func intFromMap(m map[string]interface{}, name string) (int, error) {
	v, exists := m[name]
	if !exists {
		return 0, errAbsentOption
	}
	i, ok := v.(int)
	if !ok {
		return 0, errMalformedOption
	}
	return i, nil
}

func durationFromMap(m map[string]interface{}, name string) (time.Duration, error) {
	v, exists := m[name]
	if !exists {
		return 0, errAbsentOption
	}
	s, ok := v.(string)
	if !ok {
		return 0, errMalformedOption
	}
	d, err := time.ParseDuration(s)
	if err != nil {
		return 0, errMalformedOption
	}
	return d, nil
}<|MERGE_RESOLUTION|>--- conflicted
+++ resolved
@@ -89,21 +89,14 @@
 	StaticPeerAddrs []string
 	// Merged with the webseed URLs when the metadata and data buckets are merged.
 	MetadataBaseUrls []string
-<<<<<<< HEAD
-	// Default endpoint, if nothing else is found
-	ReplicaRustDefaultEndpoint string
-	// map of region to endpoint url
-	ReplicaRustEndpoints map[string]string
-	// A set of info hashes (20 bytes, hex-encoded) by proxy country to which proxies should
-	// announce themselves.
-	ProxyAnnounceTargets map[string][]string
-	// A set of info hashes per client country where p2p-proxy peers can be found.
-	ProxyPeerInfoHashes map[string][]string
-=======
 	// The replica-rust endpoint to use. There's only one because object uploads and ownership are
 	// fixed to a specific bucket, and replica-rust endpoints are 1:1 with a bucket.
 	ReplicaRustEndpoint string
->>>>>>> dc0fc0f3
+	// A set of info hashes (20 bytes, hex-encoded) by proxy country to which proxies should
+	// announce themselves.
+	ProxyAnnounceTargets []string
+	// A set of info hashes per client country where p2p-proxy peers can be found.
+	ProxyPeerInfoHashes []string
 }
 
 func (ro *ReplicaOptions) GetWebseedBaseUrls() []string {
