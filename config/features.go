--- conflicted
+++ resolved
@@ -48,7 +48,6 @@
 	fromMap(map[string]interface{}) error
 }
 
-<<<<<<< HEAD
 // AnalyticsOptions is the configuration for analytics providers such as Google Analytics or Matomo.
 type AnalyticsOptions struct {
 	// Providers maps provider names to their sampling rates.
@@ -64,7 +63,8 @@
 
 func (ao *AnalyticsOptions) GetSampleRate(key string) float32 {
 	return ao.Providers[key]
-=======
+}
+
 type ReplicaOptionsRoot struct {
 	// This is the default.
 	ReplicaOptions `mapstructure:",squash"`
@@ -80,7 +80,6 @@
 
 func (ro *ReplicaOptionsRoot) fromMap(m map[string]interface{}) error {
 	return mapstructure.Decode(m, ro)
->>>>>>> b316e60d
 }
 
 type ReplicaOptions struct {
