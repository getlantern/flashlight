package config

import (
	"crypto/x509"
	"errors"
	"time"

	"github.com/getlantern/flashlight/browsers/simbrowser"
	"github.com/getlantern/flashlight/domainrouting"
	"github.com/getlantern/fronted"
	"github.com/getlantern/keyman"
)

// Global contains general configuration for Lantern either set globally via
// the cloud, in command line flags, or in local customizations during
// development.
type Global struct {
	Version       int
	CloudConfigCA string
	// AutoUpdateCA is the CA key to pin for auto-updates.
	AutoUpdateCA          string
	UpdateServerURL       string
	BordaReportInterval   time.Duration
	BordaSamplePercentage float64
	// ReportIssueEmail is the recipient of the email sent when the user
	// reports issue.
	ReportIssueEmail string

	// AdSettings are the settings to use for showing ads to mobile clients
	AdSettings *AdSettings

	Client *ClientConfig

	// ProxiedSites are domains that get routed through Lantern rather than accessed directly.
	// This has been deprecated in favor of more precise DomainRoutingRules (see below).
	// The client will continue to honor ProxiedSites configuration for now.
	ProxiedSites *domainrouting.ProxiedSitesConfig

	// DomainRoutingRules specifies routing rules for specific domains, such as forcing proxing, forcing direct dials, etc.
	DomainRoutingRules domainrouting.Rules

	// TrustedCAs are trusted CAs for domain fronting domains only.
	TrustedCAs []*fronted.CA

	// GlobalConfigPollInterval sets interval at which to poll for global config
	GlobalConfigPollInterval time.Duration

	// ProxyConfigPollInterval sets interval at which to poll for proxy config
	ProxyConfigPollInterval time.Duration

	// FeaturesEnabled specifies which optional feature is enabled for certain
	// groups of clients.
	FeaturesEnabled map[string][]*ClientGroup
	// FeatureOptions is a generic way to specify options for optional
	// features. It's up to the feature code to handle the raw JSON message.
	FeatureOptions map[string]map[string]interface{}

<<<<<<< HEAD
	TrafficLog TrafficLogConfig
=======
	// Market share data used by the simbrowser package when picking a browser to simulate.
	GlobalBrowserMarketShareData   simbrowser.MarketShareData
	RegionalBrowserMarketShareData map[simbrowser.CountryCode]simbrowser.MarketShareData
>>>>>>> e2777c9f
}

// NewGlobal creates a new global config with otherwise nil values set.
func NewGlobal() *Global {
	return &Global{
		Client:       NewClientConfig(),
		ProxiedSites: &domainrouting.ProxiedSitesConfig{},
	}
}

// FeatureEnabled checks if the feature is enabled given the client properties.
func (cfg *Global) FeatureEnabled(feature string, userID int64, isPro bool,
	geoCountry string) bool {
	enabled, _ := cfg.FeatureEnabledWithLabel(feature, userID, isPro, geoCountry)
	log.Tracef("Feature %v enabled for user %v in country %v?: %v", feature, userID, geoCountry, enabled)
	return enabled
}

// FeatureEnabledWithLabel is the same as FeatureEnabled but also returns the
// label of the first matched ClientGroup if the feature is enabled.
func (cfg *Global) FeatureEnabledWithLabel(feature string, userID int64, isPro bool,
	geoCountry string) (enabled bool, label string) {
	groups, exists := cfg.FeaturesEnabled[feature]
	if !exists {
		return false, ""
	}
	for _, g := range groups {
		if g.Includes(userID, isPro, geoCountry) {
			return true, g.Label
		}
	}
	return false, ""
}

func (cfg *Global) UnmarshalFeatureOptions(feature string, opts FeatureOptions) error {
	m, exists := cfg.FeatureOptions[feature]
	if !exists {
		return errAbsentOption
	}
	return opts.fromMap(m)
}

// TrustedCACerts returns a certificate pool containing the TrustedCAs from this
// config.
func (cfg *Global) TrustedCACerts() (pool *x509.CertPool, err error) {
	certs := make([]string, 0, len(cfg.TrustedCAs))
	for _, ca := range cfg.TrustedCAs {
		certs = append(certs, ca.Cert)
	}
	pool, err = keyman.PoolContainingCerts(certs...)
	if err != nil {
		log.Errorf("Could not create pool %v", err)
	}
	return
}

// applyFlags updates this config from any command-line flags that were passed
// in.
func (cfg *Global) applyFlags(flags map[string]interface{}) {
	// Visit all flags that have been set and copy to config
	for key, value := range flags {
		switch key {
		case "cloudconfigca":
			cfg.CloudConfigCA = value.(string)
		case "borda-report-interval":
			cfg.BordaReportInterval = value.(time.Duration)
		case "borda-sample-percentage":
			cfg.BordaSamplePercentage = value.(float64)
		}
	}
}

func (cfg *Global) validate() error {
	err := cfg.Client.Validate()
	if err != nil {
		return err
	}
	if len(cfg.TrustedCAs) == 0 {
		return errors.New("No trusted CAs")
	}
	for _, groups := range cfg.FeaturesEnabled {
		for _, g := range groups {
			if err := g.Validate(); err != nil {
				return err
			}
		}
	}
	return nil
}<|MERGE_RESOLUTION|>--- conflicted
+++ resolved
@@ -55,13 +55,11 @@
 	// features. It's up to the feature code to handle the raw JSON message.
 	FeatureOptions map[string]map[string]interface{}
 
-<<<<<<< HEAD
 	TrafficLog TrafficLogConfig
-=======
+
 	// Market share data used by the simbrowser package when picking a browser to simulate.
 	GlobalBrowserMarketShareData   simbrowser.MarketShareData
 	RegionalBrowserMarketShareData map[simbrowser.CountryCode]simbrowser.MarketShareData
->>>>>>> e2777c9f
 }
 
 // NewGlobal creates a new global config with otherwise nil values set.
