--- conflicted
+++ resolved
@@ -7,10 +7,7 @@
 	"math/rand"
 	"net/http"
 	"os"
-<<<<<<< HEAD
-=======
 	"reflect"
->>>>>>> c8e3113b
 	"time"
 
 	"github.com/getlantern/flashlight/client"
@@ -36,12 +33,13 @@
 )
 
 type Config struct {
-<<<<<<< HEAD
 	Version       int
 	CloudConfig   string
 	CloudConfigCA string
 	Addr          string
 	Role          string
+	StatsPeriod   time.Duration
+	StatshubAddr  string
 	InstanceId    string
 	StatsAddr     string
 	Country       string
@@ -49,24 +47,6 @@
 	MemProfile    string
 	Server        *server.ServerConfig
 	Client        *client.ClientConfig
-=======
-	CloudConfig    string
-	CloudConfigCA  string
-	Addr           string
-	Portmap        int
-	Role           string
-	AdvertisedHost string
-	StatsPeriod    time.Duration
-	StatshubAddr   string
-	InstanceId     string
-	Country        string
-	StatsAddr      string
-	CpuProfile     string
-	MemProfile     string
-	Client         *client.ClientConfig
-	filename       string
-	lastFileInfo   os.FileInfo
->>>>>>> c8e3113b
 }
 
 var (
@@ -77,7 +57,8 @@
 	cloudconfigca  = flag.String("cloudconfigca", "", "optional PEM encoded certificate used to verify TLS connections to fetch cloudconfig")
 	addr           = flag.String("addr", "", "ip:port on which to listen for requests. When running as a client proxy, we'll listen with http, when running as a server proxy we'll listen with https (required)")
 	role           = flag.String("role", "", "either 'client' or 'server' (required)")
-<<<<<<< HEAD
+	statsPeriod    = flag.Int("statsperiod", 0, "time in seconds to wait between reporting stats. If not specified, stats are not reported. If specified, statshub, instanceid and statsaddr must also be specified.")
+	statshubAddr   = flag.String("statshub", "pure-journey-3547.herokuapp.com", "address of statshub server")
 	instanceid     = flag.String("instanceid", "", "instanceId under which to report stats to statshub. If not specified, no stats are reported.")
 	statsaddr      = flag.String("statsaddr", "", "host:port at which to make detailed stats available using server-sent events (optional)")
 	country        = flag.String("country", "xx", "2 digit country code under which to report stats. Defaults to xx.")
@@ -111,60 +92,6 @@
 					return nil
 				}
 				return
-=======
-	advertisedHost = flag.String("server", "", "FQDN of flashlight server when running in server mode (required)")
-	statsPeriod    = flag.Int("statsperiod", 0, "time in seconds to wait between reporting stats. If not specified, stats are not reported. If specified, statshub, instanceid and statsaddr must also be specified.")
-	statshubAddr   = flag.String("statshub", "pure-journey-3547.herokuapp.com", "address of statshub server")
-	instanceId     = flag.String("instanceid", "", "instanceId under which to report stats to statshub")
-	country        = flag.String("country", "xx", "2 digit country code under which to report stats. Defaults to xx.")
-	statsAddr      = flag.String("statsaddr", "", "host:port at which to make detailed stats available using server-sent events (optional)")
-	cpuProfile     = flag.String("cpuprofile", "", "write cpu profile to given file")
-	memProfile     = flag.String("memprofile", "", "write heap profile to given file")
-)
-
-// ApplyFlags updates this Config from any command-line flags that were passed
-// in. ApplyFlags assumes that flag.Parse() has already been called.
-func (orig *Config) ApplyFlags() *Config {
-	updated := orig.deepCopy()
-	updated.CloudConfig = *cloudConfig
-	updated.CloudConfigCA = *cloudConfigCA
-	updated.Addr = *addr
-	updated.Portmap = *portmap
-	updated.Role = *role
-	updated.AdvertisedHost = *advertisedHost
-	updated.StatsPeriod = time.Duration(*statsPeriod) * time.Second
-	updated.StatshubAddr = *statshubAddr
-	updated.InstanceId = *instanceId
-	updated.Country = *country
-	updated.StatsAddr = *statsAddr
-	updated.CpuProfile = *cpuProfile
-	updated.MemProfile = *memProfile
-	updated.applyDefaults()
-	return updated
-}
-
-// LoadFromDisk loads a Config from flashlight.yaml inside the configured
-// configDir with default values populated as necessary. If the file couldn't be
-// loaded for some reason, this function returns a new default Config. This
-// function assumes that flag.Parse() has already been called.
-func LoadFromDisk() (*Config, error) {
-	filename := InConfigDir("flashlight.yaml")
-	log.Debugf("Loading config from: %s", filename)
-
-	cfg := &Config{filename: filename}
-	fileInfo, err := os.Stat(filename)
-	if err != nil {
-		err = fmt.Errorf("Unable to stat config file %s: %s", filename, err)
-	} else {
-		cfg.lastFileInfo = fileInfo
-		bytes, err := ioutil.ReadFile(filename)
-		if err != nil {
-			err = fmt.Errorf("Error reading config from %s: %s", filename, err)
-		} else {
-			err = yaml.Unmarshal(bytes, cfg)
-			if err != nil {
-				err = fmt.Errorf("Error unmarshaling config yaml from file %s: %s", filename, err)
->>>>>>> c8e3113b
 			}
 
 			var bytes []byte
@@ -312,6 +239,10 @@
 			updated.Addr = *addr
 		case "role":
 			updated.Role = *role
+		case "statsperiod":
+			updated.StatsPeriod = time.Duration(*statsPeriod) * time.Second
+		case "statshub":
+			updated.StatshubAddr = *statshubAddr
 		case "instanceid":
 			updated.InstanceId = *instanceid
 		case "statsaddr":
@@ -395,7 +326,6 @@
 	for _, server := range updated.Client.Servers {
 		servers[server.Host] = server
 	}
-<<<<<<< HEAD
 	updated.Client.Servers = make([]*client.ServerInfo, len(servers))
 	i := 0
 	for _, server := range servers {
@@ -403,16 +333,4 @@
 		i = i + 1
 	}
 	return nil
-}
-
-var cloudflareMasquerades = []*client.Masquerade{
-	&client.Masquerade{
-		Domain: "minecraftforum.net",
-		RootCA: "-----BEGIN CERTIFICATE-----\nMIIEYDCCA0igAwIBAgILBAAAAAABL07hRQwwDQYJKoZIhvcNAQEFBQAwVzELMAkG\nA1UEBhMCQkUxGTAXBgNVBAoTEEdsb2JhbFNpZ24gbnYtc2ExEDAOBgNVBAsTB1Jv\nb3QgQ0ExGzAZBgNVBAMTEkdsb2JhbFNpZ24gUm9vdCBDQTAeFw0xMTA0MTMxMDAw\nMDBaFw0yMjA0MTMxMDAwMDBaMF0xCzAJBgNVBAYTAkJFMRkwFwYDVQQKExBHbG9i\nYWxTaWduIG52LXNhMTMwMQYDVQQDEypHbG9iYWxTaWduIE9yZ2FuaXphdGlvbiBW\nYWxpZGF0aW9uIENBIC0gRzIwggEiMA0GCSqGSIb3DQEBAQUAA4IBDwAwggEKAoIB\nAQDdNR3yIFQmGtDvpW+Bdllw3Of01AMkHyQOnSKf1Ccyeit87ovjYWI4F6+0S3qf\nZyEcLZVUunm6tsTyDSF0F2d04rFkCJlgePtnwkv3J41vNnbPMYzl8QbX3FcOW6zu\nzi2rqqlwLwKGyLHQCAeV6irs0Z7kNlw7pja1Q4ur944+ABv/hVlrYgGNguhKujiz\n4MP0bRmn6gXdhGfCZsckAnNate6kGdn8AM62pI3ffr1fsjqdhDFPyGMM5NgNUqN+\nARvUZ6UYKOsBp4I82Y4d5UcNuotZFKMfH0vq4idGhs6dOcRmQafiFSNrVkfB7cVT\n5NSAH2v6gEaYsgmmD5W+ZoiTAgMBAAGjggElMIIBITAOBgNVHQ8BAf8EBAMCAQYw\nEgYDVR0TAQH/BAgwBgEB/wIBADAdBgNVHQ4EFgQUXUayjcRLdBy77fVztjq3OI91\nnn4wRwYDVR0gBEAwPjA8BgRVHSAAMDQwMgYIKwYBBQUHAgEWJmh0dHBzOi8vd3d3\nLmdsb2JhbHNpZ24uY29tL3JlcG9zaXRvcnkvMDMGA1UdHwQsMCowKKAmoCSGImh0\ndHA6Ly9jcmwuZ2xvYmFsc2lnbi5uZXQvcm9vdC5jcmwwPQYIKwYBBQUHAQEEMTAv\nMC0GCCsGAQUFBzABhiFodHRwOi8vb2NzcC5nbG9iYWxzaWduLmNvbS9yb290cjEw\nHwYDVR0jBBgwFoAUYHtmGkUNl8qJUC99BM00qP/8/UswDQYJKoZIhvcNAQEFBQAD\nggEBABvgiADHBREc/6stSEJSzSBo53xBjcEnxSxZZ6CaNduzUKcbYumlO/q2IQen\nfPMOK25+Lk2TnLryhj5jiBDYW2FQEtuHrhm70t8ylgCoXtwtI7yw07VKoI5lkS/Z\n9oL2dLLffCbvGSuXL+Ch7rkXIkg/pfcNYNUNUUflWP63n41edTzGQfDPgVRJEcYX\npOBWYdw9P91nbHZF2krqrhqkYE/Ho9aqp9nNgSvBZnWygI/1h01fwlr1kMbawb30\nhag8IyrhFHvBN91i0ZJsumB9iOQct+R2UTjEqUdOqCsukNK1OFHrwZyKarXMsh3o\nwFZUTKiL8IkyhtyTMr5NGvo1dbU=\n-----END CERTIFICATE-----\n",
-	},
-=======
-	copy.filename = cfg.filename
-	copy.lastFileInfo = cfg.lastFileInfo
-	return copy
->>>>>>> c8e3113b
 }