DISABLE_PORT_RANDOMIZATION ?=
GOBINDATA_BIN ?= $(shell which go-bindata)

SHELL := /bin/bash
SOURCES := $(shell find . -name '*[^_test].go')
BINARY_NAME := lantern

.PHONY: lantern update-icons

BUILD_RACE := '-race'
REVISION_DATE := $(shell git log -1 --pretty=format:%ad --date=format:%Y%m%d.%H%M%S)
BUILD_DATE := $(shell date -u +%Y%m%d.%H%M%S)

ifeq ($(OS),Windows_NT)
	  # Race detection is not supported by Go Windows 386, so disable it. The -x
		# is just a hack to allow us to pass something in place of -race below.
		BUILD_RACE = '-x'
endif

define build-tags
	BINARY_NAME="$(BINARY_NAME)" && \
	BUILD_TAGS="$(BUILD_TAGS)" && \
	EXTRA_LDFLAGS="-X github.com/getlantern/flashlight/common.RevisionDate=$(REVISION_DATE) -X github.com/getlantern/flashlight/common.BuildDate=$(BUILD_DATE) " && \
	if [[ ! -z "$$VERSION" ]]; then \
		EXTRA_LDFLAGS="$$EXTRA_LDFLAGS -X github.com/getlantern/flashlight/common.CompileTimePackageVersion=$$VERSION"; \
	else \
		echo "** VERSION was not set, using default version. This is OK while in development."; \
	fi && \
	if [[ ! -z "$$HEADLESS" ]]; then \
		BINARY_NAME="$$BINARY_NAME-headless"; \
		BUILD_TAGS="$$BUILD_TAGS headless"; \
	fi && \
	if [[ ! -z "$$DISABLE_PORT_RANDOMIZATION" ]]; then \
		BUILD_TAGS="$$BUILD_TAGS disableresourcerandomization"; \
	fi && \
	if [[ ! -z "$$STAGING" ]]; then \
		BINARY_NAME="$$BINARY_NAME-staging"; \
		BUILD_TAGS="$$BUILD_TAGS staging"; \
		EXTRA_LDFLAGS="$$EXTRA_LDFLAGS -X github.com/getlantern/flashlight/common.StagingMode=$$STAGING"; \
		EXTRA_LDFLAGS="$$EXTRA_LDFLAGS -X github.com/getlantern/lantern.StagingMode=$$STAGING"; \
	fi && \
	BUILD_TAGS=$$(echo $$BUILD_TAGS | xargs) && echo "Build tags: $$BUILD_TAGS" && \
	EXTRA_LDFLAGS=$$(echo $$EXTRA_LDFLAGS | xargs) && echo "Extra ldflags: $$EXTRA_LDFLAGS"
endef

<<<<<<< HEAD
.PHONY: vendor novendor

=======
>>>>>>> 1ffa03cf
lantern: $(SOURCES)
	@$(call build-tags) && \
	CGO_ENABLED=1 go build $(BUILD_RACE) -o $$BINARY_NAME -tags="$$BUILD_TAGS" -ldflags="$$EXTRA_LDFLAGS -s" github.com/getlantern/flashlight/main;

windowscli: $(SOURCES)
	@$(call build-tags) && \
	GOOS=windows GOARCH=386 CGO_ENABLED=1 CXX=i686-w64-mingw32-g++ CC=i686-w64-mingw32-gcc CGO_LDFLAGS="-static" go build -o $$BINARY_NAME-cli.exe -tags="$$BUILD_TAGS" -ldflags="$(LDFLAGS_NOSTRIP) $$EXTRA_LDFLAGS" github.com/getlantern/flashlight/main;

windowsgui: $(SOURCES)
	@$(call build-tags) && \
	GOOS=windows GOARCH=386 CGO_ENABLED=1 CXX=i686-w64-mingw32-g++ CC=i686-w64-mingw32-gcc CGO_LDFLAGS="-static" go build -a -o $$BINARY_NAME-gui.exe -tags="$$BUILD_TAGS" -ldflags="$(LDFLAGS_NOSTRIP) $$EXTRA_LDFLAGS -H=windowsgui" github.com/getlantern/flashlight/main;

linux: $(SOURCES)
	@$(call build-tags) && \
	HEADLESS=true GOOS=linux GOARCH=amd64 go build -o $$BINARY_NAME-linux -tags="$$BUILD_TAGS headless" -ldflags="$$EXTRA_LDFLAGS" github.com/getlantern/flashlight/main;

<<<<<<< HEAD
# vendor installs vendored dependencies using Dep
vendor:
	GO111MODULE=on go mod vendor
=======
require-dep:
	@if [ "$(DEP_BIN)" = "" ]; then \
		echo 'Missing "dep" command. See https://github.com/golang/dep' && exit 1; \
	fi
>>>>>>> 1ffa03cf

# test go-bindata dependency and update icons if up-to-date
update-icons:
	@if [[ -z "$(GOBINDATA_BIN)" ]]; then \
		echo 'Missing dependency go-bindata, get with: go get -u github.com/kevinburke/go-bindata/...' && exit 1; \
	fi; \
	GOBINDATA_VERSION=`grep jteeuwen $(GOBINDATA_BIN)`; \
	if [[ ! -z "$$GOBINDATA_VERSION" ]]; then \
		echo 'Update dependency go-bindata with: go get -u github.com/kevinburke/go-bindata/...' && exit 1; \
	fi; \
	$(GOBINDATA_BIN) -nomemcopy -nocompress -pkg icons -o icons/icons.go -prefix icons -ignore icons.go icons

test-and-cover: $(SOURCES)
	@echo "mode: count" > profile.cov && \
	TP=$$(find . -name "*_test.go" -printf '%h\n' | grep  -v vendor | sort -u) && \
	CP=$$(echo $$TP | tr ' ', ',') && \
	set -x && \
	for pkg in $$TP; do \
		go test -race -v -tags="headless" -covermode=atomic -coverprofile=profile_tmp.cov -coverpkg "$$CP" $$pkg || exit 1; \
		tail -n +2 profile_tmp.cov >> profile.cov; \
	done

test: $(SOURCES)
	@TP=$$(go list ./... | grep -v /vendor/) && \
	go test -race -v -tags="headless" $$TP || exit 1; \

clean:
	rm -f lantern<|MERGE_RESOLUTION|>--- conflicted
+++ resolved
@@ -4,8 +4,6 @@
 SHELL := /bin/bash
 SOURCES := $(shell find . -name '*[^_test].go')
 BINARY_NAME := lantern
-
-.PHONY: lantern update-icons
 
 BUILD_RACE := '-race'
 REVISION_DATE := $(shell git log -1 --pretty=format:%ad --date=format:%Y%m%d.%H%M%S)
@@ -43,11 +41,8 @@
 	EXTRA_LDFLAGS=$$(echo $$EXTRA_LDFLAGS | xargs) && echo "Extra ldflags: $$EXTRA_LDFLAGS"
 endef
 
-<<<<<<< HEAD
-.PHONY: vendor novendor
+.PHONY: lantern update-icons vendor novendor
 
-=======
->>>>>>> 1ffa03cf
 lantern: $(SOURCES)
 	@$(call build-tags) && \
 	CGO_ENABLED=1 go build $(BUILD_RACE) -o $$BINARY_NAME -tags="$$BUILD_TAGS" -ldflags="$$EXTRA_LDFLAGS -s" github.com/getlantern/flashlight/main;
@@ -64,16 +59,9 @@
 	@$(call build-tags) && \
 	HEADLESS=true GOOS=linux GOARCH=amd64 go build -o $$BINARY_NAME-linux -tags="$$BUILD_TAGS headless" -ldflags="$$EXTRA_LDFLAGS" github.com/getlantern/flashlight/main;
 
-<<<<<<< HEAD
 # vendor installs vendored dependencies using Dep
 vendor:
 	GO111MODULE=on go mod vendor
-=======
-require-dep:
-	@if [ "$(DEP_BIN)" = "" ]; then \
-		echo 'Missing "dep" command. See https://github.com/golang/dep' && exit 1; \
-	fi
->>>>>>> 1ffa03cf
 
 # test go-bindata dependency and update icons if up-to-date
 update-icons:
