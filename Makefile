DISABLE_PORT_RANDOMIZATION ?=
GOBINDATA_BIN ?= $(shell which go-bindata)

SHELL := /bin/bash
SOURCES := $(shell find . -name '*[^_test].go')
BINARY_NAME ?= lantern

BUILD_RACE ?= '-race'
REVISION_DATE := $(shell git log -1 --pretty=format:%ad --date=format:%Y%m%d.%H%M%S)
BUILD_DATE := $(shell date -u +%Y%m%d.%H%M%S)

ifeq ($(OS),Windows_NT)
	  # Race detection is not supported by Go Windows 386, so disable it. The -x
		# is just a hack to allow us to pass something in place of -race below.
		BUILD_RACE = '-x'
endif

define build-tags
	BINARY_NAME="$(BINARY_NAME)" && \
	BUILD_TAGS="$(BUILD_TAGS)" && \
	EXTRA_LDFLAGS="-X github.com/getlantern/flashlight/common.RevisionDate=$(REVISION_DATE) -X github.com/getlantern/flashlight/common.BuildDate=$(BUILD_DATE) " && \
	if [[ ! -z "$$VERSION" ]]; then \
		EXTRA_LDFLAGS="$$EXTRA_LDFLAGS -X github.com/getlantern/flashlight/common.CompileTimePackageVersion=$$VERSION"; \
	else \
		echo "** VERSION was not set, using default version. This is OK while in development."; \
	fi && \
	if [[ ! -z "$$HEADLESS" ]]; then \
		BINARY_NAME="$$BINARY_NAME-headless"; \
		BUILD_TAGS="$$BUILD_TAGS headless"; \
	fi && \
	if [[ ! -z "$$DISABLE_PORT_RANDOMIZATION" ]]; then \
		BUILD_TAGS="$$BUILD_TAGS disableresourcerandomization"; \
	fi && \
	if [[ ! -z "$$STAGING" ]]; then \
		BINARY_NAME="$$BINARY_NAME-staging"; \
		BUILD_TAGS="$$BUILD_TAGS staging"; \
		EXTRA_LDFLAGS="$$EXTRA_LDFLAGS -X github.com/getlantern/flashlight/common.StagingMode=$$STAGING"; \
		EXTRA_LDFLAGS="$$EXTRA_LDFLAGS -X github.com/getlantern/lantern.StagingMode=$$STAGING"; \
	fi && \
	if [[ ! -z "$$REPLICA" && ! -z "$$YINBI" ]]; then \
		EXTRA_LDFLAGS="$$EXTRA_LDFLAGS -X github.com/getlantern/flashlight/config.EnableReplicaFeatures=true"; \
		EXTRA_LDFLAGS="$$EXTRA_LDFLAGS -X github.com/getlantern/flashlight/config.EnableYinbiFeatures=true"; \
		EXTRA_LDFLAGS="$$EXTRA_LDFLAGS -X github.com/getlantern/flashlight/common.GlobalURL=https://globalconfig.flashlightproxy.com/global-replica.yaml.gz"; \
	elif [[ ! -z "$$REPLICA" ]]; then \
		EXTRA_LDFLAGS="$$EXTRA_LDFLAGS -X github.com/getlantern/flashlight/config.EnableReplicaFeatures=true"; \
		EXTRA_LDFLAGS="$$EXTRA_LDFLAGS -X github.com/getlantern/flashlight/common.GlobalURL=https://globalconfig.flashlightproxy.com/global-replica.yaml.gz"; \
	elif [[ ! -z "$$YINBI" ]]; then \
		EXTRA_LDFLAGS="$$EXTRA_LDFLAGS -X github.com/getlantern/flashlight/config.EnableYinbiFeatures=true"; \
		EXTRA_LDFLAGS="$$EXTRA_LDFLAGS -X github.com/getlantern/flashlight/common.GlobalURL=https://globalconfig.flashlightproxy.com/global-yinbi.yaml.gz"; \
	elif [[ ! -z "$$TRAFFICLOG" ]]; then \
		EXTRA_LDFLAGS="$$EXTRA_LDFLAGS -X github.com/getlantern/flashlight/config.EnableTrafficlogFeatures=true"; \
	fi && \
	if [[ ! -z "$$NOREPLICA" ]]; then \
		EXTRA_LDFLAGS="$$EXTRA_LDFLAGS -X github.com/getlantern/flashlight/common.GlobalURL=https://globalconfig.flashlightproxy.com/global-no-replica.yaml.gz"; \
	fi && \
	BUILD_TAGS=$$(echo $$BUILD_TAGS | xargs) && echo "Build tags: $$BUILD_TAGS" && \
	EXTRA_LDFLAGS=$$(echo $$EXTRA_LDFLAGS | xargs) && echo "Extra ldflags: $$EXTRA_LDFLAGS"
endef

.PHONY: vendor git-lfs

git-lfs:
	@if [ "$(shell which git-lfs)" = "" ]; then \
		echo "Missing Git LFS. See https://git-lfs.github.com" && exit 1; \
	fi
	@if ! git config -l | grep -q "filter.lfs"; then \
		echo "git-lfs installation is incomplete. Run 'git lfs install'." && exit 1; \
	fi

# vendor installs vendored dependencies using go modules
vendor: | git-lfs
	GO111MODULE=on go mod vendor

test-and-cover: $(SOURCES)
	@echo "mode: count" > profile.cov && \
	TP=$$(go list ./...) && \
	CP=$$(echo $$TP | tr ' ', ',') && \
	set -x && \
	for pkg in $$TP; do \
		GO111MODULE=on go test -race -v -tags="headless" -covermode=atomic -coverprofile=profile_tmp.cov -coverpkg "$$CP" $$pkg || exit 1; \
		tail -n +2 profile_tmp.cov >> profile.cov; \
	done

test: $(SOURCES)
	@TP=$$(go list ./... | grep -v /vendor/) && \
	for pkg in $$TP; do \
		GO111MODULE=on go test -failfast -race -v -tags="headless" $$pkg || exit 1; \
	done

<<<<<<< HEAD
define prep-for-mobile
	go mod vendor && \
	GO111MODULE=off go get -u golang.org/x/mobile/cmd/gomobile && \
	GO111MODULE=off go get -u golang.org/x/mobile/cmd/gobind
endef

lanternsdk-android.aar: $(SOURCES)
	@$(call build-tags) && \
	$(call prep-for-mobile) && \
	echo "Running gomobile with `which gomobile` version `GO111MODULE=off gomobile version` ..." && \
	GO111MODULE=off gomobile bind -o=lanternsdk-android.aar -target=android -tags='headless publicsdk' -ldflags="$$EXTRA_LDFLAGS -s -w" github.com/getlantern/flashlight/lanternsdk

LanternSDK.framework: $(SOURCES)
	@$(call build-tags) && \
	$(call prep-for-mobile) && \
	echo "Running gomobile with `which gomobile` version `GO111MODULE=off gomobile version` ..." && \
	GO111MODULE=off gomobile bind -o=LanternSDK.framework -target=ios -tags='headless publicsdk' -ldflags="$$EXTRA_LDFLAGS -s -w" github.com/getlantern/flashlight/lanternsdk

clean:
	rm -rf lanternsdk-android.aar LanternSDK.framework vendor
=======
clean:
	rm -rf vendor
>>>>>>> 7166e418
<|MERGE_RESOLUTION|>--- conflicted
+++ resolved
@@ -87,28 +87,5 @@
 		GO111MODULE=on go test -failfast -race -v -tags="headless" $$pkg || exit 1; \
 	done
 
-<<<<<<< HEAD
-define prep-for-mobile
-	go mod vendor && \
-	GO111MODULE=off go get -u golang.org/x/mobile/cmd/gomobile && \
-	GO111MODULE=off go get -u golang.org/x/mobile/cmd/gobind
-endef
-
-lanternsdk-android.aar: $(SOURCES)
-	@$(call build-tags) && \
-	$(call prep-for-mobile) && \
-	echo "Running gomobile with `which gomobile` version `GO111MODULE=off gomobile version` ..." && \
-	GO111MODULE=off gomobile bind -o=lanternsdk-android.aar -target=android -tags='headless publicsdk' -ldflags="$$EXTRA_LDFLAGS -s -w" github.com/getlantern/flashlight/lanternsdk
-
-LanternSDK.framework: $(SOURCES)
-	@$(call build-tags) && \
-	$(call prep-for-mobile) && \
-	echo "Running gomobile with `which gomobile` version `GO111MODULE=off gomobile version` ..." && \
-	GO111MODULE=off gomobile bind -o=LanternSDK.framework -target=ios -tags='headless publicsdk' -ldflags="$$EXTRA_LDFLAGS -s -w" github.com/getlantern/flashlight/lanternsdk
-
 clean:
-	rm -rf lanternsdk-android.aar LanternSDK.framework vendor
-=======
-clean:
-	rm -rf vendor
->>>>>>> 7166e418
+	rm -rf vendor