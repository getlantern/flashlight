# Gopkg.toml example
#
# Refer to https://github.com/golang/dep/blob/master/docs/Gopkg.toml.md
# for detailed Gopkg.toml documentation.
#
# required = ["github.com/user/thing/cmd/thing"]
# ignored = ["github.com/user/project/pkgX", "bitbucket.org/user/project/pkgA/pkgY"]
#
# [[constraint]]
#   name = "github.com/user/project"
#   version = "1.0.0"
#
# [[constraint]]
#   name = "github.com/user/project2"
#   branch = "dev"
#   source = "github.com/myfork/project2"
#
# [[override]]
#   name = "github.com/x/y"
#   version = "2.4.0"
#
# [prune]
#   non-go = false
#   go-tests = true
#   unused-packages = true


[[constraint]]
  branch = "master"
  name = "git.torproject.org/pluggable-transports/goptlib.git"

[[constraint]]
  branch = "master"
  name = "github.com/davecgh/go-spew"

[[constraint]]
  branch = "master"
  name = "github.com/getlantern/appdir"

[[constraint]]
  branch = "master"
  name = "github.com/getlantern/autoupdate"

[[constraint]]
  branch = "master"
  name = "github.com/getlantern/bandwidth"

[[constraint]]
  branch = "master"
  name = "github.com/getlantern/detour"

[[constraint]]
  branch = "master"
  name = "github.com/getlantern/dnsgrab"

[[constraint]]
  branch = "master"
  name = "github.com/getlantern/easylist"

[[constraint]]
  branch = "master"
  name = "github.com/getlantern/ema"

[[constraint]]
  branch = "master"
  name = "github.com/getlantern/errors"

[[constraint]]
  branch = "master"
  name = "github.com/getlantern/event"

[[constraint]]
  branch = "master"
  name = "github.com/getlantern/eventual"

[[constraint]]
  branch = "master"
  name = "github.com/getlantern/filepersist"

[[constraint]]
  branch = "master"
  name = "github.com/getlantern/fronted"

[[constraint]]
  branch = "master"
  name = "github.com/getlantern/geolookup"

[[constraint]]
  branch = "master"
  name = "github.com/getlantern/go-socks5"

[[constraint]]
  branch = "master"
  name = "github.com/getlantern/golog"

[[constraint]]
  branch = "master"
  name = "github.com/getlantern/hidden"

[[constraint]]
  branch = "master"
  name = "github.com/getlantern/http-proxy-lantern"

[[constraint]]
  branch = "master"
  name = "github.com/getlantern/httpseverywhere"

[[constraint]]
  branch = "master"
  name = "github.com/getlantern/i18n"

[[constraint]]
  branch = "master"
  name = "github.com/getlantern/idletiming"

[[constraint]]
  branch = "master"
  name = "github.com/getlantern/iptool"

[[constraint]]
  branch = "master"
  name = "github.com/getlantern/jibber_jabber"

[[constraint]]
  branch = "master"
  name = "github.com/getlantern/kcpwrapper"

[[constraint]]
  branch = "master"
  name = "github.com/getlantern/keyman"

[[constraint]]
  branch = "master"
  name = "github.com/getlantern/lampshade"

[[constraint]]
  branch = "master"
  name = "github.com/getlantern/launcher"

[[override]]
  branch = "master"
  name = "github.com/getlantern/measured"

[[constraint]]
  branch = "master"
  name = "github.com/getlantern/mitm"

[[constraint]]
  branch = "master"
  name = "github.com/getlantern/mockconn"

[[constraint]]
  branch = "master"
  name = "github.com/getlantern/mtime"

[[constraint]]
  branch = "master"
  name = "github.com/getlantern/netx"

[[constraint]]
  branch = "master"
  name = "github.com/getlantern/notifier"

[[constraint]]
  branch = "master"
  name = "github.com/getlantern/ops"

[[constraint]]
  branch = "master"
  name = "github.com/getlantern/osversion"

[[constraint]]
  branch = "master"
  name = "github.com/getlantern/profiling"

[[constraint]]
  branch = "master"
  name = "github.com/getlantern/protected"

[[constraint]]
  branch = "master"
  name = "github.com/getlantern/proxiedsites"

[[constraint]]
  branch = "master"
  name = "github.com/getlantern/proxy"

[[constraint]]
  branch = "master"
  name = "github.com/getlantern/rot13"

[[constraint]]
  branch = "master"
  name = "github.com/getlantern/rotator"

[[constraint]]
  branch = "master"
  name = "github.com/getlantern/shortcut"

[[constraint]]
  branch = "master"
  name = "github.com/getlantern/sysproxy"

[[constraint]]
  branch = "master"
  name = "github.com/getlantern/systray"

[[constraint]]
  branch = "master"
  name = "github.com/getlantern/tarfs"

[[constraint]]
  branch = "master"
  name = "github.com/getlantern/tlsdefaults"

[[constraint]]
  branch = "master"
  name = "github.com/getlantern/tlsdialer"

[[constraint]]
  branch = "master"
  name = "github.com/getlantern/uuid"

[[constraint]]
  branch = "master"
  name = "github.com/getlantern/waitforserver"

[[constraint]]
  branch = "master"
  name = "github.com/getlantern/wfilter"

[[constraint]]
  branch = "master"
  name = "github.com/getlantern/yaml"

[[constraint]]
  branch = "master"
  name = "github.com/hashicorp/golang-lru"

[[constraint]]
  branch = "master"
  name = "github.com/kardianos/osext"

[[constraint]]
  branch = "master"
  name = "github.com/keighl/mandrill"

[[constraint]]
  branch = "master"
  name = "github.com/mitchellh/mapstructure"

[[constraint]]
  branch = "master"
  name = "github.com/mitchellh/panicwrap"

[[constraint]]
  branch = "master"
  name = "github.com/pborman/uuid"

[[constraint]]
  branch = "master"
  name = "github.com/skratchdot/open-golang"

[[constraint]]
  name = "github.com/stretchr/testify"
  version = "1.1.4"

[[constraint]]
  branch = "master"
  name = "github.com/tevino/abool"

[[constraint]]
  name = "golang.org/x/net"
  branch = "master"

[[override]]
  name = "github.com/getlantern/quicwrapper"
  branch = "master"

[[override]]
  name = "github.com/lucas-clemente/quic-go"
  branch = "master"
  source = "https://github.com/getlantern/quic-go"

[[override]]
  name = "github.com/marten-seemann/qtls"
  branch = "qtls"
  source = "https://github.com/marten-seemann/qtls-deprecated"

[prune]
  go-tests = true
  unused-packages = true

[[constraint]]
  branch = "master"
  name = "github.com/mitchellh/go-server-timing"

[[override]]
<<<<<<< HEAD
  branch = "master"
  name = "github.com/google/gopacket"

[[constraint]]
  branch = "ox/ipproxy"
  name = "github.com/getlantern/packetforward"

[[override]]
  branch = "ox/init"
  name = "github.com/getlantern/ipproxy"

[[override]]
  branch = "ox/simplify"
  name = "github.com/getlantern/gotun"

[[override]]
  name = "github.com/getlantern/framed"
  branch = "ox/issue2635"

[[override]]
  name = "github.com/google/netstack"
  branch = "master"
  source = "https://github.com/getlantern/netstack"
=======
  name = "github.com/google/gopacket"
  version = "1.1.16"
>>>>>>> 3ff74fc7
<|MERGE_RESOLUTION|>--- conflicted
+++ resolved
@@ -296,9 +296,8 @@
   name = "github.com/mitchellh/go-server-timing"
 
 [[override]]
-<<<<<<< HEAD
-  branch = "master"
   name = "github.com/google/gopacket"
+  version = "1.1.16"
 
 [[constraint]]
   branch = "ox/ipproxy"
@@ -319,8 +318,4 @@
 [[override]]
   name = "github.com/google/netstack"
   branch = "master"
-  source = "https://github.com/getlantern/netstack"
-=======
-  name = "github.com/google/gopacket"
-  version = "1.1.16"
->>>>>>> 3ff74fc7
+  source = "https://github.com/getlantern/netstack"