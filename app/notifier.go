package app

import (
	"time"

<<<<<<< HEAD
	"github.com/getlantern/golog"
=======
	"github.com/getlantern/i18n"
>>>>>>> 2285e20e
	"github.com/getlantern/notifier"
)

const (
	notificationTimeout = 15 * time.Second
)

type notifierRequest struct {
	note     *notify.Notification
	chResult chan bool
}

var ch = make(chan notifierRequest)

// showNotification submits the notification to the notificationsLoop to show
// and waits for the result.
func showNotification(note *notify.Notification) bool {
	chResult := make(chan bool)
	ch <- notifierRequest{
		note,
		chResult,
	}

	return <-chResult

}

// notificationsLoop starts a goroutine to show the desktop notifications
// submitted by showNotification one by one with a minimum 10 seconds interval.
//
// Returns a function to stop the loop.
func notificationsLoop() (stop func()) {
	log := golog.LoggerFor("flashlight.app.notifications")
	notifier := notify.NewNotifications()
	// buffered channel to avoid blocking stop() when goroutine is sleeping
	chStop := make(chan bool, 1)
	stop = func() { chStop <- true }
	go func() {
		for {
			select {
			case n := <-ch:
				n.note.Sender = "com.getlantern.lantern"
				n.note.AutoDismissAfter = notificationTimeout
				n.note.ClickLabel = i18n.T("BACKEND_CLICK_LABEL")
				if err := notifier.Notify(n.note); err != nil {
					log.Errorf("Could not notify? %v", err)
					n.chResult <- false
				} else {
					n.chResult <- true
				}
				time.Sleep(notificationTimeout)
			case <-chStop:
				return
			}
		}
	}()
	return
}<|MERGE_RESOLUTION|>--- conflicted
+++ resolved
@@ -3,11 +3,8 @@
 import (
 	"time"
 
-<<<<<<< HEAD
 	"github.com/getlantern/golog"
-=======
 	"github.com/getlantern/i18n"
->>>>>>> 2285e20e
 	"github.com/getlantern/notifier"
 )
 
