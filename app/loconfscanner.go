package app

import (
	"math/rand"
	"net/http"
	"os"
	"time"

	"github.com/getlantern/golog"
	"github.com/getlantern/notifier"

	"github.com/getlantern/flashlight/app/notifier"
	"github.com/getlantern/flashlight/client"
	"github.com/getlantern/flashlight/common"
	"github.com/getlantern/flashlight/geolookup"
	"github.com/getlantern/flashlight/loconf"
	"github.com/getlantern/flashlight/ui"
)

// LoconfScanner starts a goroutine to periodically check for new loconf files.
// This will show announcements via desktop notification. Each announcement
// is shown only once. It will also do things like check for updates to
// uninstall survey config
//
// interval: The duration between each check.
//
// proChecker: A function to check if current user is Pro (to decide whether
// show the announcement or not).
//
// Returns a function to stop the loop.
func LoconfScanner(interval time.Duration, proChecker func() (bool, bool), settings loconfSettings) (stop func()) {
	loc := &loconfer{
		log:      golog.LoggerFor("flashlight.app.loconfer"),
		r:        rand.New(rand.NewSource(time.Now().UnixNano())),
		settings: settings,
	}
	return loc.scan(interval, proChecker, loc.onLoconf)
}

type loconfer struct {
	log      golog.Logger
	r        *rand.Rand
	settings loconfSettings
}

type loconfSettings interface {
	GetLanguage() string
	getStringArray(SettingName) []string
	setStringArray(SettingName, interface{})
}

func (loc *loconfer) scan(interval time.Duration, proChecker func() (bool, bool), onLoconf func(*loconf.LoConf, bool)) (stop func()) {
	chStop := make(chan bool)
	t := time.NewTicker(interval)
	isStaging := common.Staging
	checker := func() {
		lc, err := loconf.Get(http.DefaultClient, isStaging)
		if err != nil {
			loc.log.Error(err)
			return
		}
		isPro, ok := proChecker()
		if !ok {
			loc.log.Debugf("Skip checking announcement as user status is unknown")
			return
		}
		onLoconf(lc, isPro)
	}
	go func() {
		for {
			checker()
			select {
			case <-t.C:
			case <-chStop:
				t.Stop()
				return
			}
		}
	}()

	return func() {
		chStop <- true
	}
}

func in(s string, coll []string) bool {
	for _, v := range coll {
		if s == v {
			return true
		}
	}
	return false
}

func (loc *loconfer) onLoconf(lc *loconf.LoConf, isPro bool) {
	go loc.setUninstallURL(lc, isPro)
	go loc.makeAnnouncements(lc, isPro)
}

func (loc *loconfer) setUninstallURL(lc *loconf.LoConf, isPro bool) {
	path, err := client.InConfigDir("", "uninstall_url.txt")
	if err != nil {
		loc.log.Errorf("Could not get config path? %v", err)
		return
	}
<<<<<<< HEAD
	lang := loc.settings.GetLanguage()
	survey, ok := lc.GetUninstallSurvey(lang)
	if !ok {
=======
	survey := lc.GetUninstallSurvey(settings.GetLanguage(), geolookup.GetCountry(time.Second*30))
	if survey == nil {
>>>>>>> c05a88e4
		loc.log.Debugf("No available uninstall survey")
		return
	}
	loc.writeURL(path, survey, isPro)
}

func (loc *loconfer) writeURL(path string, survey *loconf.UninstallSurvey, isPro bool) {
	var url string
	if survey.Enabled && (isPro && survey.Pro || !isPro && survey.Free) {
		if survey.Probability > loc.r.Float64() {
			loc.log.Debugf("Enabling survey at URL %v", survey.URL)
			url = survey.URL
		} else {
			loc.log.Debugf("Turning survey off probabalistically")
		}
	}
	outfile, err := os.OpenFile(path, os.O_CREATE|os.O_TRUNC|os.O_WRONLY, 0644)
	if err != nil {
		loc.log.Errorf("Unable to open file %v for writing: %v", path, err)
		return
	}
	defer outfile.Close()

	_, err = outfile.Write([]byte(url))
	if err != nil {
		loc.log.Errorf("Unable to write url to file %v: %v", path, err)
	}
}

func (loc *loconfer) makeAnnouncements(lc *loconf.LoConf, isPro bool) {
	lang := loc.settings.GetLanguage()
	current, err := lc.GetAnnouncement(lang, isPro)
	if err != nil {
		if err == loconf.ErrNoAvailable {
			loc.log.Debugf("No available announcement")
		} else {
			loc.log.Error(err)
		}
		return
	}
	past := loc.settings.getStringArray(SNPastAnnouncements)
	if in(current.Campaign, past) {
		loc.log.Debugf("Skip announcement %s", current.Campaign)
		return
	}
	if loc.showAnnouncement(current) {
		past = append(past, current.Campaign)
		loc.settings.setStringArray(SNPastAnnouncements, past)
	}
}

func (loc *loconfer) showAnnouncement(a *loconf.Announcement) bool {
	logo := ui.AddToken("/img/lantern_logo.png")
	note := &notify.Notification{
		Title:    a.Title,
		Message:  a.Message,
		ClickURL: a.URL,
		IconURL:  logo,
	}
	return notifier.ShowNotification(note)
}<|MERGE_RESOLUTION|>--- conflicted
+++ resolved
@@ -103,14 +103,8 @@
 		loc.log.Errorf("Could not get config path? %v", err)
 		return
 	}
-<<<<<<< HEAD
-	lang := loc.settings.GetLanguage()
-	survey, ok := lc.GetUninstallSurvey(lang)
-	if !ok {
-=======
-	survey := lc.GetUninstallSurvey(settings.GetLanguage(), geolookup.GetCountry(time.Second*30))
+	survey := lc.GetUninstallSurvey(loc.settings.GetLanguage(), geolookup.GetCountry(time.Second*30))
 	if survey == nil {
->>>>>>> c05a88e4
 		loc.log.Debugf("No available uninstall survey")
 		return
 	}
