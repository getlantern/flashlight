--- conflicted
+++ resolved
@@ -164,12 +164,9 @@
 				}
 				return ui.AddToken("/") + "#/plans"
 			},
-<<<<<<< HEAD
-			uiFilter,
-=======
 			func() bool { return true },              // always allow ad blocking on desktop
 			func(addr string) string { return addr }, // no dnsgrab reverse lookups on desktop
->>>>>>> 83b09c11
+			uiFilter,
 		)
 		if err != nil {
 			app.Exit(err)
