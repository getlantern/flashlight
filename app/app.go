// Package app implements the desktop application functionality of flashlight
package app

import (
	"fmt"
	"math/rand"
	"net"
	"net/http"
	"os"
	"strings"
	"sync/atomic"
	"time"

	"github.com/getlantern/eventual"
	"github.com/getlantern/flashlight"
	"github.com/getlantern/golog"
	"github.com/getlantern/launcher"
	"github.com/getlantern/profiling"

	"github.com/getlantern/flashlight/analytics"
	"github.com/getlantern/flashlight/autoupdate"
	"github.com/getlantern/flashlight/borda"
	"github.com/getlantern/flashlight/client"
	"github.com/getlantern/flashlight/common"
	"github.com/getlantern/flashlight/config"
	"github.com/getlantern/flashlight/logging"
	"github.com/getlantern/flashlight/notifier"
	"github.com/getlantern/flashlight/ops"
	"github.com/getlantern/flashlight/pro"
	"github.com/getlantern/flashlight/proxiedsites"
	"github.com/getlantern/flashlight/stats"
	"github.com/getlantern/flashlight/ui"
	"github.com/getlantern/flashlight/ws"
)

var (
	log      = golog.LoggerFor("flashlight.app")
	settings *Settings

	startTime = time.Now()
)

func init() {
	autoupdate.Version = common.PackageVersion
	autoupdate.PublicKey = []byte(packagePublicKey)

	rand.Seed(time.Now().UnixNano())
}

// App is the core of the Lantern desktop application, in the form of a library.
type App struct {
	hasExited int64

	ShowUI       bool
	Flags        map[string]interface{}
	exited       eventual.Value
	statsTracker *statsTracker

	chExitFuncs     chan func()
	chLastExitFuncs chan func()
	uiServer        *ui.Server
}

// Init initializes the App's state
func (app *App) Init() {
	golog.OnFatal(app.exitOnFatal)
	app.Flags["staging"] = common.Staging
	settings = loadSettings(common.Version, common.RevisionDate, common.BuildDate)
	app.exited = eventual.NewValue()
	// use buffered channel to avoid blocking the caller of 'AddExitFunc'
	// the number 100 is arbitrary
	app.chExitFuncs = make(chan func(), 100)
	app.chLastExitFuncs = make(chan func(), 100)
	app.statsTracker = NewStatsTracker()
	pro.OnProStatusChange(func(isPro bool) {
		app.statsTracker.SetIsPro(isPro)
	})
	settings.OnChange(SNDisconnected, func(disconnected interface{}) {
		isDisconnected := disconnected.(bool)
		app.statsTracker.SetDisconnected(isDisconnected)
	})
	addDataCapListener(func(hitDataCap bool) {
		app.statsTracker.SetHitDataCap(hitDataCap)
	})
<<<<<<< HEAD

=======
	app.uiDomain = app.Flags["ui-domain"].(string)
>>>>>>> 5d1ae0f6
}

// LogPanicAndExit logs a panic and then exits the application. This function
// is only used in the panicwrap parent process.
func (app *App) LogPanicAndExit(msg interface{}) {
	// Reload settings to make sure we have an up-to-date addr
	settings = loadSettings(common.Version, common.RevisionDate, common.BuildDate)
	log.Fatal(fmt.Errorf("Uncaught panic: %v", msg))
}

func (app *App) exitOnFatal(err error) {
	_ = logging.Close()
	app.Exit(err)
}

// Run starts the app. It will block until the app exits.
func (app *App) Run() {
	golog.OnFatal(app.exitOnFatal)
	app.AddExitFunc(recordStopped)

	// Run below in separate goroutine as config.Init() can potentially block when Lantern runs
	// for the first time. User can still quit Lantern through systray menu when it happens.
	go func() {
		log.Debug(app.Flags)
		if app.Flags["proxyall"].(bool) {
			// If proxyall flag was supplied, force proxying of all
			settings.SetProxyAll(true)
		}

		listenAddr := app.Flags["addr"].(string)
		if listenAddr == "" {
			listenAddr = settings.getString(SNAddr)
		}
		if listenAddr == "" {
			listenAddr = defaultHTTPProxyAddress
		}

		socksAddr := app.Flags["socksaddr"].(string)
		if socksAddr == "" {
			socksAddr = settings.getString(SNSOCKSAddr)
		}
		if socksAddr == "" {
			socksAddr = defaultSOCKSProxyAddress
		}
		uiDomain := app.Flags["ui-domain"].(string)

		err := flashlight.Run(
			listenAddr,
			socksAddr,
			app.Flags["configdir"].(string),
			func() bool { return settings.getBool(SNDisconnected) }, // check whether we're disconnected
			func() bool { return !settings.GetProxyAll() },          // use shortcut
			func() bool { return !settings.GetProxyAll() },          // use detour
			func() bool { return false },                            // on desktop, we do not allow private hosts
			settings.IsAutoReport,
			app.Flags,
			app.beforeStart(listenAddr),
			app.afterStart,
			app.onConfigUpdate,
			settings,
			app.statsTracker,
			func(err error) {
				app.Exit(err)
			},
			settings.GetDeviceID(),
			app.IsPro,
			settings.GetLanguage,
			func() string {
				isPro, statusKnown := isProUserFast()
				if (isPro || !statusKnown) && !common.ForceAds() {
					// pro user (or status unknown), don't ad swap
					return ""
				}
				return app.PlansURL()

			},
			func() bool { return true },              // always allow ad blocking on desktop
			func(addr string) string { return addr }, // no dnsgrab reverse lookups on desktop
			app.uiFilter(uiDomain),
		)
		if err != nil {
			app.Exit(err)
			return
		}
	}()
}

func (app *App) beforeStart(listenAddr string) func() bool {
	return func() bool {
		log.Debug("Got first config")
		var cpuProf, memProf string
		if cpu, cok := app.Flags["cpuprofile"]; cok {
			cpuProf = cpu.(string)
		}
		if mem, cok := app.Flags["memprofile"]; cok {
			memProf = mem.(string)
		}
		if cpuProf != "" || memProf != "" {
			log.Debugf("Start profiling with cpu file %s and mem file %s", cpuProf, memProf)
			finishProfiling := profiling.Start(cpuProf, memProf)
			app.AddExitFunc(finishProfiling)
		}

		if err := setUpSysproxyTool(); err != nil {
			app.Exit(err)
		}

		var startupURL string
		bootstrap, err := config.ReadBootstrapSettings()
		if err != nil {
			log.Debugf("Could not read bootstrap settings: %v", err)
		} else {
			startupURL = bootstrap.StartupUrl
		}

		uiaddr := app.Flags["uiaddr"].(string)
		if uiaddr == "" {
			// stick with the last one if not specified from command line.
			if uiaddr = settings.GetUIAddr(); uiaddr != "" {
				host, port, splitErr := net.SplitHostPort(uiaddr)
				if splitErr != nil {
					log.Errorf("Invalid uiaddr in settings: %s", uiaddr)
					uiaddr = ""
				}
				// To allow Edge to open the UI, we force the UI address to be
				// localhost if it's 127.0.0.1 (the default for previous versions).
				// We do the same for all platforms for simplicity though it's only
				// useful on Windows 10 and above.
				if host == "127.0.0.1" {
					uiaddr = "localhost:" + port
				}
			}
		}

		if app.Flags["clear-proxy-settings"].(bool) {
			// This is a workaround that attempts to fix a Windows-only problem where
			// Lantern was unable to clean the system's proxy settings before logging
			// off.
			//
			// See: https://github.com/getlantern/lantern/issues/2776
			log.Debug("Requested clearing of proxy settings")
			_, port, splitErr := net.SplitHostPort(listenAddr)
			if splitErr == nil && port != "0" {
				log.Debugf("Clearing system proxy settings for: %v", listenAddr)
				clearSysproxyFor(listenAddr)
			} else {
				log.Debugf("Can't clear proxy settings for: %v", listenAddr)
			}
			app.Exit(nil)
			os.Exit(0)
		}

		if uiaddr != "" {
			// Is something listening on that port?
			if showErr := app.showExistingUI(uiaddr); showErr == nil {
				log.Debug("Lantern already running, showing existing UI")
				app.Exit(nil)
			}
		}

		uiDomain := app.Flags["ui-domain"].(string)
		log.Debugf("Starting client UI at %v", uiaddr)

		// ui will handle empty uiaddr correctly
		if app.uiServer, err = ui.StartServer(uiaddr,
			startupURL,
			localHTTPToken(settings),
			uiDomain,
			settings.GetSystemProxy,
			&ui.PathHandler{Pattern: "/pro/", Handler: pro.APIHandler(settings)},
			&ui.PathHandler{Pattern: "/data", Handler: ws.StartUIChannel()},
		); err != nil {
			app.Exit(fmt.Errorf("Unable to start UI: %s", err))
		}

		if e := settings.StartService(); e != nil {
			app.Exit(fmt.Errorf("Unable to register settings service: %q", e))
		}
		settings.SetUIAddr(app.uiServer.GetUIAddr())

		if err = app.statsTracker.StartService(); err != nil {
			log.Errorf("Unable to serve stats to UI: %v", err)
		}

		setupUserSignal(app.Connect, app.Disconnect)

		err = serveBandwidth(func() string {
			return app.AddToken("/img/lantern_logo.png")
		}, app.PlansURL)
		if err != nil {
			log.Errorf("Unable to serve bandwidth to UI: %v", err)
		}

		err = serveEmailProxy()
		if err != nil {
			log.Errorf("Unable to serve mandrill to UI: %v", err)
		}

		// Don't block on fetching the location for the UI.
		go serveLocation()

		// Only run analytics once on startup.
		if settings.IsAutoReport() {
			stopAnalytics := analytics.Start(settings.GetDeviceID(), common.Version)
			app.AddExitFunc(stopAnalytics)
		}

		app.AddExitFunc(LoconfScanner(4*time.Hour, isProUser, func() string {
			return app.AddToken("/img/lantern_logo.png")
		}))
		app.AddExitFunc(notifier.NotificationsLoop())

		return true
	}
}

// Connect turns on proxying
func (app *App) Connect() {
	ops.Begin("connect").End()
	settings.setBool(SNDisconnected, false)
}

// Disconnect turns off proxying
func (app *App) Disconnect() {
	ops.Begin("disconnect").End()
	settings.setBool(SNDisconnected, true)
}

// GetLanguage returns the user language
func (app *App) GetLanguage() string {
	return settings.GetLanguage()
}

// OnSettingChange sets a callback cb to get called when attr is changed from UI.
// When calling multiple times for same attr, only the last one takes effect.
func (app *App) OnSettingChange(attr SettingName, cb func(interface{})) {
	settings.OnChange(attr, cb)
}

// OnStatsChange adds a listener for Stats changes.
func (app *App) OnStatsChange(fn func(stats.Stats)) {
	app.statsTracker.AddListener(fn)
}

func (app *App) afterStart() {
	if settings.GetSystemProxy() {
		sysproxyOn()
	}

	app.OnSettingChange(SNSystemProxy, func(val interface{}) {
		enable := val.(bool)
		if enable {
			sysproxyOn()
		} else {
			sysproxyOff()
		}
	})

	app.OnSettingChange(SNAutoLaunch, func(val interface{}) {
		enable := val.(bool)
		go launcher.CreateLaunchFile(enable)
	})

	app.AddExitFunc(sysproxyOff)
	app.AddExitFunc(borda.Flush)
	if app.ShowUI && !app.Flags["startup"].(bool) {
		// Launch a browser window with Lantern but only after the pac
		// URL and the proxy server are all up and running to avoid
		// race conditions where we change the proxy setup while the
		// UI server and proxy server are still coming up.
		app.uiServer.ShowRoot("startup", "lantern")
	} else {
		log.Debugf("Not opening browser. Startup is: %v", app.Flags["startup"])
	}
	if addr, ok := client.Addr(6 * time.Second); ok {
		settings.setString(SNAddr, addr)
	} else {
		log.Errorf("Couldn't retrieve HTTP proxy addr in time")
	}
	if socksAddr, ok := client.Socks5Addr(6 * time.Second); ok {
		settings.setString(SNSOCKSAddr, socksAddr)
	} else {
		log.Errorf("Couldn't retrieve SOCKS proxy addr in time")
	}
	err := servePro()
	if err != nil {
		log.Errorf("Unable to serve pro data to UI: %v", err)
	}
}

func (app *App) onConfigUpdate(cfg *config.Global) {
	proxiedsites.Configure(cfg.ProxiedSites)
	autoupdate.Configure(cfg.UpdateServerURL, cfg.AutoUpdateCA)
}

// showExistingUi triggers an existing Lantern running on the same system to
// open a browser to the Lantern start page.
func (app *App) showExistingUI(addr string) error {
	url := "http://" + addr + "/" + localHTTPToken(settings) + "/startup"
	log.Debugf("Hitting local URL: %v", url)
	req, err := http.NewRequest("GET", url, nil)
	if err != nil {
		log.Debugf("Could not build request: %s", err)
		return err
	}

	resp, err := http.DefaultClient.Do(req)
	if err != nil {
		log.Debugf("Could not hit local lantern: %s", err)
		return err
	}
	if resp.Body != nil {
		if err = resp.Body.Close(); err != nil {
			log.Debugf("Error closing body! %s", err)
		}
	}
	if resp.StatusCode != http.StatusOK {
		return fmt.Errorf("Unexpected response from existing Lantern: %d", resp.StatusCode)
	}
	return nil
}

// AddExitFunc adds a function to be called before the application exits.
func (app *App) AddExitFunc(exitFunc func()) {
	app.chExitFuncs <- exitFunc
}

// AddExitFuncToEnd adds a function to be called before the application exits
// but after exit functions added with AddExitFunc.
func (app *App) AddExitFuncToEnd(exitFunc func()) {
	app.chLastExitFuncs <- exitFunc
}

// Exit tells the application to exit, optionally supplying an error that caused
// the exit. Returns true if the app is actually exiting, false if exit has
// already been requested.
func (app *App) Exit(err error) bool {
	if atomic.CompareAndSwapInt64(&app.hasExited, 0, 1) {
		app.doExit(err)
		return true
	}
	return false
}

func (app *App) doExit(err error) {
	if err != nil {
		log.Errorf("Exiting app because of %v", err)
	} else {
		log.Error("Exiting app")
	}
	defer func() {
		app.exited.Set(err)
		log.Debug("Finished exiting app")
	}()

	app.runExitFuncs()
	app.runLastExitFuncs()
}

func (app *App) runExitFuncs() {
	// call plain exit funcs in order
	for {
		select {
		case f := <-app.chExitFuncs:
			f()
		default:
			return
		}
	}
}

func (app *App) runLastExitFuncs() {
	// call last exit funcs in reverse order
	lastExitFuncs := app.collectLastExitFuncs()
	for i := len(lastExitFuncs) - 1; i >= 0; i-- {
		lastExitFuncs[i]()
	}
}

func (app *App) collectLastExitFuncs() []func() {
	lastExitFuncs := make([]func(), 0)
	for {
		select {
		case f := <-app.chLastExitFuncs:
			lastExitFuncs = append(lastExitFuncs, f)
		default:
			return lastExitFuncs
		}
	}
}

// WaitForExit waits for a request to exit the application.
func (app *App) WaitForExit() error {
	err, _ := app.exited.Get(-1)
	if err == nil {
		return nil
	}
	return err.(error)
}

// IsPro indicates whether or not the app is pro
func (app *App) IsPro() bool {
	isPro, _ := isProUserFast()
	return isPro
}

func recordStopped() {
	ops.Begin("client_stopped").
		SetMetricSum("uptime", time.Now().Sub(startTime).Seconds()).
		End()
}

// ShouldShowUI determines if we should show the UI or not.
func (app *App) ShouldShowUI() bool {
	return app.ShowUI
}

// OnTrayShow indicates the user has selected to show lantern from the tray.
func (app *App) OnTrayShow() {
	app.uiServer.ShowRoot("show-lantern", "tray")
}

// OnTrayUpgrade indicates the user has selected to upgrade lantern from the tray.
func (app *App) OnTrayUpgrade() {
	app.uiServer.Show(app.PlansURL(), "proupgrade", "tray")
}

// PlansURL returns the URL for accessing the checkout/plans page directly.
func (app *App) PlansURL() string {
	return app.uiServer.AddToken("/") + "#/plans"
}

// AddToken adds our secure token to a given request path.
func (app *App) AddToken(path string) string {
	return app.uiServer.AddToken(path)
}

// GetTranslations adds our secure token to a given request path.
func (app *App) GetTranslations(filename string) ([]byte, error) {
	return ui.Translations(filename)
}

// uiFilter serves requests over a configured domain from the local UI server.
// This allows Lantern to run over a more standard domain, which makes it more
// standard and compatible with things like A/B testing software.
func (app *App) uiFilter(uiDomain string) func(req *http.Request) (*http.Request, error) {
	return uiFilterWithAddr(uiDomain, func() string {
		if app.uiServer == nil {
			return ""
		}
		return app.uiServer.GetListenAddr()
	})
}

// uiFilterWithAddr serves requests over a configured domain from the local UI server.
// This allows Lantern to run over a more standard domain, which makes it more
// standard and compatible with things like A/B testing software.
// This version makes testinga  bit easier.
func uiFilterWithAddr(uiDomain string, listenAddr func() string) func(req *http.Request) (*http.Request, error) {
	return func(req *http.Request) (*http.Request, error) {
<<<<<<< HEAD
		if req.URL != nil && strings.HasPrefix(req.URL.Host, uiDomain) || strings.HasPrefix(req.Host, uiDomain) {
=======
		if req.URL != nil && strings.HasPrefix(req.URL.Host, app.uiDomain) ||
			strings.HasPrefix(req.Host, app.uiDomain) {
>>>>>>> 5d1ae0f6
			if req.Method == http.MethodConnect && req.URL != nil {
				req.URL.Host = listenAddr()
			}
			// It's not clear why CONNECT requests also need the host header set here,
			// but it doesn't work without it.
			req.Host = listenAddr()
			return req, nil
		}
		return req, nil
	}
}<|MERGE_RESOLUTION|>--- conflicted
+++ resolved
@@ -82,11 +82,7 @@
 	addDataCapListener(func(hitDataCap bool) {
 		app.statsTracker.SetHitDataCap(hitDataCap)
 	})
-<<<<<<< HEAD
-
-=======
 	app.uiDomain = app.Flags["ui-domain"].(string)
->>>>>>> 5d1ae0f6
 }
 
 // LogPanicAndExit logs a panic and then exits the application. This function
@@ -547,12 +543,8 @@
 // This version makes testinga  bit easier.
 func uiFilterWithAddr(uiDomain string, listenAddr func() string) func(req *http.Request) (*http.Request, error) {
 	return func(req *http.Request) (*http.Request, error) {
-<<<<<<< HEAD
-		if req.URL != nil && strings.HasPrefix(req.URL.Host, uiDomain) || strings.HasPrefix(req.Host, uiDomain) {
-=======
 		if req.URL != nil && strings.HasPrefix(req.URL.Host, app.uiDomain) ||
 			strings.HasPrefix(req.Host, app.uiDomain) {
->>>>>>> 5d1ae0f6
 			if req.Method == http.MethodConnect && req.URL != nil {
 				req.URL.Host = listenAddr()
 			}
