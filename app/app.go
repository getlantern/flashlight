// Package desktop implements the desktop application functionality of flashlight
package desktop

import (
	"fmt"
	"math/rand"
	"net"
	"net/http"
	"path/filepath"
	"reflect"
	"runtime"
	"sync"
	"time"

	"github.com/getlantern/appdir"
	"github.com/getlantern/flashlight"
	"github.com/getlantern/golog"
	"github.com/getlantern/launcher"
	"github.com/getlantern/profiling"

	"github.com/getlantern/flashlight/analytics"
	"github.com/getlantern/flashlight/autoupdate"
	"github.com/getlantern/flashlight/client"
	"github.com/getlantern/flashlight/common"
	"github.com/getlantern/flashlight/config"
	"github.com/getlantern/flashlight/geolookup"
	"github.com/getlantern/flashlight/logging"
	"github.com/getlantern/flashlight/ops"
	"github.com/getlantern/flashlight/proxiedsites"
	"github.com/getlantern/flashlight/service"
	"github.com/getlantern/flashlight/ui"
	"github.com/getlantern/flashlight/ws"

	"github.com/getlantern/flashlight/app/bandwidth"
	"github.com/getlantern/flashlight/app/emailproxy"
	"github.com/getlantern/flashlight/app/location"
	"github.com/getlantern/flashlight/app/loconfscanner"
	"github.com/getlantern/flashlight/app/notifier"
	"github.com/getlantern/flashlight/app/settings"
	"github.com/getlantern/flashlight/app/signal"
	"github.com/getlantern/flashlight/app/stats"
	"github.com/getlantern/flashlight/app/sysproxy"
)

var (
	log = golog.LoggerFor("flashlight.desktop")

<<<<<<< HEAD
	elapsed = mtime.Stopwatch()
)

const (
	settingsName        = "settings.yaml"
	settingsNameStaging = "settings-staging.yaml"
)

=======
	startTime = time.Now()
)

>>>>>>> 5493c957
func init() {
	autoupdate.Version = common.PackageVersion
	autoupdate.PublicKey = []byte(packagePublicKey)

	rand.Seed(time.Now().UnixNano())
}

type exitFunc struct {
	name string
	f    func()
}

// App is the core of the Lantern desktop application, in the form of a library.
type App struct {
	// keep it public as the caller need access to it.
	Headless     bool
	flags        map[string]interface{}
	exitCh       chan error
	statsTracker *stats.Tracker
	exitOnce     sync.Once
	chExitFuncs  chan exitFunc
	settings     *settings.Settings
}

// NewApp creates a new App instance given a set of flags
func NewApp(flags map[string]interface{}) *App {
	headless, _ := flags["headless"].(bool)
	app := &App{
		Headless: headless,
		flags:    flags,
		exitCh:   make(chan error, 1),
		// use buffered channel to avoid blocking the caller of 'AddExitFunc'
		// the number 50 is arbitrary
		chExitFuncs:  make(chan exitFunc, 50),
		statsTracker: &stats.Tracker{},
	}
	app.flags["staging"] = common.Staging
	configdir := app.flags["configdir"].(string)
	if configdir == "" {
		app.flags["configdir"] = appdir.General("Lantern")
	}
	app.settings = settings.New(
		common.Version,
		common.BuildDate,
		common.RevisionDate,
		app.settingsPath(),
	)
	if app.flags["proxyall"].(bool) {
		// If proxyall flag was supplied, force proxying of all
		app.settings.SetProxyAll(true)
	}
	log.Debugf("Created desktop app with flags %v", app.flags)
	return app
}

// LogPanicAndExit logs a panic and then exits the application. This function
// is only used in the panicwrap parent process.
func (app *App) LogPanicAndExit(msg interface{}) {
	// Turn off system proxy on panic
	// Reload settings to make sure we have an up-to-date addr
	s := settings.New(common.Version,
		common.RevisionDate,
		common.BuildDate,
		app.settingsPath(),
	)
	sysproxy.New(s.GetAddr()).Stop()
	log.Fatal(fmt.Errorf("Uncaught panic: %v", msg))
}

// Run starts the app. It will block until the app exits.
func (app *App) Run() error {
	golog.OnFatal(func(err error) {
		_ = logging.Close()
		app.Exit(nil)
	})
	app.AddExitFunc(recordStopped)

	listenAddr := app.flags["addr"].(string)
	if listenAddr == "" {
		listenAddr = app.settings.GetString(settings.SNAddr)
	}
	if listenAddr == "" {
		listenAddr = defaultHTTPProxyAddress
	}

	socksAddr := app.flags["socksaddr"].(string)
	if socksAddr == "" {
		socksAddr = app.settings.GetString(settings.SNSOCKSAddr)
	}
	if socksAddr == "" {
		socksAddr = defaultSOCKSProxyAddress
	}

	if app.flags["clear-proxy-settings"].(bool) {
		clearProxySetting(listenAddr)
		app.Exit(nil)
	}

	app.startProfiling()
	app.startUIServices()

	flashlight.ComposeServices(
		listenAddr,
		socksAddr,
		app.settings.GetDeviceID(),
		false, // do not allow private hosts on desktop
		common.WrapSettings(
			common.Not(app.settings.GetProxyAll), // UseShortcut
			common.Not(app.settings.GetProxyAll), // UseDetour
			app.settings.IsAutoReport,
		),
		app.settings, // common.UserConfig
		app.statsTracker,
		app.flags,
	)

	app.composeRestServices()
	service.StartAll()
	return app.waitForExit()
}

func (app *App) composeRestServices() {
	log.Debug("Before start")
	service.MustSub(config.ServiceID, func(msg interface{}) {
		switch c := msg.(type) {
		case *config.Global:
			proxiedsites.Configure(c.ProxiedSites)
			autoupdate.Configure(c.UpdateServerURL, c.AutoUpdateCA)
		}
	})
	service.MustRegister(location.New(), &location.ConfigOpts{})
	service.MustRegister(
		loconfscanner.New(4*time.Hour, app.isProUser, &pastAnnouncements{app.settings}),
		&loconfscanner.ConfigOpts{Lang: app.settings.GetLanguage()})
	service.MustSub(geolookup.ServiceID, func(m interface{}) {
		country := m.(*geolookup.GeoInfo).GetCountry()
		service.MustConfigure(location.ServiceID, func(opts service.ConfigOpts) {
			opts.(*location.ConfigOpts).Code = country
		})
		service.MustConfigure(loconfscanner.ServiceID, func(opts service.ConfigOpts) {
			opts.(*loconfscanner.ConfigOpts).Country = country
		})
	})

	service.MustSub(client.ServiceID, func(m interface{}) {
		msg := m.(client.Message)
		switch msg.ProxyType {
		case client.HTTPProxy:
			log.Debugf("Got HTTP proxy address: %v", msg.Addr)
			app.settings.SetString(settings.SNAddr, msg.Addr)

			sysproxyOn := app.settings.GetSystemProxy()
			service.MustRegister(sysproxy.New(msg.Addr),
				&sysproxy.ConfigOpts{sysproxyOn})
			service.Start(sysproxy.ServiceID)
			app.OnSettingChange(settings.SNSystemProxy, func(val interface{}) {
				service.Configure(sysproxy.ServiceID, func(o service.ConfigOpts) {
					o.(*sysproxy.ConfigOpts).Enable = val.(bool)
				})
			})
			signal.Start() // it depends on sysproxy service being registered.

			// register and start analytics until client is started because it
			// requires proxied package.
			// TODO: add explicit dependency to proxied package
			service.MustRegister(analytics.New(
				app.settings.IsAutoReport(),
				app.settings.GetDeviceID(),
				common.Version,
			), &analytics.ConfigOpts{})
			service.Start(analytics.ServiceID)
			service.MustSub(geolookup.ServiceID, func(m interface{}) {
				ip := m.(*geolookup.GeoInfo).GetIP()
				service.MustConfigure(analytics.ServiceID,
					func(opts service.ConfigOpts) {
						opts.(*analytics.ConfigOpts).GeoIP = ip
					})
			})
			geo := service.MustLookup(geolookup.ServiceID)
			// to trigger analytics reconfiguration above
			geo.(*geolookup.GeoLookup).Refresh()

			app.showUI()

		case client.Socks5Proxy:
			log.Debugf("Got Socks5 proxy address: %v", msg.Addr)
			app.settings.SetString(settings.SNSOCKSAddr, msg.Addr)
		}
	})

	app.AddExitFunc(notifier.Start())
}

func (app *App) startUIServices() {
	uiaddr := app.flags["uiaddr"].(string)
	if uiaddr == "" {
		// stick with the last one if not specified from command line.
		if uiaddr = app.settings.GetUIAddr(); uiaddr != "" {
			host, port, splitErr := net.SplitHostPort(uiaddr)
			if splitErr != nil {
				log.Errorf("Invalid uiaddr in settings: %s", uiaddr)
				uiaddr = ""
			}
			// To allow Edge to open the UI, we force the UI address to be
			// localhost if it's 127.0.0.1 (the default for previous versions).
			// We do the same for all platforms for simplicity though it's only
			// useful on Windows 10 and above.
			if host == "127.0.0.1" {
				uiaddr = "localhost:" + port
			}
		}
	}

	if uiaddr != "" {
		// Is something listening on that port?
		if showErr := app.showExistingUI(uiaddr); showErr == nil {
			log.Debug("Lantern already running, showing existing UI")
			app.Exit(nil)
		}
	}

	var startupURL string
	bootstrap, err := config.ReadBootstrapSettings()
	if err != nil {
		log.Debugf("Could not read bootstrap settings: %v", err)
	} else {
		startupURL = bootstrap.StartupUrl
	}

	log.Debugf("Starting client UI at %v", uiaddr)
	// ui will handle empty uiaddr correctly
	err = ui.Start(uiaddr, app.Headless, startupURL, localHTTPToken(app.settings))
	if err != nil {
		app.Exit(fmt.Errorf("Unable to start UI: %s", err))
	}
	app.settings.SetUIAddr(ui.GetUIAddr())
	ui.Handle("/data", ws.StartUIChannel())

	err = app.settings.StartUIService()
	if err != nil {
		app.Exit(fmt.Errorf("Unable to register settings service: %q", err))
	}
	app.OnSettingChange(settings.SNAutoLaunch, func(val interface{}) {
		enable := val.(bool)
		go launcher.CreateLaunchFile(enable)
	})

	err = app.statsTracker.StartUIService()
	if err != nil {
		log.Errorf("Unable to serve stats to UI: %v", err)
	}

	err = bandwidth.Start(app.isProUser)
	if err != nil {
		log.Errorf("Unable to serve bandwidth to UI: %v", err)
	}

	err = emailproxy.Start(app.settings,
		app.settings.GetDeviceID(),
		app.settings.GetString(settings.SNVersion),
		app.settings.GetString(settings.SNRevisionDate),
	)
	if err != nil {
		log.Errorf("Unable to serve mandrill to UI: %v", err)
	}
}

func (app *App) startProfiling() {
	var cpuProf, memProf string
	if cpu, cok := app.flags["cpuprofile"]; cok {
		cpuProf = cpu.(string)
	}
	if mem, cok := app.flags["memprofile"]; cok {
		memProf = mem.(string)
	}
	if cpuProf != "" || memProf != "" {
		log.Debugf("Start profiling with cpu file %s and mem file %s", cpuProf, memProf)
		finishProfiling := profiling.Start(cpuProf, memProf)
		app.AddExitFunc(finishProfiling)
	}
}

func (app *App) settingsPath() string {
	name := settingsName
	if common.Staging {
		name = settingsNameStaging
	}
	configDir := app.flags["configdir"].(string)
	return filepath.Join(configDir, name)
}

func (app *App) isProUser() (isPro bool, ok bool) {
	var userID int
	for {
		userID = int(app.settings.GetUserID())
		if userID > 0 {
			break
		}
		log.Debugf("Waiting for user ID to become non-zero")
		time.Sleep(10 * time.Second)
	}
	status, err := userStatus(app.settings.GetDeviceID(), userID, app.settings.GetToken())
	if err != nil {
		log.Errorf("Error getting user status? %v", err)
		return false, false
	}
	log.Debugf("User %d is '%v'", userID, status)
	return status == "active", true
}

// GetSetting gets the in memory setting with the name specified by attr
func (app *App) GetSetting(name settings.SettingName) interface{} {
	return app.settings.GetSetting(name)
}

// OnSettingChange sets a callback cb to get called when attr is changed from UI.
// When calling multiple times for same attr, only the last one takes effect.
func (app *App) OnSettingChange(attr settings.SettingName, cb func(interface{})) {
	app.settings.OnChange(attr, cb)
}

func (app *App) showUI() {
	if app.Headless || app.flags["startup"].(bool) {
		log.Debugf("Not opening browser. Startup is: %v", app.flags["startup"])
	} else {
		// Launch a browser window with Lantern but only after the pac
		// URL and the proxy server are all up and running to avoid
		// race conditions where we change the proxy setup while the
		// UI server and proxy server are still coming up.
<<<<<<< HEAD
		ui.Show()
=======
		ui.Show("startup", "lantern")
	} else {
		log.Debugf("Not opening browser. Startup is: %v", app.Flags["startup"])
	}
	if addr, ok := client.Addr(6 * time.Second); ok {
		settings.setString(SNAddr, addr)
	} else {
		log.Errorf("Couldn't retrieve HTTP proxy addr in time")
>>>>>>> 5493c957
	}
}

// showExistingUi triggers an existing Lantern running on the same system to
// open a browser to the Lantern start page.
func (app *App) showExistingUI(addr string) error {
	url := "http://" + addr + "/startup"
	log.Debugf("Hitting local URL: %v", url)
	req, err := http.NewRequest("GET", url, nil)
	if err != nil {
		log.Debugf("Could not build request: %s", err)
		return err
	}
	req.Header.Set("Origin", url)

	resp, err := http.DefaultClient.Do(req)
	if err != nil {
		log.Debugf("Could not hit local lantern: %s", err)
		return err
	}
	if resp.Body != nil {
		if err = resp.Body.Close(); err != nil {
			log.Debugf("Error closing body! %s", err)
		}
	}
	if resp.StatusCode != http.StatusOK {
		return fmt.Errorf("Unexpected response from existing Lantern: %d", resp.StatusCode)
	}
	return nil
}

// AddExitFunc adds a function to be called before the application exits.
func (app *App) AddExitFunc(f func()) {
	// Note that runtime.FuncForPC can return nil but only if the parameter is
	// not an uintptr to a function, which never happens in this case.
	name := runtime.FuncForPC(reflect.ValueOf(f).Pointer()).Name()
	app.chExitFuncs <- exitFunc{name, f}
}

// Exit tells the application to exit, optionally supplying an error that caused
// the exit.
func (app *App) Exit(err error) {
	app.exitOnce.Do(func() {
		app.doExit(err)
	})
}

func (app *App) doExit(err error) {
	if err != nil {
		log.Errorf("Exiting app because of %v", err)
	} else {
		log.Debug("Exiting app normally")
	}
	service.CloseAll()
	defer func() {
		app.exitCh <- err
		log.Debug("Finished exiting app")
	}()
	for {
		select {
		case ef := <-app.chExitFuncs:
			log.Debugf("Calling exit func %s", ef.name)
			ef.f()
		default:
			log.Debugf("No exit func remaining, exit now")
			return
		}
	}
}

// WaitForExit waits for a request to exit the application.
func (app *App) waitForExit() error {
	return <-app.exitCh
}

func recordStopped() {
	ops.Begin("client_stopped").
		SetMetricSum("uptime", time.Now().Sub(startTime).Seconds()).
		End()
}

type pastAnnouncements struct {
	s *settings.Settings
}

func (p *pastAnnouncements) Get() []string {
	return p.s.GetStringArray(settings.SNPastAnnouncements)
}

func (p *pastAnnouncements) Add(s string) {
	past := p.s.GetStringArray(settings.SNPastAnnouncements)
	past = append(past, s)
	p.s.SetStringArray(settings.SNPastAnnouncements, past)
}

// localHTTPToken fetches the local HTTP token from disk if it's there, and
// otherwise creates a new one and stores it.
func localHTTPToken(set *settings.Settings) string {
	tok := set.GetLocalHTTPToken()
	if tok == "" {
		t := ui.LocalHTTPToken()
		set.SetLocalHTTPToken(t)
		return t
	}
	return tok
}

func clearProxySetting(listenAddr string) {
	// This is a workaround that attempts to fix a Windows-only problem where
	// Lantern was unable to clean the system's proxy settings before logging
	// off.
	//
	// See: https://github.com/getlantern/lantern/issues/2776
	log.Debug("Requested clearing of proxy settings")
	_, port, splitErr := net.SplitHostPort(listenAddr)
	if splitErr == nil && port != "0" {
		log.Debugf("Clearing system proxy settings for: %v", listenAddr)
		sysproxy.New(listenAddr).Clear()
	} else {
		log.Debugf("Can't clear proxy settings for: %v", listenAddr)
	}
}<|MERGE_RESOLUTION|>--- conflicted
+++ resolved
@@ -45,8 +45,7 @@
 var (
 	log = golog.LoggerFor("flashlight.desktop")
 
-<<<<<<< HEAD
-	elapsed = mtime.Stopwatch()
+	startTime = time.Now()
 )
 
 const (
@@ -54,11 +53,6 @@
 	settingsNameStaging = "settings-staging.yaml"
 )
 
-=======
-	startTime = time.Now()
-)
-
->>>>>>> 5493c957
 func init() {
 	autoupdate.Version = common.PackageVersion
 	autoupdate.PublicKey = []byte(packagePublicKey)
@@ -388,18 +382,7 @@
 		// URL and the proxy server are all up and running to avoid
 		// race conditions where we change the proxy setup while the
 		// UI server and proxy server are still coming up.
-<<<<<<< HEAD
-		ui.Show()
-=======
 		ui.Show("startup", "lantern")
-	} else {
-		log.Debugf("Not opening browser. Startup is: %v", app.Flags["startup"])
-	}
-	if addr, ok := client.Addr(6 * time.Second); ok {
-		settings.setString(SNAddr, addr)
-	} else {
-		log.Errorf("Couldn't retrieve HTTP proxy addr in time")
->>>>>>> 5493c957
 	}
 }
 
