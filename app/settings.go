--- conflicted
+++ resolved
@@ -69,15 +69,10 @@
 	SNLanguage: {stString, true, true},
 
 	// SNDeviceID: intentionally omit, to avoid setting it from UI
-<<<<<<< HEAD
-	SNUserID:       {stNumber, true, true},
-	SNUserToken:    {stString, true, true},
-	SNTakenSurveys: {stStringArray, true, true},
-=======
 	SNUserID:    {stNumber, true, true},
 	SNUserToken: {stString, true, true},
 	SNUIAddr:    {stString, true, true},
->>>>>>> 7797fd02
+	SNTakenSurveys: {stStringArray, true, true},
 
 	SNVersion:      {stString, false, false},
 	SNBuildDate:    {stString, false, false},
