--- conflicted
+++ resolved
@@ -54,12 +54,9 @@
 		func() bool { return true },
 		func() string { return testLang },
 		func() string { return testAdSwapTargetURL },
-<<<<<<< HEAD
-		func(r *http.Request) (*http.Request, error) { return r, nil },
-=======
 		func() bool { return true },
 		func(host string) string { return host },
->>>>>>> 83b09c11
+		func(r *http.Request) (*http.Request, error) { return r, nil },
 	)
 	return client
 }
