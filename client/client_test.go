package client

import (
	"bufio"
	"bytes"
	"fmt"
	"io/ioutil"
	"net"
	"net/http"
	"net/http/httptest"
	"strconv"
	"sync/atomic"
	"testing"
	"time"

	"github.com/getlantern/detour"
	"github.com/getlantern/mockconn"
	"github.com/stretchr/testify/assert"
)

const (
	testLang            = "en"
	testAdSwapTargetURL = "http://localhost/purchase"
)

func newMockWriter() *mockWriter {
	return &mockWriter{
		ResponseWriter: httptest.NewRecorder(),
		Dialer:         mockconn.SucceedingDialer(nil),
	}
}

type mockWriter struct {
	// client.ServeHTTP requires the interface but never used, as the
	// connection is always hijacked
	http.ResponseWriter
	http.Hijacker
	mockconn.Dialer
}

func (w *mockWriter) Hijack() (net.Conn, *bufio.ReadWriter, error) {
	conn, err := w.Dialer.Dial("net", "hijacked")
	return conn,
		bufio.NewReadWriter(
			bufio.NewReader(bytes.NewBuffer(nil)), // don't read request anyway
			bufio.NewWriter(conn)),
		err
}

func (w *mockWriter) ReadResponse() (*http.Response, error) {
	return http.ReadResponse(bufio.NewReader(bytes.NewReader(w.Dialer.Received())), nil)
}

func (w *mockWriter) ReadTunneledResponse() (*http.Response, error) {
	r := bufio.NewReader(bytes.NewReader(w.Dialer.Received()))
	_, _ = http.ReadResponse(r, nil)
	return http.ReadResponse(r, nil)
}

type mockStatsTracker struct{}

func (m mockStatsTracker) SetActiveProxyLocation(city, country, countryCode string) {}
func (m mockStatsTracker) IncHTTPSUpgrades()                                        {}
func (m mockStatsTracker) IncAdsBlocked()                                           {}

func resetBalancer(client *Client, dialer func(network, addr string) (net.Conn, error)) {
	client.bal.Reset(&testDialer{
		name: "test-dialer",
		dial: dialer,
	})
}

func newClient() *Client {
	client, _ := NewClient(
		func(addr string) (bool, net.IP) { return false, nil },
		func() bool { return true },
		func() string { return "proToken" },
		mockStatsTracker{},
		func() bool { return true },
		func() string { return testLang },
		func() string { return testAdSwapTargetURL },
	)
	return client
}

func TestServeHTTPOk(t *testing.T) {
	mockResponse := []byte("HTTP/1.1 404 Not Found\r\n\r\n")
	client := newClient()
	resetBalancer(client, mockconn.SucceedingDialer(mockResponse).Dial)

<<<<<<< HEAD
	req, _ := http.NewRequest("CONNECT", "https://b.com:443", nil)
	resp, err := roundTrip(client, req)
	if !assert.NoError(t, err) {
		return
	}
	assert.Equal(t, http.StatusOK, resp.StatusCode)
	assert.Equal(t, "timeout=38", resp.Header.Get("Keep-Alive"))
	assert.Equal(t, "0", resp.Header.Get("Content-Length"))
=======
	w := newMockWriter()
	req, _ := http.NewRequest("CONNECT", "https://b.com:443", nil)
	client.ServeHTTP(w, req)
	assert.Equal(t, "hijacked", w.Dialer.LastDialed())
	res, _ := w.ReadTunneledResponse()
	assert.Equal(t, 404, res.StatusCode, "CONNECT requests should get 404 Not Found in tunnel")

	// disable the test temporarily. It has weird error "readLoopPeekFailLocked <nil>" when run with `go test -race`
	// w = newMockWriter()
	// req, _ = http.NewRequest("GET", "http://a.com/page.html", nil)
	// req.Header.Set("Accept", "not-html")
	// client.ServeHTTP(w, req)
	// assert.Equal(t, "hijacked", w.Dialer.LastDialed())
	// res, _ = w.ReadResponse()
	// assert.Equal(t, 404, res.StatusCode, "non-CONNECT requests should get 404 Not Found")
>>>>>>> a25ea8e8
}

func TestServeHTTPTimeout(t *testing.T) {
	originalRequestTimeout := getRequestTimeout()
	atomic.StoreInt64(&requestTimeout, int64(50*time.Millisecond))
	defer func() {
		atomic.StoreInt64(&requestTimeout, int64(originalRequestTimeout))
	}()

	client := newClient()
	resetBalancer(client, func(network, addr string) (net.Conn, error) {
		<-time.After(getRequestTimeout() * 2)
		return mockconn.SucceedingDialer(nil).Dial(network, addr)
	})

<<<<<<< HEAD
	req, _ := http.NewRequest("CONNECT", "https://a.com:443", nil)
	resp, _ := roundTrip(client, req)
	assert.Equal(t, http.StatusOK, resp.StatusCode, "CONNECT requests should always succeed")

	req, _ = http.NewRequest("GET", "http://b.com/action", nil)
	req.Header.Set("Accept", "not-html")
	resp, _ = roundTrip(client, req)
	assert.Equal(t, http.StatusServiceUnavailable, resp.StatusCode, "It should respond 503 Service Unavailable with error page")
	body, err := ioutil.ReadAll(resp.Body)
	if !assert.NoError(t, err) {
		return
	}
	assert.Contains(t, string(body), "context deadline exceeded", "should be with context error")
=======
	w := newMockWriter()
	req, _ := http.NewRequest("CONNECT", "https://a.com:443", nil)
	client.ServeHTTP(w, req)
	res, _ := w.ReadResponse()
	assert.Equal(t, 200, res.StatusCode, "CONNECT requests should still succeed")

	w = newMockWriter()
	req, _ = http.NewRequest("GET", "http://b.com/action", nil)
	req.Header.Set("Accept", "text/html")
	client.ServeHTTP(w, req)
	res, _ = w.ReadResponse()
	assert.Equal(t, 503, res.StatusCode, "non-CONNECT requests should get 503 response")
	body, _ := ioutil.ReadAll(res.Body)
	assert.Contains(t, string(body), "<title>Lantern: Error Accessing Page</title>", "should respond with error page")
	assert.Contains(t, string(body), "context deadline exceeded", "should include the detailed error")
>>>>>>> a25ea8e8
}

func TestIsAddressProxyable(t *testing.T) {
	client := newClient()
	assert.NoError(t, client.isAddressProxyable("192.168.1.1:9999"),
		"all addresses should be proxyable when allow private hosts")
	assert.NoError(t, client.isAddressProxyable("localhost:80"),
		"all addresses should be proxyable when allow private hosts")
	client.allowPrivateHosts = func() bool {
		return false
	}
	assert.Error(t, client.isAddressProxyable("192.168.1.1:9999"),
		"private address should not be proxyable")
	assert.Error(t, client.isAddressProxyable("192.168.1.1"),
		"address without port should not be proxyable")
	// Note that in reality, browser / OS may choose to never proxy localhost
	// URLs.
	assert.Error(t, client.isAddressProxyable("www.google.com"),
		"address should not be proxyable if it's missing a port")
	assert.Error(t, client.isAddressProxyable("localhost:80"),
		"address should not be proxyable if it's a plain hostname")
	assert.Error(t, client.isAddressProxyable("localhost"),
		"address should not be proxyable if it's a plain hostname")
	assert.Error(t, client.isAddressProxyable("plainhostname:80"),
		"address should not be proxyable if it's a plain hostname")
	assert.Error(t, client.isAddressProxyable("something.local:80"),
		"address should not be proxyable if it ends in .local")
	assert.NoError(t, client.isAddressProxyable("anysite.com:80"),
		"address should be proxyable if it's not an IP address, not a plain hostname and does not end in .local")
}

func TestDialShortcut(t *testing.T) {
	site := httptest.NewServer(
		http.HandlerFunc(func(w http.ResponseWriter, r *http.Request) {
			w.Write([]byte("abc"))
		}),
	)
	addr := site.Listener.Addr().String()
	_, p, _ := net.SplitHostPort(addr)
	port, _ := strconv.Atoi(p)
	proxiedCONNECTPorts = append(proxiedCONNECTPorts, port)

	client := newClient()
	shortcutVisited := false
	client.allowShortcut = func(addr string) (bool, net.IP) {
		shortcutVisited = true
		return true, net.ParseIP(addr)
	}
	mockResponse := []byte("HTTP/1.1 404 Not Found\r\n\r\n") // used as a sign that the request is sent to proxy
	resetBalancer(client, mockconn.SucceedingDialer(mockResponse).Dial)

	w := newMockWriter()
	req, _ := http.NewRequest("GET", site.URL, nil)
	client.ServeHTTP(w, req)
	assert.True(t, shortcutVisited)
	assert.Equal(t, "hijacked", w.Dialer.LastDialed())
	res, _ := w.ReadResponse()
	assert.Equal(t, 200, res.StatusCode, "should respond with 200 when a shortcutted site is reachable")
	body, _ := ioutil.ReadAll(res.Body)
	assert.Equal(t, "abc", string(body), "should respond with correct content")

	// disable the test temporarily. It has weird error "readLoopPeekFailLocked <nil>" when run with `go test -race`
	// w = newMockWriter()
	// req, _ = http.NewRequest("GET", "http://unknown:80", nil)
	// shortcutVisited = false
	// client.ServeHTTP(w, req)
	// assert.True(t, shortcutVisited)
	// res, _ = w.ReadResponse()
	// assert.Equal(t, 404, res.StatusCode, "should dial proxy if the shortcutted site is unreachable")

	w = newMockWriter()
	req, _ = http.NewRequest("CONNECT", "http://unknown2:80", nil)
	shortcutVisited = false
	client.ServeHTTP(w, req)
	assert.True(t, shortcutVisited)
	res, _ = w.ReadTunneledResponse()
	assert.Equal(t, 404, res.StatusCode, "should dial proxy if the shortcutted site is unreachable")

	client.allowShortcut = func(addr string) (bool, net.IP) {
		shortcutVisited = true
		return false, nil
	}
	w = newMockWriter()
	req, _ = http.NewRequest("CONNECT", "http://unknown3:80", nil)
	shortcutVisited = false
	client.ServeHTTP(w, req)
	assert.True(t, shortcutVisited)
	res, _ = w.ReadTunneledResponse()
	assert.Equal(t, 404, res.StatusCode, "should dial proxy if the site is not shortcutted")

	// disable the test temporarily. It has weird error "readLoopPeekFailLocked <nil>" when run with `go test -race`
	// detour.AddToWl("unknown4:80", true)
	// defer detour.RemoveFromWl("unknown4:80")
	// w = newMockWriter()
	// req, _ = http.NewRequest("GET", "http://unknown4:80", nil)
	// shortcutVisited = false
	// client.ServeHTTP(w, req)
	// assert.False(t, shortcutVisited, "should not check shortcut list if the site is whitelisted")
	// res, _ = w.ReadResponse()
	// assert.Equal(t, 404, res.StatusCode, "should dial proxy if the site is whitelisted")

	detour.AddToWl("unknown5:80", true)
	defer detour.RemoveFromWl("unknown5:80")
	w = newMockWriter()
	req, _ = http.NewRequest("CONNECT", "http://unknown5:80", nil)
	shortcutVisited = false
	client.ServeHTTP(w, req)
	assert.False(t, shortcutVisited, "should not check shortcut list if the site is whitelisted")
	res, _ = w.ReadTunneledResponse()
	assert.Equal(t, 404, res.StatusCode, "should dial proxy if the site is whitelisted")

}

type testDialer struct {
	name      string
	latency   time.Duration
	dial      func(network, addr string) (net.Conn, error)
	bandwidth float64
	untrusted bool
	failing   bool
	attempts  int64
	successes int64
	failures  int64
	stopped   bool
}

// Name returns the name for this Dialer
func (d *testDialer) Name() string {
	return d.name
}

func (d *testDialer) Label() string {
	return d.name
}

func (d *testDialer) JustifiedLabel() string {
	return d.name
}

func (d *testDialer) Addr() string {
	return ""
}

func (d *testDialer) Trusted() bool {
	return !d.untrusted
}

func (d *testDialer) Dial(network, addr string) (net.Conn, error) {
	var conn net.Conn
	var err error
	if !d.Succeeding() {
		err = fmt.Errorf("Failing intentionally")
	} else if network != "" {
		conn, err = d.dial(network, addr)
	}
	atomic.AddInt64(&d.attempts, 1)
	if err == nil {
		atomic.AddInt64(&d.successes, 1)
	} else {
		atomic.AddInt64(&d.failures, 1)
	}
	return conn, err
}

func (d *testDialer) EMADialTime() time.Duration {
	return 0
}

func (d *testDialer) EstLatency() time.Duration {
	return d.latency
}

func (d *testDialer) EstBandwidth() float64 {
	return d.bandwidth
}

func (d *testDialer) Attempts() int64 {
	return atomic.LoadInt64(&d.attempts)
}

func (d *testDialer) Successes() int64 {
	return atomic.LoadInt64(&d.successes)
}

func (d *testDialer) ConsecSuccesses() int64 {
	return 0
}

func (d *testDialer) Failures() int64 {
	return atomic.LoadInt64(&d.failures)
}

func (d *testDialer) ConsecFailures() int64 {
	return 0
}

func (d *testDialer) Succeeding() bool {
	return !d.failing
}

func (d *testDialer) CheckConnectivity() bool {
	return true
}

func (d *testDialer) ProbePerformance() {
}

func (d *testDialer) Stop() {
	d.stopped = true
}

func roundTrip(client *Client, req *http.Request) (*http.Response, error) {
	toSend := &bytes.Buffer{}
	err := req.Write(toSend)
	if err != nil {
		return nil, err
	}
	received := &bytes.Buffer{}
	err = client.handle(mockconn.New(received, toSend))
	if err != nil {
		log.Errorf("Error handling: %v", err)
	}
	resp, err2 := http.ReadResponse(bufio.NewReader(bytes.NewReader(received.Bytes())), req)
	if err == nil {
		err = err2
	}
	return resp, err
}<|MERGE_RESOLUTION|>--- conflicted
+++ resolved
@@ -23,40 +23,6 @@
 	testAdSwapTargetURL = "http://localhost/purchase"
 )
 
-func newMockWriter() *mockWriter {
-	return &mockWriter{
-		ResponseWriter: httptest.NewRecorder(),
-		Dialer:         mockconn.SucceedingDialer(nil),
-	}
-}
-
-type mockWriter struct {
-	// client.ServeHTTP requires the interface but never used, as the
-	// connection is always hijacked
-	http.ResponseWriter
-	http.Hijacker
-	mockconn.Dialer
-}
-
-func (w *mockWriter) Hijack() (net.Conn, *bufio.ReadWriter, error) {
-	conn, err := w.Dialer.Dial("net", "hijacked")
-	return conn,
-		bufio.NewReadWriter(
-			bufio.NewReader(bytes.NewBuffer(nil)), // don't read request anyway
-			bufio.NewWriter(conn)),
-		err
-}
-
-func (w *mockWriter) ReadResponse() (*http.Response, error) {
-	return http.ReadResponse(bufio.NewReader(bytes.NewReader(w.Dialer.Received())), nil)
-}
-
-func (w *mockWriter) ReadTunneledResponse() (*http.Response, error) {
-	r := bufio.NewReader(bytes.NewReader(w.Dialer.Received()))
-	_, _ = http.ReadResponse(r, nil)
-	return http.ReadResponse(r, nil)
-}
-
 type mockStatsTracker struct{}
 
 func (m mockStatsTracker) SetActiveProxyLocation(city, country, countryCode string) {}
@@ -88,7 +54,6 @@
 	client := newClient()
 	resetBalancer(client, mockconn.SucceedingDialer(mockResponse).Dial)
 
-<<<<<<< HEAD
 	req, _ := http.NewRequest("CONNECT", "https://b.com:443", nil)
 	resp, err := roundTrip(client, req)
 	if !assert.NoError(t, err) {
@@ -97,23 +62,6 @@
 	assert.Equal(t, http.StatusOK, resp.StatusCode)
 	assert.Equal(t, "timeout=38", resp.Header.Get("Keep-Alive"))
 	assert.Equal(t, "0", resp.Header.Get("Content-Length"))
-=======
-	w := newMockWriter()
-	req, _ := http.NewRequest("CONNECT", "https://b.com:443", nil)
-	client.ServeHTTP(w, req)
-	assert.Equal(t, "hijacked", w.Dialer.LastDialed())
-	res, _ := w.ReadTunneledResponse()
-	assert.Equal(t, 404, res.StatusCode, "CONNECT requests should get 404 Not Found in tunnel")
-
-	// disable the test temporarily. It has weird error "readLoopPeekFailLocked <nil>" when run with `go test -race`
-	// w = newMockWriter()
-	// req, _ = http.NewRequest("GET", "http://a.com/page.html", nil)
-	// req.Header.Set("Accept", "not-html")
-	// client.ServeHTTP(w, req)
-	// assert.Equal(t, "hijacked", w.Dialer.LastDialed())
-	// res, _ = w.ReadResponse()
-	// assert.Equal(t, 404, res.StatusCode, "non-CONNECT requests should get 404 Not Found")
->>>>>>> a25ea8e8
 }
 
 func TestServeHTTPTimeout(t *testing.T) {
@@ -129,37 +77,20 @@
 		return mockconn.SucceedingDialer(nil).Dial(network, addr)
 	})
 
-<<<<<<< HEAD
 	req, _ := http.NewRequest("CONNECT", "https://a.com:443", nil)
 	resp, _ := roundTrip(client, req)
 	assert.Equal(t, http.StatusOK, resp.StatusCode, "CONNECT requests should always succeed")
 
 	req, _ = http.NewRequest("GET", "http://b.com/action", nil)
-	req.Header.Set("Accept", "not-html")
+	req.Header.Set("Accept", "text/html")
 	resp, _ = roundTrip(client, req)
 	assert.Equal(t, http.StatusServiceUnavailable, resp.StatusCode, "It should respond 503 Service Unavailable with error page")
 	body, err := ioutil.ReadAll(resp.Body)
 	if !assert.NoError(t, err) {
 		return
 	}
+	assert.Contains(t, string(body), "<title>Lantern: Error Accessing Page</title>", "should respond with error page")
 	assert.Contains(t, string(body), "context deadline exceeded", "should be with context error")
-=======
-	w := newMockWriter()
-	req, _ := http.NewRequest("CONNECT", "https://a.com:443", nil)
-	client.ServeHTTP(w, req)
-	res, _ := w.ReadResponse()
-	assert.Equal(t, 200, res.StatusCode, "CONNECT requests should still succeed")
-
-	w = newMockWriter()
-	req, _ = http.NewRequest("GET", "http://b.com/action", nil)
-	req.Header.Set("Accept", "text/html")
-	client.ServeHTTP(w, req)
-	res, _ = w.ReadResponse()
-	assert.Equal(t, 503, res.StatusCode, "non-CONNECT requests should get 503 response")
-	body, _ := ioutil.ReadAll(res.Body)
-	assert.Contains(t, string(body), "<title>Lantern: Error Accessing Page</title>", "should respond with error page")
-	assert.Contains(t, string(body), "context deadline exceeded", "should include the detailed error")
->>>>>>> a25ea8e8
 }
 
 func TestIsAddressProxyable(t *testing.T) {
@@ -211,12 +142,9 @@
 	mockResponse := []byte("HTTP/1.1 404 Not Found\r\n\r\n") // used as a sign that the request is sent to proxy
 	resetBalancer(client, mockconn.SucceedingDialer(mockResponse).Dial)
 
-	w := newMockWriter()
 	req, _ := http.NewRequest("GET", site.URL, nil)
-	client.ServeHTTP(w, req)
+	res, _ := roundTrip(client, req)
 	assert.True(t, shortcutVisited)
-	assert.Equal(t, "hijacked", w.Dialer.LastDialed())
-	res, _ := w.ReadResponse()
 	assert.Equal(t, 200, res.StatusCode, "should respond with 200 when a shortcutted site is reachable")
 	body, _ := ioutil.ReadAll(res.Body)
 	assert.Equal(t, "abc", string(body), "should respond with correct content")
@@ -230,24 +158,20 @@
 	// res, _ = w.ReadResponse()
 	// assert.Equal(t, 404, res.StatusCode, "should dial proxy if the shortcutted site is unreachable")
 
-	w = newMockWriter()
 	req, _ = http.NewRequest("CONNECT", "http://unknown2:80", nil)
 	shortcutVisited = false
-	client.ServeHTTP(w, req)
+	res, _ = roundTrip(client, req)
 	assert.True(t, shortcutVisited)
-	res, _ = w.ReadTunneledResponse()
 	assert.Equal(t, 404, res.StatusCode, "should dial proxy if the shortcutted site is unreachable")
 
 	client.allowShortcut = func(addr string) (bool, net.IP) {
 		shortcutVisited = true
 		return false, nil
 	}
-	w = newMockWriter()
 	req, _ = http.NewRequest("CONNECT", "http://unknown3:80", nil)
 	shortcutVisited = false
-	client.ServeHTTP(w, req)
+	res, _ = roundTrip(client, req)
 	assert.True(t, shortcutVisited)
-	res, _ = w.ReadTunneledResponse()
 	assert.Equal(t, 404, res.StatusCode, "should dial proxy if the site is not shortcutted")
 
 	// disable the test temporarily. It has weird error "readLoopPeekFailLocked <nil>" when run with `go test -race`
@@ -263,14 +187,11 @@
 
 	detour.AddToWl("unknown5:80", true)
 	defer detour.RemoveFromWl("unknown5:80")
-	w = newMockWriter()
 	req, _ = http.NewRequest("CONNECT", "http://unknown5:80", nil)
 	shortcutVisited = false
-	client.ServeHTTP(w, req)
+	res, _ = roundTrip(client, req)
 	assert.False(t, shortcutVisited, "should not check shortcut list if the site is whitelisted")
-	res, _ = w.ReadTunneledResponse()
 	assert.Equal(t, 404, res.StatusCode, "should dial proxy if the site is whitelisted")
-
 }
 
 type testDialer struct {
