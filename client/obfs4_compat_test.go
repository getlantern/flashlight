package client

import (
	"testing"

	"github.com/getlantern/flashlight/chained"
	"github.com/stretchr/testify/assert"
)

func TestOBFS4BackwardCompatibility(t *testing.T) {
	assert.NoError(t, buildDialer(), "obfs4 protocol in old config format should have been converted to obfs4-tcp")
}

<<<<<<< HEAD
func buildDialer(name string) error {
	s := &chained.ChainedServerInfo{
		Addr:               "1.1.1.1",
		AuthToken:          "fake-token",
		PluggableTransport: "obfs4",
=======
func buildDialer() error {
	s := &ChainedServerInfo{
		PluggableTransport: "obfs4-tcp",
>>>>>>> 3037bc07
		Cert:               "1o+SteGwt6onzK3pEhu1C2XDcKm3x6hgFuH89paQY7noEG7/O9wBtEfwvCPwUXN5MJrMaA",
		PluggableTransportSettings: map[string]string{
			"iat-mode": "0",
		},
	}
	_, err := ChainedDialer("test", s, "deviceid", func() string { return "protoken" })
	return err
}<|MERGE_RESOLUTION|>--- conflicted
+++ resolved
@@ -11,17 +11,11 @@
 	assert.NoError(t, buildDialer(), "obfs4 protocol in old config format should have been converted to obfs4-tcp")
 }
 
-<<<<<<< HEAD
-func buildDialer(name string) error {
+func buildDialer() error {
 	s := &chained.ChainedServerInfo{
 		Addr:               "1.1.1.1",
 		AuthToken:          "fake-token",
-		PluggableTransport: "obfs4",
-=======
-func buildDialer() error {
-	s := &ChainedServerInfo{
 		PluggableTransport: "obfs4-tcp",
->>>>>>> 3037bc07
 		Cert:               "1o+SteGwt6onzK3pEhu1C2XDcKm3x6hgFuH89paQY7noEG7/O9wBtEfwvCPwUXN5MJrMaA",
 		PluggableTransportSettings: map[string]string{
 			"iat-mode": "0",
