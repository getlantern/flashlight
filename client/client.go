--- conflicted
+++ resolved
@@ -27,7 +27,7 @@
 
 	HighQOS = 10
 
-		// Cutoff for logging warnings about a dial having taken a long time.
+	// Cutoff for logging warnings about a dial having taken a long time.
 	longDialLimit = 10 * time.Second
 
 	// idleTimeout needs to be small enough that we stop using connections
@@ -56,11 +56,8 @@
 	cfgMutex           sync.RWMutex
 	servers            []*server
 	totalServerWeights int
-<<<<<<< HEAD
 	nattywadClient     *nattywad.Client
-=======
 	verifiedSets       map[string]*verifiedMasqueradeSet
->>>>>>> 8b642e14
 }
 
 // ListenAndServe makes the client listen for HTTP connections
@@ -165,7 +162,7 @@
 				log.Tracef("Peer Country: %s", info.Peer.Extras["country"])
 				reportTraversalResult(info, false, false)
 			},
-			KeepAliveInterval: idleTimeout - 2 * time.Second,
+			KeepAliveInterval: idleTimeout - 2*time.Second,
 		}
 	}
 
