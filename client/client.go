package client

import (
	"bytes"
	"context"
	"fmt"
	"io/ioutil"
	"net"
	"net/http"
	"os"
	"path/filepath"
	"strconv"
<<<<<<< HEAD
=======
	"strings"
	"sync/atomic"
>>>>>>> c42f0fb8
	"time"

	"github.com/getlantern/appdir"
	"github.com/getlantern/detour"
	"github.com/getlantern/eventual"
	"github.com/getlantern/flashlight/chained"
	"github.com/getlantern/flashlight/ops"
	"github.com/getlantern/flashlight/status"
	"github.com/getlantern/go-socks5"
	"github.com/getlantern/golog"
	"github.com/getlantern/hidden"
	"github.com/getlantern/netx"
	"github.com/getlantern/proxy"
	"github.com/oxtoacart/bpool"
)

var (
	log = golog.LoggerFor("flashlight.client")

	addr                = eventual.NewValue()
	socksAddr           = eventual.NewValue()
	proxiedCONNECTPorts = []int{
		// Standard HTTP(S) ports
		80, 443,
		// Common unprivileged HTTP(S) ports
		8080, 8443,
		// XMPP
		5222, 5223, 5224,
		// Android
		5228, 5229,
		// udpgw
		7300,
		// Google Hangouts TCP Ports (see https://support.google.com/a/answer/1279090?hl=en)
		19305, 19306, 19307, 19308, 19309,
	}

	buffers = bpool.NewBytePool(1000, 32768)

	// Set a hard limit when processing proxy requests. Should be short enough to
	// avoid applications bypassing Lantern.
	// Chrome has a 30s timeout before marking proxy as bad.
	requestTimeout = int64(20 * time.Second)
)

// Client is an HTTP proxy that accepts connections from local programs and
// proxies these via remote flashlight servers.
type Client struct {
	// readTimeout: (optional) timeout for read ops
	readTimeout time.Duration

	// writeTimeout: (optional) timeout for write ops
	writeTimeout time.Duration

	// Balanced CONNECT dialers.
	bal eventual.Value

	interceptCONNECT proxy.Interceptor
	interceptHTTP    proxy.Interceptor

	l net.Listener

	proxyAll       func() bool
	proTokenGetter func() string
}

// NewClient creates a new client that does things like starts the HTTP and
// SOCKS proxies. It take a function for determing whether or not to proxy
// all traffic, and another function to get Lantern Pro token when required.
func NewClient(proxyAll func() bool, proTokenGetter func() string) *Client {
	client := &Client{
		bal:            eventual.NewValue(),
		proxyAll:       proxyAll,
		proTokenGetter: proTokenGetter,
	}

	keepAliveIdleTimeout := idleTimeout - 5*time.Second
	client.interceptCONNECT = proxy.CONNECT(keepAliveIdleTimeout, buffers, false, client.dialCONNECT)
	client.interceptHTTP = proxy.HTTP(false, keepAliveIdleTimeout, nil, nil, errorResponse, client.dialHTTP)
	return client
}

// Addr returns the address at which the client is listening with HTTP, blocking
// until the given timeout for an address to become available.
func Addr(timeout time.Duration) (interface{}, bool) {
	return addr.Get(timeout)
}

// Addr returns the address at which the client is listening with HTTP, blocking
// until the given timeout for an address to become available.
func (client *Client) Addr(timeout time.Duration) (interface{}, bool) {
	return Addr(timeout)
}

// Socks5Addr returns the address at which the client is listening with SOCKS5,
// blocking until the given timeout for an address to become available.
func Socks5Addr(timeout time.Duration) (interface{}, bool) {
	return socksAddr.Get(timeout)
}

// Socks5Addr returns the address at which the client is listening with SOCKS5,
// blocking until the given timeout for an address to become available.
func (client *Client) Socks5Addr(timeout time.Duration) (interface{}, bool) {
	return Socks5Addr(timeout)
}

// ListenAndServeHTTP makes the client listen for HTTP connections at a the given
// address or, if a blank address is given, at a random port on localhost.
// onListeningFn is a callback that gets invoked as soon as the server is
// accepting TCP connections.
func (client *Client) ListenAndServeHTTP(requestedAddr string, onListeningFn func()) error {
	log.Debug("About to listen")
	if requestedAddr == "" {
		requestedAddr = "127.0.0.1:0"
	}

	var err error
	var l net.Listener
	if l, err = net.Listen("tcp", requestedAddr); err != nil {
		return fmt.Errorf("Unable to listen: %q", err)
	}

	client.l = l
	listenAddr := l.Addr().String()
	addr.Set(listenAddr)
	onListeningFn()

	httpServer := &http.Server{
		ReadTimeout:  client.readTimeout,
		WriteTimeout: client.writeTimeout,
		Handler:      client,
		ErrorLog:     log.AsStdLogger(),
	}

	log.Debugf("About to start HTTP client proxy at %v", listenAddr)
	return httpServer.Serve(l)
}

// ListenAndServeSOCKS5 starts the SOCKS server listening at the specified
// address.
func (client *Client) ListenAndServeSOCKS5(requestedAddr string) error {
	var err error
	var l net.Listener
	if l, err = net.Listen("tcp", requestedAddr); err != nil {
		return fmt.Errorf("Unable to listen: %q", err)
	}
	listenAddr := l.Addr().String()
	socksAddr.Set(listenAddr)

	conf := &socks5.Config{
		Dial: func(ctx context.Context, network, addr string) (net.Conn, error) {
			port, portErr := client.portForAddress(addr)
			if portErr != nil {
				return nil, portErr
			}
			return client.doDial(ctx, true, addr, port)
		},
	}
	server, err := socks5.New(conf)
	if err != nil {
		return fmt.Errorf("Unable to create SOCKS5 server: %v", err)
	}

	log.Debugf("About to start SOCKS5 client proxy at %v", listenAddr)
	return server.Serve(l)
}

// Configure updates the client's configuration. Configure can be called
// before or after ListenAndServe, and can be called multiple times.
func (client *Client) Configure(proxies map[string]*chained.ChainedServerInfo, deviceID string) {
	log.Debug("Configure() called")
	err := client.initBalancer(proxies, deviceID)
	if err != nil {
		log.Error(err)
	}
}

// Stop is called when the client is no longer needed. It closes the
// client listener and underlying dialer connection pool
func (client *Client) Stop() error {
	return client.l.Close()
}

func (client *Client) proxiedDialer(orig func(network, addr string) (net.Conn, error)) func(network, addr string) (net.Conn, error) {
	detourDialer := detour.Dialer(orig)

	return func(network, addr string) (net.Conn, error) {
		op := ops.Begin("proxied_dialer")
		defer op.End()

		var proxied func(network, addr string) (net.Conn, error)
		if client.proxyAll() {
			op.Set("detour", false)
			proxied = orig
		} else {
			op.Set("detour", true)
			proxied = detourDialer
		}

		start := time.Now()
		conn, err := proxied(network, addr)
		if log.IsTraceEnabled() {
			log.Tracef("Dialing proxy takes %v for %s", time.Since(start), addr)
		}
		return conn, op.FailIf(err)
	}
}

func (client *Client) dialCONNECT(network, addr string) (conn net.Conn, err error) {
	return client.dial(true, network, addr)
}

func (client *Client) dialHTTP(network, addr string) (conn net.Conn, err error) {
	return client.dial(false, network, addr)
}

func (client *Client) dial(isConnect bool, network, addr string) (conn net.Conn, err error) {
	ctx, cancel := context.WithTimeout(context.Background(), getRequestTimeout())
	defer cancel()
	port, err := client.portForAddress(addr)
	if err != nil {
		return nil, err
	}
	return client.doDial(ctx, isConnect, addr, port)
}

func (client *Client) doDial(ctx context.Context, isCONNECT bool, addr string, port int) (net.Conn, error) {
	// Establish outbound connection
	if client.shouldSendToProxy(addr, port) {
		d := client.proxiedDialer(func(network, addr string) (net.Conn, error) {
			proto := "persistent"
			if isCONNECT {
				// UGLY HACK ALERT! In this case, we know we need to send a CONNECT request
				// to the chained server. We need to send that request from chained/dialer.go
				// though because only it knows about the authentication token to use.
				// We signal it to send the CONNECT here using the network transport argument
				// that is effectively always "tcp" in the end, but we look for this
				// special "transport" in the dialer and send a CONNECT request in that
				// case.
				proto = "connect"
			}
			return bal.Dial(proto, addr)
		})
		// TODO: pass context down to all layers.
		chDone := make(chan bool)
		var conn net.Conn
		var err error
		go func() {
			conn, err = d("tcp", addr)
			chDone <- true
		}()
		select {
		case <-chDone:
			return conn, err
		case <-ctx.Done():
			go func() {
				<-chDone
				if conn != nil {
					log.Debugf("Connection to %s established too late, closing", addr)
					conn.Close()
				}
			}()
			return nil, ctx.Err()
		}
	}

	log.Tracef("Port not allowed, bypassing proxy and sending request directly to %v", addr)
	// Use netx because on Android, we need a special protected dialer
	return netx.DialContext(ctx, "tcp", addr)
}

func (client *Client) shouldSendToProxy(addr string, port int) bool {
	for _, proxiedPort := range proxiedCONNECTPorts {
		if port == proxiedPort {
			return true
		}
	}
	return false
}

func (client *Client) portForAddress(addr string) (int, error) {
	_, portString, err := net.SplitHostPort(addr)
	if err != nil {
		return 0, fmt.Errorf("Unable to determine port for address %v: %v", addr, err)
	}
	port, err := strconv.Atoi(portString)
	if err != nil {
		return 0, fmt.Errorf("Unable to parse port %v for address %v: %v", addr, port, err)
	}
	return port, nil
}

// InConfigDir returns the path of the specified file name in the Lantern
// configuration directory, using an alternate base configuration directory
// if necessary for things like testing.
func InConfigDir(configDir string, filename string) (string, error) {
	cdir := configDir

	if cdir == "" {
		cdir = appdir.General("Lantern")
	}

	log.Debugf("Using config dir %v", cdir)
	if _, err := os.Stat(cdir); err != nil {
		if os.IsNotExist(err) {
			// Create config dir
			if err := os.MkdirAll(cdir, 0750); err != nil {
				return "", fmt.Errorf("Unable to create configdir at %s: %s", cdir, err)
			}
		}
	}

	return filepath.Join(cdir, filename), nil
}

func errorResponse(req *http.Request, err error) *http.Response {
	var htmlerr []byte

	// If the request has an 'Accept' header preferring HTML, or
	// doesn't have that header at all, render the error page.
	switch req.Header.Get("Accept") {
	case "text/html":
		fallthrough
	case "application/xhtml+xml":
		fallthrough
	case "":
		// It is likely we will have lots of different errors to handle but for now
		// we will only return a ErrorAccessingPage error.  This prevents the user
		// from getting just a blank screen.
		htmlerr, err = status.ErrorAccessingPage(req.Host, err)
		if err != nil {
			log.Debugf("Got error while generating status page: %q", err)
		}
	}

	if htmlerr == nil {
		// Default value for htmlerr
		htmlerr = []byte(hidden.Clean(err.Error()))
	}

	res := &http.Response{
		Body: ioutil.NopCloser(bytes.NewBuffer(htmlerr)),
	}
	res.StatusCode = http.StatusServiceUnavailable
	return res
}

func getRequestTimeout() time.Duration {
	return time.Duration(atomic.LoadInt64(&requestTimeout))
}<|MERGE_RESOLUTION|>--- conflicted
+++ resolved
@@ -10,11 +10,7 @@
 	"os"
 	"path/filepath"
 	"strconv"
-<<<<<<< HEAD
-=======
-	"strings"
 	"sync/atomic"
->>>>>>> c42f0fb8
 	"time"
 
 	"github.com/getlantern/appdir"
