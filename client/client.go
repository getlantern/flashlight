package client

import (
	"bytes"
	"context"
	"fmt"
	"io/ioutil"
	"net"
	"net/http"
	"os"
	"path/filepath"
	"regexp"
	"runtime"
	"strconv"
	"strings"
	"sync/atomic"
	"time"

	"github.com/getlantern/appdir"
	"github.com/getlantern/detour"
	"github.com/getlantern/easylist"
	"github.com/getlantern/go-socks5"
	"github.com/getlantern/golog"
	"github.com/getlantern/hidden"
	"github.com/getlantern/httpseverywhere"
	"github.com/getlantern/iptool"
	"github.com/getlantern/netx"
	"github.com/getlantern/proxy"

	"github.com/getlantern/flashlight/balancer"
	"github.com/getlantern/flashlight/buffers"
	"github.com/getlantern/flashlight/chained"
	"github.com/getlantern/flashlight/common"
	"github.com/getlantern/flashlight/ops"
	"github.com/getlantern/flashlight/service"
	"github.com/getlantern/flashlight/shortcut"
	"github.com/getlantern/flashlight/status"
)

var (
	log = golog.LoggerFor("flashlight.client")

	ServiceType service.Type = "flashlight.client"

	proxiedCONNECTPorts = []int{
		// Standard HTTP(S) ports
		80, 443,
		// Common unprivileged HTTP(S) ports
		8080, 8443,
		// XMPP
		5222, 5223, 5224,
		// Android
		5228, 5229,
		// udpgw
		7300,
		// Google Hangouts TCP Ports (see https://support.google.com/a/answer/1279090?hl=en)
		19305, 19306, 19307, 19308, 19309,
	}

	// Set a hard limit when processing proxy requests. Should be short enough to
	// avoid applications bypassing Lantern.
	// Chrome has a 30s timeout before marking proxy as bad.
	requestTimeout = int64(20 * time.Second)

	// See http://stackoverflow.com/questions/106179/regular-expression-to-match-dns-hostname-or-ip-address
	validHostnameRegex = regexp.MustCompile(`^(([a-zA-Z0-9]|[a-zA-Z0-9][a-zA-Z0-9\-]*[a-zA-Z0-9])\.)*([A-Za-z0-9]|[A-Za-z0-9][A-Za-z0-9\-]*[A-Za-z0-9])$`)
)

type ConfigOpts struct {
	HTTPProxyAddr   string
	Socks5ProxyAddr string
	GeoCountry      string
	Proxies         map[string]*chained.ChainedServerInfo
}

func (o *ConfigOpts) For() service.Type {
	return ServiceType
}

func (o *ConfigOpts) Complete() string {
	if o.HTTPProxyAddr == "" {
		return "missing HTTPProxyAddr"
	}
	if o.Socks5ProxyAddr == "" {
		return "missing Socks5ProxyAddr"
	}
	if len(o.Proxies) == 0 {
		return "missing Proxies"
	}
	return ""
}

type ProxyType string

var (
	HTTPProxy   ProxyType = "http-proxy"
	Socks5Proxy ProxyType = "socks5-proxy"
)

type Message struct {
	ProxyType ProxyType
	Addr      string
}

// Client is an HTTP proxy that accepts connections from local programs and
// proxies these via remote flashlight servers.
type Client struct {
	// readTimeout: (optional) timeout for read ops
	readTimeout time.Duration
	// writeTimeout: (optional) timeout for write ops
	writeTimeout time.Duration

	// Balanced CONNECT dialers.
	bal *balancer.Balancer

	interceptCONNECT proxy.Interceptor
	interceptHTTP    proxy.Interceptor

	allowPrivateHosts bool
	isPrivateAddr     func(*net.IPAddr) bool

	proTokenGetter func() string
	useDetour      func() bool

	deviceID   string
	geoCountry string
	publisher  service.Publisher

	httpProxyAddr   string
	socks5ProxyAddr string

	httpListener   net.Listener
	socks5Listener net.Listener

	easylist       easylist.List
	sc             *shortcut.Shortcut
	rewriteToHTTPS httpseverywhere.Rewrite
	statsTracker   common.StatsTracker

	chStop chan bool
}

func New(
	deviceID string,
	allowPrivateHosts bool,
	settings common.Settings,
	userConfig common.UserConfig,
	statsTracker common.StatsTracker,
) *Client {
	keepAliveIdleTimeout := chained.IdleTimeout - 5*time.Second
	c := &Client{
		bal:               balancer.New(),
		rewriteToHTTPS:    httpseverywhere.Default(),
		chStop:            make(chan bool),
		deviceID:          deviceID,
		allowPrivateHosts: allowPrivateHosts,
		sc:                shortcut.New(settings.UseShortcut),
		useDetour:         settings.UseDetour,
		statsTracker:      statsTracker,
		proTokenGetter:    userConfig.GetToken,
	}

<<<<<<< HEAD
	c.interceptCONNECT = proxy.CONNECT(keepAliveIdleTimeout, buffers.Pool, false, c.dialCONNECT)
	c.interceptHTTP = proxy.HTTP(false, keepAliveIdleTimeout, nil, nil, errorResponse, c.dialHTTP)
	iptool, err := iptool.New()
=======
	keepAliveIdleTimeout := chained.IdleTimeout - 5*time.Second
	client.interceptCONNECT = proxy.CONNECT(keepAliveIdleTimeout, buffers.Pool, false, client.dialCONNECT)
	client.interceptHTTP = proxy.HTTP(false, keepAliveIdleTimeout, nil, nil, errorResponse, client.dialHTTP)
	// TODO: turn it to a config option
	if runtime.GOOS == "android" {
		client.easylist = allowAllEasyList{}
	} else {
		client.initEasyList()
	}
	client.reportProxyLocationLoop()
	var err error
	client.iptool, err = iptool.New()
>>>>>>> ad6e2dc2
	if err != nil {
		log.Errorf("Error creating iptool, assuming all addresses non-private: %v", err)
		c.isPrivateAddr = func(*net.IPAddr) bool { return false }
	} else {
		c.isPrivateAddr = iptool.IsPrivate
	}
	c.initEasyList()

	return c

}

func (c *Client) GetType() service.Type {
	return ServiceType
}

func (c *Client) SetPublisher(p service.Publisher) {
	c.publisher = p
}

func (c *Client) Configure(opts service.ConfigOpts) {
	o := opts.(*ConfigOpts)
	if o.GeoCountry != "" && c.geoCountry != o.GeoCountry {
		c.geoCountry = o.GeoCountry
		c.sc.Configure(c.geoCountry)
	}
	c.httpProxyAddr = o.HTTPProxyAddr
	c.socks5ProxyAddr = o.Socks5ProxyAddr
	err := c.resetBalancer(o.Proxies, c.deviceID)
	if err != nil {
		log.Error(err)
	}
}

func (c *Client) Start() {
	c.reportProxyLocationLoop()
	go func() {
		err := c.listenAndServeHTTP()
		if err != nil {
			log.Error(err)
		}
	}()
	go func() {
		err := c.listenAndServeSOCKS5()
		if err != nil {
			log.Error(err)
		}
	}()
}

// Stop is called when the client is no longer needed. It closes the
// client listener and underlying dialer connection pool
func (c *Client) Stop() {
	close(c.chStop)
	if c.httpListener != nil {
		c.httpListener.Close()
	}
	if c.socks5Listener != nil {
		c.socks5Listener.Close()
	}
}

type allowAllEasyList struct{}

func (l allowAllEasyList) Allow(*http.Request) bool {
	return true
}

func (c *Client) initEasyList() {
	defer func() {
		if c.easylist == nil {
			log.Debugf("Not using easylist")
			c.easylist = allowAllEasyList{}
		}
	}()
	log.Debug("Initializing easylist")
	path, err := InConfigDir("", "easylist.txt")
	if err != nil {
		log.Errorf("Unable to get config path: %v", err)
		return
	}
	list, err := easylist.Open(path, 1*time.Hour)
	if err != nil {
		log.Errorf("Unable to open easylist: %v", err)
		return
	}
	c.easylist = list
	log.Debug("Initialized easylist")
}

func (c *Client) reportProxyLocationLoop() {
	ch := c.bal.OnActiveDialer()
	var activeProxy string
	go func() {
		for {
			select {
			case proxy := <-ch:
				if proxy.Name() == activeProxy {
					continue
				}
				activeProxy = proxy.Name()
				loc := proxyLoc(activeProxy)
				if loc == nil {
					log.Errorf("Couldn't find location for %s", activeProxy)
					continue
				}
				c.statsTracker.SetActiveProxyLocation(
					loc.city,
					loc.country,
					loc.countryCode,
				)
			case <-c.chStop:
				return
			}
		}
	}()
}

// listenAndServeHTTP makes the client listen for HTTP connections at a the given
// address or, if a blank address is given, at a random port on localhost.
// onListeningFn is a callback that gets invoked as soon as the server is
// accepting TCP connections.
func (c *Client) listenAndServeHTTP() error {
	var err error
	var l net.Listener
	if l, err = net.Listen("tcp", c.httpProxyAddr); err != nil {
		return fmt.Errorf("Unable to listen: %q", err)
	}

	c.httpListener = l
	listenAddr := l.Addr().String()
	c.publisher.Publish(Message{HTTPProxy, listenAddr})
	httpServer := &http.Server{
		ReadTimeout:  c.readTimeout,
		WriteTimeout: c.writeTimeout,
		Handler:      c,
		ErrorLog:     log.AsStdLogger(),
	}

	log.Debugf("About to start HTTP client proxy at %v", listenAddr)
	return httpServer.Serve(l)
}

// listenAndServeSOCKS5 starts the SOCKS server listening at the specified
// address.
func (c *Client) listenAndServeSOCKS5() error {
	var err error
	var l net.Listener
	if l, err = net.Listen("tcp", c.socks5ProxyAddr); err != nil {
		return fmt.Errorf("Unable to listen: %q", err)
	}
	c.socks5Listener = l
	listenAddr := l.Addr().String()
	c.publisher.Publish(Message{Socks5Proxy, listenAddr})

	conf := &socks5.Config{
		Dial: func(ctx context.Context, network, addr string) (net.Conn, error) {
			port, portErr := c.portForAddress(addr)
			if portErr != nil {
				return nil, portErr
			}
			return c.doDial(ctx, true, addr, port)
		},
	}
	server, err := socks5.New(conf)
	if err != nil {
		return fmt.Errorf("Unable to create SOCKS5 server: %v", err)
	}

	log.Debugf("About to start SOCKS5 client proxy at %v", listenAddr)
	return server.Serve(l)
}

func (c *Client) proxiedDialer(orig func(network, addr string) (net.Conn, error)) func(network, addr string) (net.Conn, error) {
	detourDialer := detour.Dialer(orig)

	return func(network, addr string) (net.Conn, error) {
		op := ops.Begin("proxied_dialer")
		defer op.End()

		var proxied func(network, addr string) (net.Conn, error)
		if c.useDetour() {
			op.Set("detour", true)
			proxied = detourDialer
		} else {
			op.Set("detour", false)
			proxied = orig
		}

		start := time.Now()
		conn, err := proxied(network, addr)
		if log.IsTraceEnabled() {
			log.Tracef("Dialing proxy takes %v for %s", time.Since(start), addr)
		}
		return conn, op.FailIf(err)
	}
}

func (c *Client) dialCONNECT(network, addr string) (conn net.Conn, err error) {
	return c.dial(true, network, addr)
}

func (c *Client) dialHTTP(network, addr string) (conn net.Conn, err error) {
	return c.dial(false, network, addr)
}

func (c *Client) dial(isConnect bool, network, addr string) (conn net.Conn, err error) {
	ctx, cancel := context.WithTimeout(context.Background(), getRequestTimeout())
	defer cancel()
	port, err := c.portForAddress(addr)
	if err != nil {
		return nil, err
	}
	return c.doDial(ctx, isConnect, addr, port)
}

func (c *Client) doDial(ctx context.Context, isCONNECT bool, addr string, port int) (net.Conn, error) {
	// Establish outbound connection
	if err := c.shouldSendToProxy(addr, port); err != nil {
		log.Debugf("%v, sending directly to %v", err, addr)
		// Use netx because on Android, we need a special protected dialer
		return netx.DialContext(ctx, "tcp", addr)
	}
	if c.sc.Allow(addr) {
		log.Debugf("Use shortcut (dial directly) for %v", addr)
		return netx.DialContext(ctx, "tcp", addr)
	}

	d := c.proxiedDialer(func(network, addr string) (net.Conn, error) {
		proto := "persistent"
		if isCONNECT {
			// UGLY HACK ALERT! In this case, we know we need to send a CONNECT request
			// to the chained server. We need to send that request from chained/dialer.go
			// though because only it knows about the authentication token to use.
			// We signal it to send the CONNECT here using the network transport argument
			// that is effectively always "tcp" in the end, but we look for this
			// special "transport" in the dialer and send a CONNECT request in that
			// case.
			proto = "connect"
		}
		return c.bal.Dial(proto, addr)
	})
	// TODO: pass context down to all layers.
	chDone := make(chan bool)
	var conn net.Conn
	var err error
	go func() {
		conn, err = d("tcp", addr)
		chDone <- true
	}()
	select {
	case <-chDone:
		return conn, err
	case <-ctx.Done():
		go func() {
			<-chDone
			if conn != nil {
				log.Debugf("Connection to %s established too late, closing", addr)
				conn.Close()
			}
		}()
		return nil, ctx.Err()
	}
}

func (c *Client) shouldSendToProxy(addr string, port int) error {
	err := c.isPortProxyable(port)
	if err == nil {
		err = c.isAddressProxyable(addr)
	}
	return err
}

func (c *Client) isPortProxyable(port int) error {
	for _, proxiedPort := range proxiedCONNECTPorts {
		if port == proxiedPort {
			return nil
		}
	}
	return fmt.Errorf("Port %d not proxyable", port)
}

// isAddressProxyable largely replicates the logic in the old PAC file
func (c *Client) isAddressProxyable(addr string) error {
	if c.allowPrivateHosts {
		return nil
	}
	host, _, err := net.SplitHostPort(addr)
	if err != nil {
		return fmt.Errorf("Unable to split host and port for %v, considering private: %v", addr, err)
	}

	ip := net.ParseIP(host)
	if ip == nil {
		// host is not an IP address
		if validHostnameRegex.MatchString(host) {
			if !strings.Contains(host, ".") {
				return fmt.Errorf("%v is a plain hostname, considering private", host)
			}
			if strings.HasSuffix(host, ".local") {
				return fmt.Errorf("%v ends in .local, considering private", host)
			}
		}
		// assuming non-private
		return nil
	}

	ipAddrToCheck := &net.IPAddr{IP: ip}
	if c.isPrivateAddr(ipAddrToCheck) {
		return fmt.Errorf("IP %v is private", host)
	}
	return nil
}

func (c *Client) portForAddress(addr string) (int, error) {
	_, portString, err := net.SplitHostPort(addr)
	if err != nil {
		return 0, fmt.Errorf("Unable to determine port for address %v: %v", addr, err)
	}
	port, err := strconv.Atoi(portString)
	if err != nil {
		return 0, fmt.Errorf("Unable to parse port %v for address %v: %v", addr, port, err)
	}
	return port, nil
}

// InConfigDir returns the path of the specified file name in the Lantern
// configuration directory, using an alternate base configuration directory
// if necessary for things like testing.
func InConfigDir(configDir string, filename string) (string, error) {
	cdir := configDir

	if cdir == "" {
		cdir = appdir.General("Lantern")
	}

	log.Debugf("Using config dir %v", cdir)
	if _, err := os.Stat(cdir); err != nil {
		if os.IsNotExist(err) {
			// Create config dir
			if err := os.MkdirAll(cdir, 0750); err != nil {
				return "", fmt.Errorf("Unable to create configdir at %s: %s", cdir, err)
			}
		}
	}

	return filepath.Join(cdir, filename), nil
}

func errorResponse(req *http.Request, err error) *http.Response {
	var htmlerr []byte

	// If the request has an 'Accept' header preferring HTML, or
	// doesn't have that header at all, render the error page.
	switch req.Header.Get("Accept") {
	case "text/html":
		fallthrough
	case "application/xhtml+xml":
		fallthrough
	case "":
		// It is likely we will have lots of different errors to handle but for now
		// we will only return a ErrorAccessingPage error.  This prevents the user
		// from getting just a blank screen.
		htmlerr, err = status.ErrorAccessingPage(req.Host, err)
		if err != nil {
			log.Debugf("Got error while generating status page: %q", err)
		}
	}

	if htmlerr == nil {
		// Default value for htmlerr
		htmlerr = []byte(hidden.Clean(err.Error()))
	}

	res := &http.Response{
		Body: ioutil.NopCloser(bytes.NewBuffer(htmlerr)),
	}
	res.StatusCode = http.StatusServiceUnavailable
	return res
}

func getRequestTimeout() time.Duration {
	return time.Duration(atomic.LoadInt64(&requestTimeout))
}<|MERGE_RESOLUTION|>--- conflicted
+++ resolved
@@ -160,31 +160,21 @@
 		proTokenGetter:    userConfig.GetToken,
 	}
 
-<<<<<<< HEAD
 	c.interceptCONNECT = proxy.CONNECT(keepAliveIdleTimeout, buffers.Pool, false, c.dialCONNECT)
 	c.interceptHTTP = proxy.HTTP(false, keepAliveIdleTimeout, nil, nil, errorResponse, c.dialHTTP)
 	iptool, err := iptool.New()
-=======
-	keepAliveIdleTimeout := chained.IdleTimeout - 5*time.Second
-	client.interceptCONNECT = proxy.CONNECT(keepAliveIdleTimeout, buffers.Pool, false, client.dialCONNECT)
-	client.interceptHTTP = proxy.HTTP(false, keepAliveIdleTimeout, nil, nil, errorResponse, client.dialHTTP)
-	// TODO: turn it to a config option
-	if runtime.GOOS == "android" {
-		client.easylist = allowAllEasyList{}
-	} else {
-		client.initEasyList()
-	}
-	client.reportProxyLocationLoop()
-	var err error
-	client.iptool, err = iptool.New()
->>>>>>> ad6e2dc2
 	if err != nil {
 		log.Errorf("Error creating iptool, assuming all addresses non-private: %v", err)
 		c.isPrivateAddr = func(*net.IPAddr) bool { return false }
 	} else {
 		c.isPrivateAddr = iptool.IsPrivate
 	}
-	c.initEasyList()
+	// TODO: turn it to a config option
+	if runtime.GOOS == "android" {
+		c.easylist = allowAllEasyList{}
+	} else {
+		c.initEasyList()
+	}
 
 	return c
 
