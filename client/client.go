--- conflicted
+++ resolved
@@ -10,12 +10,8 @@
 	"os"
 	"path/filepath"
 	"strconv"
-<<<<<<< HEAD
-	"strings"
 	"sync"
-=======
 	"sync/atomic"
->>>>>>> 4017f60a
 	"time"
 
 	"github.com/getlantern/appdir"
