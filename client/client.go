package client

import (
	"bytes"
	"context"
	"fmt"
	"io/ioutil"
	"net"
	"net/http"
	"path/filepath"
	"regexp"
	"strconv"
	"strings"
	"sync/atomic"
	"time"

	lru "github.com/hashicorp/golang-lru"

	"github.com/getlantern/appdir"
	"github.com/getlantern/detour"
	"github.com/getlantern/errors"
	"github.com/getlantern/eventual"
	"github.com/getlantern/go-socks5"
	"github.com/getlantern/golog"
	"github.com/getlantern/hidden"
	"github.com/getlantern/httpseverywhere"
	"github.com/getlantern/i18n"
	"github.com/getlantern/iptool"
	"github.com/getlantern/mitm"
	"github.com/getlantern/netx"
	"github.com/getlantern/proxy"
	"github.com/getlantern/proxy/filters"

	"github.com/getlantern/flashlight/balancer"
	"github.com/getlantern/flashlight/buffers"
	"github.com/getlantern/flashlight/chained"
	"github.com/getlantern/flashlight/common"
	"github.com/getlantern/flashlight/ops"
	"github.com/getlantern/flashlight/stats"
	"github.com/getlantern/flashlight/status"
)

var (
	log = golog.LoggerFor("flashlight.client")

	addr                = eventual.NewValue()
	socksAddr           = eventual.NewValue()
	proxiedCONNECTPorts = []int{
		// Standard HTTP(S) ports
		80, 443,
		// SSH is disabled to prevent abuse.
		// 22,
		// SMTP and encrypted SMTP
		25, 465,
		// POP and encrypted POP
		110, 995,
		// IMAP and encrypted IMAP
		143, 993,
		// Common unprivileged HTTP(S) ports
		8080, 8443,
		// XMPP
		5222, 5223, 5224,
		// Android
		5228, 5229,
		// udpgw
		7300,
		// Google Hangouts/Meet TCP Ports (see https://support.google.com/a/answer/7582935#ports)
		19302, 19303, 19304, 19305, 19306, 19307, 19308, 19309,
	}

	// Requests to these domains require proxies for security purposes and to
	// ensure that config-server requests in particular always go through a proxy
	// so that it can add the necessary authentication token and other headers.
	// Direct connections to these domains are not allowed.
	domainsRequiringProxy = []string{"getiantem.org", "lantern.io", "getlantern.org"}

	// Set a hard limit when processing proxy requests. Should be short enough to
	// avoid applications bypassing Lantern.
	// Chrome has a 30s timeout before marking proxy as bad.
	// Also used as the overall dial timeout for the balancer.
	requestTimeout = 20 * time.Second

	// interval before rewriting the same URL to HTTPS, to avoid redirect loop.
	httpsRewriteInterval = 10 * time.Second

	// See http://stackoverflow.com/questions/106179/regular-expression-to-match-dns-hostname-or-ip-address
	validHostnameRegex = regexp.MustCompile(`^(([a-zA-Z0-9]|[a-zA-Z0-9][a-zA-Z0-9\-]*[a-zA-Z0-9])\.)*([A-Za-z0-9]|[A-Za-z0-9][A-Za-z0-9\-]*[A-Za-z0-9])$`)

	errLanternOff = fmt.Errorf("Lantern is off")

	forceProxying int64
)

// ForceProxying forces everything to get proxied (useful for testing)
func ForceProxying() {
	atomic.StoreInt64(&forceProxying, 1)
}

// StopForcingProxying disables forced proxying (useful for testing)
func StopForcingProxying() {
	atomic.StoreInt64(&forceProxying, 0)
}

func shouldForceProxying() bool {
	return atomic.LoadInt64(&forceProxying) == 1
}

// Client is an HTTP proxy that accepts connections from local programs and
// proxies these via remote flashlight servers.
type Client struct {
	// requestTimeout: (optional) timeout to process the request from application
	requestTimeout time.Duration

	// Balanced CONNECT dialers.
	bal *balancer.Balancer

	proxy proxy.Proxy

	l net.Listener

	disconnected  func() bool
	allowShortcut func(ctx context.Context, addr string) (bool, net.IP)
	useDetour     func() bool
	user          common.UserConfig

	rewriteToHTTPS httpseverywhere.Rewrite
	rewriteLRU     *lru.Cache

	statsTracker stats.Tracker

	iptool            iptool.Tool
	allowPrivateHosts func() bool
	lang              func() string
	adSwapTargetURL   func() string

	reverseDNS func(addr string) string

	httpProxyIP   string
	httpProxyPort string
}

// NewClient creates a new client that does things like starts the HTTP and
// SOCKS proxies. It take a function for determing whether or not to proxy
// all traffic, and another function to get Lantern Pro token when required.
func NewClient(
	disconnected func() bool,
	allowShortcut func(ctx context.Context, addr string) (bool, net.IP),
	useDetour func() bool,
	userConfig common.UserConfig,
	statsTracker stats.Tracker,
	allowPrivateHosts func() bool,
	lang func() string,
	adSwapTargetURL func() string,
	reverseDNS func(addr string) string,
) (*Client, error) {
	// A small LRU to detect redirect loop
	rewriteLRU, err := lru.New(100)
	if err != nil {
		return nil, errors.New("Unable to create rewrite LRU: %v", err)
	}
	client := &Client{
		requestTimeout:    requestTimeout,
		bal:               balancer.New(time.Duration(requestTimeout)),
		disconnected:      disconnected,
		allowShortcut:     allowShortcut,
		useDetour:         useDetour,
		user:              userConfig,
		rewriteToHTTPS:    httpseverywhere.Default(),
		rewriteLRU:        rewriteLRU,
		statsTracker:      statsTracker,
		allowPrivateHosts: allowPrivateHosts,
		lang:              lang,
		adSwapTargetURL:   adSwapTargetURL,
		reverseDNS:        reverseDNS,
	}

	keepAliveIdleTimeout := chained.IdleTimeout - 5*time.Second

	var mitmOpts *mitm.Opts
	// Totally disabling MITM for now
	if common.Platform != "android" && false {
		mitmOpts = &mitm.Opts{
			PKFile:             filepath.Join(appdir.General("Lantern"), "mitmkey.pem"),
			CertFile:           filepath.Join(appdir.General("Lantern"), "mitmcert.pem"),
			Organization:       "Lantern",
			InstallCert:        true,
			InstallPrompt:      i18n.T("BACKEND_MITM_INSTALL_CERT"),
			WindowsPromptTitle: i18n.T("BACKEND_MITM_INSTALL_CERT"),
			WindowsPromptBody:  i18n.T("BACKEND_MITM_INSTALL_CERT_WINDOWS_BODY", "certimporter.exe"),
			Domains: []string{
				"*.doubleclick.net",
				"*.g.doubleclick.net",
				"adservice.google.com",
				"adservice.google.com.hk",
				"adservice.google.co.jp",
				"adservice.google.nl",
				"*.googlesyndication.com",
				"*.googletagservices.com",
				"googleadservices.com",
				"*.youtube.com",
				"*.youtube.com.hk",
				"*.youtube.hk",
				"*.youtube.co.jp",
				"*.youtube.jp",
				"*.youtube.nl",
			},
		}
	}
	var mitmErr error
	client.proxy, mitmErr = proxy.New(&proxy.Opts{
		IdleTimeout:  keepAliveIdleTimeout,
		BufferSource: buffers.Pool,
		Filter:       filters.FilterFunc(client.filter),
		OnError:      errorResponse,
		Dial:         client.dial,
		MITMOpts:     mitmOpts,
		ShouldMITM: func(req *http.Request, upstreamAddr string) bool {
			userAgent := req.Header.Get("User-Agent")
			// Only MITM certain browsers
			// See http://useragentstring.com/pages/useragentstring.php
			return strings.Contains(userAgent, "Chrome/") || // Chrome
				strings.Contains(userAgent, "MSIE") || strings.Contains(userAgent, "Trident") || // Internet Explorer
				strings.Contains(userAgent, "Edge") // Microsoft Edge
		},
	})
	if mitmErr != nil {
		log.Errorf("Unable to initialize MITM: %v", mitmErr)
	}
	client.reportProxyLocationLoop()
	client.iptool, err = iptool.New()
	if err != nil {
		return nil, errors.New("Unable to initialize iptool: %v", err)
	}
	return client, nil
}

func (client *Client) GetBalancer() *balancer.Balancer {
	return client.bal
}

<<<<<<< HEAD
func (client *Client) initEasyList(adBlockingAllowed func() bool) {
	defer func() {
		if client.easylist == nil {
			log.Debugf("Not using easylist")
			client.easylist = easylist.AndList{}
		}
	}()

	if !adBlockingAllowed() {
		log.Debug("Ad blocking not allowed, not initializing easylist")
		return
	}

	log.Debug("Initializing easylist")
	lanternList, err := easyListFor("lanternlist.txt.gz", "https://raw.githubusercontent.com/getlantern/easylist/master/lanternlist.txt.gz")
	if err != nil {
		log.Error(err)
		return
	}

	easylistList, err := easyListFor("easylist.txt.gz", easylist.DefaultURL)
	if err != nil {
		log.Error(err)
		return
	}

	combined := easylist.AndList{lanternList, easylistList}

	client.easylist = easylist.ListFunc(func(req *http.Request) bool {
		adSwappingEnabled := client.adSwapTargetURL() != ""
		if adSwappingEnabled {
			// Always allow to avoid interfering with ad swapping
			return true
		}
		// Use combined for maximum coverage
		return combined.Allow(req)
	})
	log.Debug("Initialized easylist")
}

func easyListFor(cacheFile string, url string) (easylist.List, error) {
	path, err := common.InConfigDir("", cacheFile)
	if err != nil {
		return nil, errors.New("Unable to get easylist config path: %v", err)
	}
	list, err := easylist.OpenWithURL(path, url, true, 1*time.Hour)
	if err != nil {
		return nil, errors.New("Unable to open easylist: %v", err)
	}
	return list, nil
}

=======
>>>>>>> 4b97ff75
func (client *Client) reportProxyLocationLoop() {
	ch := client.bal.OnActiveDialer()
	var activeProxy string
	go func() {
		for {
			proxy := <-ch
			if proxy.Name() == activeProxy {
				continue
			}
			countryCode, country, city := proxyLoc(proxy)
			client.statsTracker.SetActiveProxyLocation(
				city,
				country,
				countryCode,
			)
		}
	}()
}

// Addr returns the address at which the client is listening with HTTP, blocking
// until the given timeout for an address to become available.
func Addr(timeout time.Duration) (interface{}, bool) {
	return addr.Get(timeout)
}

// Addr returns the address at which the client is listening with HTTP, blocking
// until the given timeout for an address to become available.
func (client *Client) Addr(timeout time.Duration) (interface{}, bool) {
	return Addr(timeout)
}

// Socks5Addr returns the address at which the client is listening with SOCKS5,
// blocking until the given timeout for an address to become available.
func Socks5Addr(timeout time.Duration) (interface{}, bool) {
	return socksAddr.Get(timeout)
}

// Socks5Addr returns the address at which the client is listening with SOCKS5,
// blocking until the given timeout for an address to become available.
func (client *Client) Socks5Addr(timeout time.Duration) (interface{}, bool) {
	return Socks5Addr(timeout)
}

// ListenAndServeHTTP makes the client listen for HTTP connections at the given
// address or, if a blank address is given, at a random port on localhost.
// onListeningFn is a callback that gets invoked as soon as the server is
// accepting TCP connections.
// Sometimes on Windows, http.Server may fail to accept new connections after
// running for a random period. This method will try serve again.
func (client *Client) ListenAndServeHTTP(requestedAddr string, onListeningFn func()) error {
	var err error
	var l net.Listener
	log.Debugf("About to listen at '%s'", requestedAddr)
	if l, err = net.Listen("tcp", requestedAddr); err != nil {
		log.Debugf("Error listening at '%s', fallback to default: %v", requestedAddr, err)
		requestedAddr = "127.0.0.1:0"
		log.Debugf("About to listen at '%s'", requestedAddr)
		if l, err = net.Listen("tcp", requestedAddr); err != nil {
			return fmt.Errorf("Unable to listen: %q", err)
		}
	}

	client.l = l
	listenAddr := l.Addr().String()
	addr.Set(listenAddr)
	client.httpProxyIP, client.httpProxyPort, _ = net.SplitHostPort(listenAddr)
	onListeningFn()

	log.Debugf("About to start HTTP client proxy at %v", listenAddr)
	for {
		start := time.Now()
		conn, err := l.Accept()
		if err != nil {
			if time.Since(start) >= 10*time.Second {
				log.Debugf("Error serving HTTP client proxy at %v, restarting: %v", listenAddr, err)
				time.Sleep(100 * time.Millisecond)
				continue
			}
			return fmt.Errorf("Unable to accept connection: %v", err)
		}
		go client.handle(conn)
	}
}

// ListenAndServeSOCKS5 starts the SOCKS server listening at the specified
// address.
func (client *Client) ListenAndServeSOCKS5(requestedAddr string) error {
	var err error
	var l net.Listener
	if l, err = net.Listen("tcp", requestedAddr); err != nil {
		return fmt.Errorf("Unable to listen: %q", err)
	}
	listenAddr := l.Addr().String()
	socksAddr.Set(listenAddr)

	conf := &socks5.Config{
		HandleConnect: func(ctx context.Context, conn net.Conn, req *socks5.Request, replySuccess func(boundAddr net.Addr) error, replyError func(err error) error) error {
			op, ctx := ops.BeginWithNewBeam("proxy", ctx)
			defer op.End()
			addr := client.reverseDNS(fmt.Sprintf("%v:%v", req.DestAddr.IP, req.DestAddr.Port))
			errOnReply := replySuccess(nil)
			if errOnReply != nil {
				return op.FailIf(log.Errorf("Unable to reply success to SOCKS5 client: %v", errOnReply))
			}
			return op.FailIf(client.proxy.Connect(ctx, req.BufConn, conn, addr))
		},
	}
	server, err := socks5.New(conf)
	if err != nil {
		return fmt.Errorf("Unable to create SOCKS5 server: %v", err)
	}

	log.Debugf("About to start SOCKS5 client proxy at %v", listenAddr)
	return server.Serve(l)
}

// Configure updates the client's configuration. Configure can be called
// before or after ListenAndServe, and can be called multiple times.
func (client *Client) Configure(proxies map[string]*chained.ChainedServerInfo) {
	log.Debug("Configure() called")
	err := client.initBalancer(proxies)
	if err != nil {
		log.Error(err)
	}
}

// Stop is called when the client is no longer needed. It closes the
// client listener and underlying dialer connection pool
func (client *Client) Stop() error {
	return client.l.Close()
}

func (client *Client) dial(ctx context.Context, isConnect bool, network, addr string) (conn net.Conn, err error) {
	op := ops.BeginWithBeam("proxied_dialer", ctx)
	op.Set("local_proxy_type", "http")
	op.Origin(addr, "")
	defer op.End()
	ctx, cancel := context.WithTimeout(ctx, client.requestTimeout)
	defer cancel()
	return client.doDial(op, ctx, isConnect, addr)
}

// doDial is the ultimate place to dial an origin site. It takes following steps:
// * If the addr is in the proxied sites list or previously detected by detour as blocked, dial the site through proxies.
// * If proxyAll is on, dial the site through proxies.
// * If the host or port is configured not proxyable, dial directly.
// * If the site is allowed by shortcut, dial directly. If it failed before the deadline, try proxying.
// * Try dial the site directly with 1/5th of the requestTimeout, then try proxying.
func (client *Client) doDial(op *ops.Op, ctx context.Context, isCONNECT bool, addr string) (net.Conn, error) {

	dialProxied := func(ctx context.Context, _unused, addr string) (net.Conn, error) {
		op.Set("remotely_proxied", true)
		proto := balancer.NetworkPersistent
		if isCONNECT {
			// UGLY HACK ALERT! In this case, we know we need to send a CONNECT request
			// to the chained server. We need to send that request from chained/dialer.go
			// though because only it knows about the authentication token to use.
			// We signal it to send the CONNECT here using the network transport argument
			// that is effectively always "tcp" in the end, but we look for this
			// special "transport" in the dialer and send a CONNECT request in that
			// case.
			proto = balancer.NetworkConnect
		}
		start := time.Now()
		conn, err := client.bal.DialContext(ctx, proto, addr)
		if log.IsTraceEnabled() {
			log.Tracef("Dialing proxy takes %v for %s", time.Since(start), addr)
		}
		return conn, err
	}

	if client.shouldSendToProxy(addr) {
		return dialProxied(ctx, "whatever", addr)
	}

	if err := client.allowSendingToProxy(addr); err != nil {
		log.Debugf("%v, sending directly to %v", err, addr)
		op.Set("force_direct", true)
		op.Set("force_direct_reason", err.Error())
		// Use netx because on Android, we need a special protected dialer.
		// Same below.
		return netx.DialContext(ctx, "tcp", addr)
	}

	dialDirectForShortcut := func(ctx context.Context, network, addr string, ip net.IP) (net.Conn, error) {
		log.Debugf("Use shortcut (dial directly) for %v(%v)", addr, ip)
		op.Set("shortcut_direct", true)
		op.Set("shortcut_direct_ip", ip)
		return netx.DialContext(ctx, "tcp", addr)
	}

	dl, _ := ctx.Deadline()
	// It's roughly requestTimeout (20s) / 5 = 4s to leave enough time
	// to try dialing via proxies. Not hardcode to 4s to avoid break test
	// code which may have a shorter requestTimeout.
	directTimeout := dl.Sub(time.Now()) / 5
	cappedCTX, cancel := context.WithTimeout(ctx, directTimeout)
	defer cancel()

	dialDirectForDetour := func(ctx context.Context, network, addr string) (net.Conn, error) {
		if allow, ip := client.allowShortcut(cappedCTX, addr); allow {
			// Arbitrarily have a larger timeout if the address is eligible for shortcut.
			shortcutCTX, cancel := context.WithTimeout(ctx, directTimeout*2)
			defer cancel()
			return dialDirectForShortcut(shortcutCTX, network, addr, ip)
		}
		return netx.DialContext(cappedCTX, network, addr)
	}

	var dialer func(ctx context.Context, network, addr string) (net.Conn, error)
	if client.useDetour() {
		op.Set("detour", true)
		dialer = detour.Dialer(dialDirectForDetour, dialProxied)
	} else {
		op.Set("detour", false)
		dialer = func(ctx context.Context, network, addr string) (net.Conn, error) {
			var conn net.Conn
			var err error
			if allow, ip := client.allowShortcut(cappedCTX, addr); allow {
				// Don't cap the context if the address is eligible for shortcut.
				conn, err = dialDirectForShortcut(ctx, network, addr, ip)
				if err == nil {
					return conn, err
				}
			}
			select {
			case <-ctx.Done():
				if err == nil {
					err = ctx.Err()
				}
				return nil, err
			default:
				return dialProxied(ctx, network, addr)
			}
		}
	}
	return dialer(ctx, "tcp", addr)
}

func (client *Client) shouldSendToProxy(addr string) bool {
	if shouldForceProxying() {
		return true
	}
	if requiresProxy(addr) {
		log.Debugf("Address %v requires a proxy", addr)
		return true
	}
	return false
}

func (client *Client) allowSendingToProxy(addr string) error {
	if client.disconnected() {
		return errLanternOff
	}

	port, err := client.portForAddress(addr)
	if err != nil {
		return err
	}

	if err := client.isPortProxyable(port); err != nil {
		return err
	}
	return client.isAddressProxyable(addr)
}

func (client *Client) isPortProxyable(port int) error {
	for _, proxiedPort := range proxiedCONNECTPorts {
		if port == proxiedPort {
			return nil
		}
	}
	return fmt.Errorf("Port %d not proxyable", port)
}

// isAddressProxyable largely replicates the logic in the old PAC file
func (client *Client) isAddressProxyable(addr string) error {
	if client.allowPrivateHosts() {
		return nil
	}
	host, _, err := net.SplitHostPort(addr)
	if err != nil {
		return fmt.Errorf("Unable to split host and port for %v, considering private: %v", addr, err)
	}

	ip := net.ParseIP(host)
	if ip == nil {
		// host is not an IP address
		if validHostnameRegex.MatchString(host) {
			if !strings.Contains(host, ".") {
				return fmt.Errorf("%v is a plain hostname, considering private", host)
			}
			if strings.HasSuffix(host, ".local") {
				return fmt.Errorf("%v ends in .local, considering private", host)
			}
		}
		// assuming non-private
		return nil
	}

	ipAddrToCheck := &net.IPAddr{IP: ip}
	if client.iptool.IsPrivate(ipAddrToCheck) {
		return fmt.Errorf("IP %v is private", host)
	}
	return nil
}

func requiresProxy(addr string) bool {
	host, _, err := net.SplitHostPort(addr)
	if err != nil {
		host = addr
	}
	host = strings.TrimSpace(host)
	parts := strings.Split(host, ".")

domainsLoop:
	for _, domain := range domainsRequiringProxy {
		domainParts := strings.Split(domain, ".")
		if len(parts) >= len(domainParts) {
			for i := 1; i <= len(domainParts); i++ {
				if !strings.EqualFold(domainParts[len(domainParts)-i], parts[len(parts)-i]) {
					continue domainsLoop
				}
			}
			return true
		}
	}

	return false
}

func (client *Client) portForAddress(addr string) (int, error) {
	_, portString, err := net.SplitHostPort(addr)
	if err != nil {
		return 0, fmt.Errorf("Unable to determine port for address %v: %v", addr, err)
	}
	port, err := strconv.Atoi(portString)
	if err != nil {
		return 0, fmt.Errorf("Unable to parse port %v for address %v: %v", addr, port, err)
	}
	return port, nil
}

func errorResponse(ctx filters.Context, req *http.Request, read bool, err error) *http.Response {
	var htmlerr []byte

	if req == nil {
		return nil
	}

	// If the request has an 'Accept' header preferring HTML, or
	// doesn't have that header at all, render the error page.
	switch req.Header.Get("Accept") {
	case "text/html":
		fallthrough
	case "application/xhtml+xml":
		fallthrough
	case "":
		// It is likely we will have lots of different errors to handle but for now
		// we will only return a ErrorAccessingPage error.  This prevents the user
		// from getting just a blank screen.
		htmlerr, err = status.ErrorAccessingPage(req.Host, err)
		if err != nil {
			log.Debugf("Got error while generating status page: %q", err)
		}
	}

	if htmlerr == nil {
		// Default value for htmlerr
		htmlerr = []byte(hidden.Clean(err.Error()))
	}

	return &http.Response{
		Body:       ioutil.NopCloser(bytes.NewBuffer(htmlerr)),
		StatusCode: http.StatusServiceUnavailable,
	}
}<|MERGE_RESOLUTION|>--- conflicted
+++ resolved
@@ -238,61 +238,6 @@
 	return client.bal
 }
 
-<<<<<<< HEAD
-func (client *Client) initEasyList(adBlockingAllowed func() bool) {
-	defer func() {
-		if client.easylist == nil {
-			log.Debugf("Not using easylist")
-			client.easylist = easylist.AndList{}
-		}
-	}()
-
-	if !adBlockingAllowed() {
-		log.Debug("Ad blocking not allowed, not initializing easylist")
-		return
-	}
-
-	log.Debug("Initializing easylist")
-	lanternList, err := easyListFor("lanternlist.txt.gz", "https://raw.githubusercontent.com/getlantern/easylist/master/lanternlist.txt.gz")
-	if err != nil {
-		log.Error(err)
-		return
-	}
-
-	easylistList, err := easyListFor("easylist.txt.gz", easylist.DefaultURL)
-	if err != nil {
-		log.Error(err)
-		return
-	}
-
-	combined := easylist.AndList{lanternList, easylistList}
-
-	client.easylist = easylist.ListFunc(func(req *http.Request) bool {
-		adSwappingEnabled := client.adSwapTargetURL() != ""
-		if adSwappingEnabled {
-			// Always allow to avoid interfering with ad swapping
-			return true
-		}
-		// Use combined for maximum coverage
-		return combined.Allow(req)
-	})
-	log.Debug("Initialized easylist")
-}
-
-func easyListFor(cacheFile string, url string) (easylist.List, error) {
-	path, err := common.InConfigDir("", cacheFile)
-	if err != nil {
-		return nil, errors.New("Unable to get easylist config path: %v", err)
-	}
-	list, err := easylist.OpenWithURL(path, url, true, 1*time.Hour)
-	if err != nil {
-		return nil, errors.New("Unable to open easylist: %v", err)
-	}
-	return list, nil
-}
-
-=======
->>>>>>> 4b97ff75
 func (client *Client) reportProxyLocationLoop() {
 	ch := client.bal.OnActiveDialer()
 	var activeProxy string
