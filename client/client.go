--- conflicted
+++ resolved
@@ -17,10 +17,7 @@
 	"time"
 
 	"github.com/getlantern/flashlight/config"
-<<<<<<< HEAD
 	"github.com/getlantern/flashlight/geolookup"
-=======
->>>>>>> d60547da
 
 	lru "github.com/hashicorp/golang-lru"
 
@@ -239,10 +236,7 @@
 		log.Errorf("Unable to initialize MITM: %v", mitmErr)
 	}
 	client.reportProxyLocationLoop()
-	client.iptool, err = iptool.New()
-	if err != nil {
-		return nil, errors.New("Unable to initialize iptool: %v", err)
-	}
+	client.iptool, _ = iptool.New()
 	go client.pingProxiesLoop()
 	go func() {
 		for {
@@ -303,38 +297,7 @@
 			Domains: domains,
 		}
 	}
-<<<<<<< HEAD
 	return nil
-=======
-	var mitmErr error
-	client.proxy, mitmErr = proxy.New(&proxy.Opts{
-		IdleTimeout:  keepAliveIdleTimeout,
-		BufferSource: buffers.Pool,
-		Filter:       filters.FilterFunc(client.filter),
-		OnError:      errorResponse,
-		Dial:         client.dial,
-		MITMOpts:     mitmOpts,
-		ShouldMITM: func(req *http.Request, upstreamAddr string) bool {
-			userAgent := req.Header.Get("User-Agent")
-			// Only MITM certain browsers
-			// See http://useragentstring.com/pages/useragentstring.php
-			shouldMITM := strings.Contains(userAgent, "Chrome/") || // Chrome
-				strings.Contains(userAgent, "Firefox/") || // Firefox
-				strings.Contains(userAgent, "MSIE") || strings.Contains(userAgent, "Trident") || // Internet Explorer
-				strings.Contains(userAgent, "Edge") || // Microsoft Edge
-				strings.Contains(userAgent, "QQBrowser") || // QQ
-				strings.Contains(userAgent, "360Browser") || strings.Contains(userAgent, "360SE") || strings.Contains(userAgent, "360EE") // 360
-			return shouldMITM
-		},
-	})
-	if mitmErr != nil {
-		log.Errorf("Unable to initialize MITM: %v", mitmErr)
-	}
-	client.reportProxyLocationLoop()
-	client.iptool, _ = iptool.New()
-	go client.pingProxiesLoop()
-	return client, nil
->>>>>>> d60547da
 }
 
 func (client *Client) GetBalancer() *balancer.Balancer {
