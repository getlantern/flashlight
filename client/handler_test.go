package client

import (
	"net"
	"net/http"
	"testing"
	"time"

	"github.com/getlantern/httpseverywhere"
	"github.com/stretchr/testify/assert"
)

func TestNormalizeExoAd(t *testing.T) {
	doTestNormalizeExoAd(t, "syndication.exdynsrv.com")
	doTestNormalizeExoAd(t, "syndication.exdynsrv.com:80")
	doTestNormalizeExoAd(t, "syndication.exdynsrv.com:443")

	req, _ := http.NewRequest("GET", "http://exdynsrv.com.friendlygfw.cn", nil)
	_, ad := normalizeExoAd(req)
	assert.False(t, ad)
}

func doTestNormalizeExoAd(t *testing.T, host string) {
	req, _ := http.NewRequest("GET", "http://"+host, nil)
	qvals := req.URL.Query()
	qvals.Set("p", "https://www.somethingelse.com")
	req.URL.RawQuery = qvals.Encode()

	req2, ad := normalizeExoAd(req)
	assert.True(t, ad)
	assert.Equal(t, "https://www.getlantern.org/", req2.URL.Query().Get("p"))
}

func TestRewriteHTTPSSuccess(t *testing.T) {
	client := newClient()
	client.rewriteToHTTPS = httpseverywhere.Eager()
	req, _ := http.NewRequest("GET", "http://www.nytimes.com/", nil)
	resp, err := roundTrip(client, req)
	if !assert.NoError(t, err) {
		return
	}
	assert.Equal(t, http.StatusMovedPermanently, resp.StatusCode)
	assert.Equal(t, "max-age:86400", resp.Header.Get("Cache-Control"))
	assert.Equal(t, "https://www.nytimes.com/", resp.Header.Get("Location"))
	assert.True(t, len(resp.Header.Get("Expires")) > 0)
}

func TestRewriteHTTPSCORS(t *testing.T) {
	client := newClient()
	client.rewriteToHTTPS = httpseverywhere.Eager()
	req, _ := http.NewRequest("GET", "http://www.adaptec.com/", nil)
	req.Header.Set("Origin", "www.adaptec.com")
	log.Debug("Starting CORS roundtrip")
	resp, err := roundTrip(client, req)
	log.Debug("Finished CORS round trip")
	if !assert.NoError(t, err) {
		return
	}
	assert.NotEqual(t, http.StatusMovedPermanently, resp.StatusCode)
}

func TestRewriteHTTPSRedirectLoop(t *testing.T) {
	old := httpsRewriteInterval
	defer func() { httpsRewriteInterval = old }()
	httpsRewriteInterval = 100 * time.Millisecond
	client := newClient()
	client.rewriteToHTTPS = httpseverywhere.Eager()
<<<<<<< HEAD
	testURL := "http://www.google.com"
=======
	testURL := "http://www.hrc.org/"
>>>>>>> 99320450

	req, _ := http.NewRequest("GET", testURL, nil)
	resp, err := roundTrip(client, req)
	if !assert.NoError(t, err) {
		return
	}
	assert.Equal(t, http.StatusMovedPermanently, resp.StatusCode, "should rewrite to HTTPS at first")
	assert.Equal(t, resp.Header.Get("Location"), "https://www.hrc.org/", "HTTPS Everywhere should redirect us.")

	// The following is a bit brittle because it actually sends the request to the remote
	// server, so we are beholden to what the server does. In this case, the server
	// redirects to https://www.hrc.org:443/ as of this writing, which HTTPS Everywhere does
	// not do, allowing us to differentiate between a local and a remote redirect.
	req, _ = http.NewRequest("GET", testURL, nil)
	resp, err = roundTrip(client, req)
	if !assert.NoError(t, err) {
		return
	}
	assert.Equal(t, http.StatusMovedPermanently, resp.StatusCode, "second request should still hit the remote server and get redirected")
	assert.Equal(t, resp.Header.Get("Location"), "https://www.hrc.org:443/", "second request with same URL should skip HTTPS Everywhere but still be redirected from the origin server")

	time.Sleep(2 * httpsRewriteInterval)
	req, _ = http.NewRequest("GET", testURL, nil)
	resp, err = roundTrip(client, req)
	if !assert.NoError(t, err) {
		return
	}
	assert.Equal(t, http.StatusMovedPermanently, resp.StatusCode, "should rewrite to HTTPS some time later")
	assert.Equal(t, resp.Header.Get("Location"), "https://www.hrc.org/", "HTTPS Everywhere should redirect us.")

}

// func TestAdSwap(t *testing.T) {
// 	client := newClient()
// 	for orig, updated := range adSwapJavaScriptInjections {
// 		req, _ := http.NewRequest("GET", orig, nil)
// 		resp, err := roundTrip(client, req)
// 		if !assert.NoError(t, err) {
// 			return
// 		}
// 		assert.Equal(t, http.StatusTemporaryRedirect, resp.StatusCode)
// 		expectedLocation := fmt.Sprintf("%v?lang=%v&url=%v", updated, url.QueryEscape(testLang), url.QueryEscape(testAdSwapTargetURL))
// 		assert.Equal(t, expectedLocation, resp.Header.Get("Location"))
// 	}
// }

func TestRejectHTTPProxyPort(t *testing.T) {
	client := newClient()
	client.httpProxyIP, client.httpProxyPort, _ = net.SplitHostPort("127.0.0.1:4321")
	req, _ := http.NewRequest("GET", "http://127.0.0.1:4321", nil)
	assert.True(t, client.isHTTPProxyPort(req))
	req, _ = http.NewRequest("GET", "http://localhost:4321", nil)
	assert.True(t, client.isHTTPProxyPort(req))

	client.httpProxyIP, client.httpProxyPort, _ = net.SplitHostPort("127.0.0.1:80")
	req, _ = http.NewRequest("GET", "http://localhost", nil)
	assert.True(t, client.isHTTPProxyPort(req))
	req, _ = http.NewRequest("GET", "ws://localhost", nil)
	assert.True(t, client.isHTTPProxyPort(req))

	client.httpProxyIP, client.httpProxyPort, _ = net.SplitHostPort("127.0.0.1:443")
	req, _ = http.NewRequest("GET", "https://localhost", nil)
	assert.True(t, client.isHTTPProxyPort(req))
	req, _ = http.NewRequest("GET", "wss://localhost", nil)
	assert.True(t, client.isHTTPProxyPort(req))
}

func TestVideoForYoutubeURL(t *testing.T) {
	getVideo := func(url string) string {
		req, _ := http.NewRequest(http.MethodGet, url, nil)
		return youtubeVideoFor(req)
	}
	assert.Equal(t, "ixmjlbXvi30", getVideo("https://www.youtube.com/watch?v=ixmjlbXvi30"), "simple correct url")
	assert.Equal(t, "ixmjlbXvi30", getVideo("https://www.youtube.com/watch?v=ixmjlbXvi30%23list=PLaYqF7AnyNPebzL8P8M_9a3F7O61JPEcN"), "url with spurious anchor")
	assert.Empty(t, getVideo("https://www.youtube.com/watch?v=ixmjlbXvi3"), "video too short")
	assert.Empty(t, getVideo("https://www.youtube.com/watch?vy=ixmjlbXvi30"), "wrong parameter name")
	assert.Empty(t, getVideo("https://www.ytube.com/watch?v=ixmjlbXvi30"), "wrong domain")
}<|MERGE_RESOLUTION|>--- conflicted
+++ resolved
@@ -65,11 +65,7 @@
 	httpsRewriteInterval = 100 * time.Millisecond
 	client := newClient()
 	client.rewriteToHTTPS = httpseverywhere.Eager()
-<<<<<<< HEAD
-	testURL := "http://www.google.com"
-=======
 	testURL := "http://www.hrc.org/"
->>>>>>> 99320450
 
 	req, _ := http.NewRequest("GET", testURL, nil)
 	resp, err := roundTrip(client, req)
