--- conflicted
+++ resolved
@@ -71,18 +71,7 @@
 		return client.interceptProRequest(ctx, req)
 	}
 
-<<<<<<< HEAD
 	op := ops.FromContext(ctx)
-
-	adSwapURL := client.adSwapURL(req)
-	if !exoclick && adSwapURL == "" && !client.easylist.Allow(req) {
-		// Don't record this as proxying
-		op.Cancel()
-		return client.easyblock(ctx, req)
-	}
-
-=======
->>>>>>> b3cabd06
 	op.UserAgent(req.Header.Get("User-Agent")).OriginFromRequest(req)
 
 	// Disable Ad swapping for now given that Ad blocking is completely
@@ -91,6 +80,8 @@
 	//
 	// adSwapURL := client.adSwapURL(req)
 	// if !exoclick && adSwapURL != "" {
+	// // Don't record this as proxying
+	// 	op.Cancel()
 	// 	return client.redirectAdSwap(ctx, req, adSwapURL, op)
 	// }
 
