--- conflicted
+++ resolved
@@ -63,11 +63,7 @@
 	op := ctx.Value(ctxKeyOp).(*ops.Op)
 
 	adSwapURL := client.adSwapURL(req)
-<<<<<<< HEAD
-	if adSwapURL == "" && !strings.Contains(req.URL.Host, ".exdynsrv.com") && !client.easylist.Allow(req) {
-=======
-	if !ad && adSwapURL == "" && !client.easylist.Allow(req) {
->>>>>>> 7cae6967
+	if !ad && adSwapURL == "" && !strings.Contains(req.URL.Host, ".exdynsrv.com") && !client.easylist.Allow(req) {
 		// Don't record this as proxying
 		op.Cancel()
 		return client.easyblock(ctx, req)
