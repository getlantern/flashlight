--- conflicted
+++ resolved
@@ -38,15 +38,6 @@
 			log.Error(op.FailIf(err))
 		}
 	} else {
-<<<<<<< HEAD
-		//url := req.URL.String()
-		log.Tracef("Checking for HTTP redirect for %v", req.URL.String())
-		if httpsURL, changed := client.rewriteToHTTPS(req.URL); changed {
-			client.redirect(resp, req, httpsURL, op)
-			return
-		}
-=======
->>>>>>> 961204c6
 		// Direct proxying can only be used for plain HTTP connections.
 		log.Tracef("Intercepting HTTP request %s %v", req.Method, req.URL)
 		// consumed and removed by http-proxy-lantern/versioncheck
