package client

import (
	"net/http"

	"github.com/getlantern/flashlight/ops"
)

// ServeHTTP implements the method from interface http.Handler using the latest
// handler available from getHandler() and latest ReverseProxy available from
// getReverseProxy().
func (client *Client) ServeHTTP(resp http.ResponseWriter, req *http.Request) {
	userAgent := req.Header.Get("User-Agent")
<<<<<<< HEAD

	easylist := client.getEasyList()
	if easylist != nil && !easylist.Allow(req) {
		log.Debugf("Blocking %v on %v", req.URL, req.Host)
		if req.Method == http.MethodConnect {
			// For CONNECT requests, we pretend that it's okay but then we don't do
			// anything afterwards. We have to do this because otherwise Chrome marks
			// us as a bad proxy.
			resp.WriteHeader(http.StatusOK)
		} else {
			resp.WriteHeader(http.StatusForbidden)
		}
		return
	}

=======
>>>>>>> 4017f60a
	op := ops.Begin("proxy").
		UserAgent(userAgent).
		OriginFromRequest(req)
	defer op.End()

	if req.Method == http.MethodConnect {
		// CONNECT requests are often used for HTTPS requests.
		log.Tracef("Intercepting CONNECT %s", req.URL)
		err := client.interceptCONNECT(resp, req)
		if err != nil {
			log.Error(op.FailIf(err))
		}
	} else {
		// Direct proxying can only be used for plain HTTP connections.
		log.Tracef("Intercepting HTTP request %s %v", req.Method, req.URL)
		err := client.interceptHTTP(resp, req)
		if err != nil {
			log.Error(op.FailIf(err))
		}
	}
}<|MERGE_RESOLUTION|>--- conflicted
+++ resolved
@@ -11,7 +11,6 @@
 // getReverseProxy().
 func (client *Client) ServeHTTP(resp http.ResponseWriter, req *http.Request) {
 	userAgent := req.Header.Get("User-Agent")
-<<<<<<< HEAD
 
 	easylist := client.getEasyList()
 	if easylist != nil && !easylist.Allow(req) {
@@ -27,8 +26,6 @@
 		return
 	}
 
-=======
->>>>>>> 4017f60a
 	op := ops.Begin("proxy").
 		UserAgent(userAgent).
 		OriginFromRequest(req)
