<<<<<<< HEAD
hash: ebb133aba2755375b0b9709150640e814e9543ccc2cd0ae614e84a71d07d0e74
updated: 2017-01-26T01:16:57.522440593-08:00
=======
hash: c683a576abff4e384db86b0b3cf8a949b924dcf490b8f7d164ddc2bf2560ccf4
updated: 2017-02-08T06:04:31.383441437-06:00
>>>>>>> cc5266de
imports:
- name: git.torproject.org/pluggable-transports/goptlib.git
  version: f1569079ca898d54e52a26b0bd1b5cc869310608
- name: git.torproject.org/pluggable-transports/obfs4.git
  version: 97a875ec3c0afa629405c78e750d27e4e1f851ca
  subpackages:
  - common/csrand
  - common/drbg
  - common/ntor
  - common/probdist
  - common/replayfilter
  - transports/base
  - transports/obfs4
  - transports/obfs4/framing
- name: github.com/agl/ed25519
  version: 5312a61534124124185d41f09206b9fef1d88403
  subpackages:
  - edwards25519
  - extra25519
- name: github.com/aristanetworks/goarista
  version: b0e49c238c066506cefd63181b73b282ccd84708
  subpackages:
  - monotime
- name: github.com/blang/semver
  version: 4a1e882c79dcf4ec00d2e29fac74b9c8938d5052
- name: github.com/davecgh/go-spew
  version: 346938d642f2ec3594ed81d874461961cd0faa76
  subpackages:
  - spew
- name: github.com/dchest/siphash
  version: 4ebf1de738443ea7f45f02dc394c4df1942a126d
- name: github.com/dustin/go-humanize
  version: 7a41df006ff9af79a29f0ffa9c5f21fbe6314a2d
- name: github.com/fatih/set
  version: 27c40922c40b43fe04554d8223a402af3ea333f3
- name: github.com/getlantern/appdir
  version: 659a155d06e8f3dd8b9f79d6147445897499b56b
- name: github.com/getlantern/autoupdate
  version: 6ba15a0dcde8113a700033b4e1f8c87c34df646b
- name: github.com/getlantern/balancer
  version: 70e3aff550185f805d2f40933c2bc8c29aefa28d
- name: github.com/getlantern/bandwidth
  version: 96de96fff16cf1aa844edc1b4a72c906add83180
- name: github.com/getlantern/borda
  version: a060af25ac85ae98365aa549b94062d76184cf30
  subpackages:
  - client
- name: github.com/getlantern/buuid
  version: 8f1445676cf4bd5e47dd8202e8afc85f3f80b8b3
- name: github.com/getlantern/bytecounting
  version: 4a7f76bdd5e28d1d72a8a8287927daeaa3316820
- name: github.com/getlantern/byteexec
  version: 2e21fedeb225921a8dc40321cbd114ffd0a302f3
- name: github.com/getlantern/bytemap
  version: 4dd4ecae18588644add452f16e5c5aa41a90bd00
- name: github.com/getlantern/checkfallbacks
  version: 16263f2c042a0dd5366bccb3364d31ab1c4bb9a0
- name: github.com/getlantern/cmux
  version: 28e8bb95109fb227116226ae6f3a0890a3bd78e3
- name: github.com/getlantern/lampshade
  version: c2bf1546e37038b02e85fc50b107a4a5b56ec29c
- name: github.com/getlantern/connpool
  version: d04ff90bba7bdee0d9627a687b79fb0cb407d001
- name: github.com/getlantern/context
  version: 624d99b1798d7c5375ea1d3ca4c5b04d58f7c775
- name: github.com/getlantern/deepcopy
  version: 7f45deb8130a0acc553242eb0e009e3f6f3d9ce3
- name: github.com/getlantern/detour
  version: e326e9a1f33a0ecfaac6726cb78fc0c77aada064
- name: github.com/getlantern/edgedetect
  version: f58e865f680868c70f5d114b620b682a39fdaff7
- name: github.com/getlantern/elevate
  version: a1e4813b4e263a37d95b569a21cf5a2943acfd26
  subpackages:
  - bin
- name: github.com/getlantern/ema
  version: dc05f6bb97276a219b5766209d734561b54ff505
- name: github.com/getlantern/errors
  version: 99fa440517e8f3d1e4cd8d6dbed6b41f4c1ed3d6
- name: github.com/getlantern/eventual
  version: 8a3a062ff1605f65e4d710e016c39bb69e91b6f8
- name: github.com/getlantern/fdcount
  version: 6a6cb5839bc58a0e32ff20b505a848516836145e
- name: github.com/getlantern/filepersist
  version: c5f0cd24e7991579ba6f5f1bd20a1ad2c9f06cd4
- name: github.com/getlantern/fronted
  version: 0fa5677c45d4bac8311197a2962e630eda1304a8
- name: github.com/getlantern/geolookup
  version: 823d7ff3e6eb74dd6aae38a4b52207b19abfbf66
- name: github.com/getlantern/go-socks5
  version: 84bc9224d653efa66ce1f5f01097b9d38fcc3f34
- name: github.com/getlantern/go-update
  version: 4a06dc59e593012c831198e423894d2da1d091c0
  subpackages:
  - check
  - download
- name: github.com/getlantern/goexpr
  version: 004965a39a9276306090906eeff463a5cb5bc997
  subpackages:
  - geo
  - isp
  - redis
- name: github.com/getlantern/golog
  version: e69a4a00c012e476efd814128cdcd4e04e641dc7
- name: github.com/getlantern/gowin
  version: 88fa116ddffcff84b63f35044e2a49f6bdde71b9
- name: github.com/getlantern/grtrack
  version: cbf67d3fa0fd7789243f89a5bc12e666fc8a7698
- name: github.com/getlantern/hex
  version: 083fba3033ad473db3dd31c9bb368473d37581a7
- name: github.com/getlantern/hidden
  version: d52a649ab33af200943bb599898dbdcfdbc94cb7
- name: github.com/getlantern/http-proxy
<<<<<<< HEAD
  version: fe43773b7173f9caede4750ee1e72ec4be57b78f
=======
  version: 92f405b689daaa9d7fb6b86883252fc2d66ff770
>>>>>>> cc5266de
  subpackages:
  - buffers
  - commonfilter
  - filters
  - forward
  - httpconnect
  - listeners
  - pforward
  - ratelimiter
  - server
  - utils
- name: github.com/getlantern/http-proxy-lantern
<<<<<<< HEAD
  version: 75014c8df9b95f19c5162a474e3a036e57d3ffd2
=======
  version: 80111fc2b3bfa78dbdd85207c1871b35fef9a535
>>>>>>> cc5266de
  subpackages:
  - analytics
  - blacklist
  - borda
  - buffers
  - common
  - configserverfilter
  - devicefilter
  - diffserv
  - kcplistener
  - lampshade
  - listeners
  - metrics
  - mimic
  - obfs4listener
  - opsfilter
  - ping
  - profilter
  - redis
  - tokenfilter
  - usage
- name: github.com/getlantern/i18n
  version: 931e337788965f3dfafa20fa793242c2cacd5b09
- name: github.com/getlantern/idletiming
  version: 7a71d2e71cf253f64b9610ce7aa9ddfc58aa9b2a
- name: github.com/getlantern/jibber_jabber
  version: 7346f98d2644252b9fc10b89af1f1858b2dc29b9
- name: github.com/getlantern/keyman
  version: 10caeb5133f874e91d12e9b256f6e316dfaa5ae0
  subpackages:
  - certimporter
- name: github.com/getlantern/launcher
  version: bc9fc3b11894e839c3fcb049f12e8974d7e48497
- name: github.com/getlantern/measured
  version: 0bc4cd76a00cf14e0d82d90b46d5cc1a12f8857e
- name: github.com/getlantern/mockconn
  version: 422a5afd4432dd82b1389333d5352da003d898a6
- name: github.com/getlantern/mtime
  version: ba114e4a82b0d453c15c505073a5896453b5cbd2
- name: github.com/getlantern/netx
  version: c704f69db48c8406d722f6e9ea9b0ad266975fe6
- name: github.com/getlantern/notifier
  version: 330e40b115f1e9939a5e1b699c4b4f145af0af0a
  subpackages:
  - osx
  - win
- name: github.com/getlantern/ops
  version: b70875f5d689a9438bca72aefd7142a2af889b18
- name: github.com/getlantern/osversion
  version: 4aedc380e3bab4f0c97b1481492cb0b81c1d91f9
- name: github.com/getlantern/pac
  version: 5534aa917168bd068e494e81ae6da91cfc3e2a95
- name: github.com/getlantern/pathreflect
  version: b02f4864048a236150ca17c2c526158f2b3133c4
- name: github.com/getlantern/pro-server-client
  version: a6c939a3de642689d1880ceba188bce4532e1dcc
  subpackages:
  - go-client
- name: github.com/getlantern/profiling
  version: 2a15afbadcff99bac017e17af273b31d4510ddb8
- name: github.com/getlantern/proxiedsites
  version: 996122c1374578a85a536445d7d7ae88d3ee5a35
- name: github.com/getlantern/proxy
  version: 346e6df86a86beb8add113b3bc18db120ae1b426
- name: github.com/getlantern/proxybench
  version: a491977af73a8a23c4089f5c6bf6dae7775ff697
- name: github.com/getlantern/rot13
  version: 33f93fc1fe85c042c0667a1814e6379bd5e7eb40
- name: github.com/getlantern/rotator
  version: 013d4f8e36a2f6369b2435d89866056b5b74c69e
- name: github.com/getlantern/smux
  version: c1f29b44d895837d941715ec7248896693c177fc
- name: github.com/getlantern/snappyconn
  version: d99ceb334e5503f023b658b83083aff6521d67ed
- name: github.com/getlantern/sqlparser
  version: 813d09d4d8b3d70f253bc5b84bbb86e9407d8f04
- name: github.com/getlantern/stack
  version: 02f928aad224fbccd50d66edd776fc9d1e9f2f2b
- name: github.com/getlantern/systray
  version: cdae0bdf2aeae3ffb5ffe0cd2e2f83443ca9d104
- name: github.com/getlantern/tarfs
  version: d77b63c04dbe74646c5f8f46c5c1e5523ef22415
- name: github.com/getlantern/tlsdefaults
  version: 55d0dd468a195a4c8cb99ee0c1a2878cb7e72155
- name: github.com/getlantern/tlsdialer
  version: b4d0a731957c4658f2e281e1ae8653781719a55b
- name: github.com/getlantern/uuid
  version: 1318e7614b82cd38041b0b0bd3692d71f3901fb8
- name: github.com/getlantern/waitforserver
  version: 381a5878bd8ecb7001c361f2d5dcc3358460aa3e
- name: github.com/getlantern/wal
  version: 65cc618aae913a62438160199f5fd6495083182c
- name: github.com/getlantern/wfilter
  version: 69cc8585ee9c5b4e0b55110ea2c219921f954ba3
- name: github.com/getlantern/winsvc
  version: 8bb3a5dbcc1dd85fbb701d3dc316bf5cc3d02689
  subpackages:
  - winapi
- name: github.com/getlantern/withtimeout
  version: 511f017cd91361be75ad73fee96e466a5d790312
- name: github.com/getlantern/yaml
  version: 97d86b60f57eeca9d70c02763ed2565bafc17585
- name: github.com/getlantern/zenodb
  version: 392c4a7ec8a09f5a343c0f562d49ed5659a2cd67
  subpackages:
  - bytetree
  - common
  - core
  - encoding
  - expr
  - planner
  - rpc
  - sql
- name: github.com/golang/groupcache
  version: 72d04f9fcdec7d3821820cc4a6f150eae553639a
  subpackages:
  - lru
- name: github.com/golang/protobuf
  version: 8ee79997227bf9b34611aee7946ae64735e6fd93
  subpackages:
  - proto
- name: github.com/golang/snappy
  version: 7db9049039a047d955fe8c19b83c8ff5abd765c7
- name: github.com/gorilla/context
  version: 08b5f424b9271eedf6f9f0ce86cb9396ed337a42
- name: github.com/gorilla/websocket
  version: c36f2fe5c330f0ac404b616b96c438b8616b1aaf
- name: github.com/hashicorp/golang-lru
  version: 0a025b7e63adc15a622f29b0b2c4c3848243bbf6
  subpackages:
  - simplelru
- name: github.com/kardianos/osext
  version: 9b883c5eb462dd5cb1b0a7a104fe86bc6b9bd391
- name: github.com/keighl/mandrill
  version: 5d7133fb578a9504f8ab549737c993422f65a000
- name: github.com/klauspost/cpuid
  version: 09cded8978dc9e80714c4d85b0322337b0a1e5e0
- name: github.com/klauspost/crc32
  version: cb6bfca970f6908083f26f39a79009d608efd5cd
- name: github.com/klauspost/reedsolomon
  version: c056598956acbb4a085b3c23914415937b3335e5
- name: github.com/kr/binarydist
  version: 3035450ff8b987ec4373f65c40767f096b35f2d2
- name: github.com/mailgun/oxy
  version: 12aa65630360a8ab1827975bd46491a358094cd9
  subpackages:
  - forward
- name: github.com/mitchellh/panicwrap
  version: fce601fe55579125e1b3cb0b992287e7290f7b83
- name: github.com/mxk/go-flowrate
  version: cca7078d478f8520f85629ad7c68962d31ed7682
  subpackages:
  - flowrate
- name: github.com/oschwald/geoip2-golang
  version: be604c4d64628a31fd5cdd1a20752632252807bc
- name: github.com/oschwald/maxminddb-golang
  version: 4cf6490e82edd288b91d6a786d85dab042015e24
- name: github.com/oxtoacart/bpool
  version: 4e1c5567d7c2dd59fa4c7c83d34c2f3528b025d6
- name: github.com/pkg/errors
  version: 248dadf4e9068a0b3e79f02ed0a610d935de5302
- name: github.com/rcrowley/go-metrics
  version: 1f30fe9094a513ce4c700b9a54458bbb0c96996c
- name: github.com/Sirupsen/logrus
  version: 3f603f494d61c73457fb234161d8982b9f0f0b71
- name: github.com/skratchdot/open-golang
  version: 75fb7ed4208cf72d323d7d02fd1a5964a7a9073c
  subpackages:
  - open
- name: github.com/ua-parser/uap-go
  version: 08c9ab17c54f06ccfe5256695a9f715a47404cfe
  subpackages:
  - uaparser
- name: github.com/vulcand/oxy
  version: 12aa65630360a8ab1827975bd46491a358094cd9
  subpackages:
  - utils
- name: github.com/xtaci/kcp-go
  version: 6afc7fdf264eb75dcc3027e5a0c952e2e9e1d73c
- name: github.com/xtaci/reedsolomon
  version: 7bbd3662bdabfaafbe1552513e42a976fe7e7f55
- name: github.com/xwb1989/sqlparser
  version: dbfc8580724c42e86a20e9586b75a65b806cd88b
  subpackages:
  - dependency/bson
  - dependency/bytes2
  - dependency/hack
  - dependency/sqltypes
- name: golang.org/x/crypto
  version: 22ddb68eccda408bbf17759ac18d3120ce0d4f3f
  subpackages:
  - blowfish
  - cast5
  - curve25519
  - hkdf
  - nacl/secretbox
  - pbkdf2
  - poly1305
  - salsa20
  - salsa20/salsa
  - tea
  - twofish
  - xtea
- name: golang.org/x/net
  version: 236b8f043b920452504e263bc21d354427127473
  repo: https://github.com/golang/net
  vcs: git
  subpackages:
  - bpf
  - context
  - http2
  - http2/hpack
  - idna
  - internal/iana
  - internal/netreflect
  - internal/timeseries
  - ipv4
  - lex/httplex
  - trace
- name: golang.org/x/sys
  version: 7a6e5648d140666db5d920909e082ca00a87ba2c
  repo: https://github.com/golang/sys
  vcs: git
  subpackages:
  - unix
  - windows
- name: google.golang.org/appengine
  version: 2e4a801b39fc199db615bfca7d0b9f8cd9580599
  subpackages:
  - datastore
  - internal
  - internal/app_identity
  - internal/base
  - internal/datastore
  - internal/log
  - internal/modules
  - internal/remote_api
- name: google.golang.org/grpc
  version: 2a6bf6142e96942e4fb9c0dfb157ee5d3cecafaa
  subpackages:
  - codes
  - credentials
  - grpclog
  - internal
  - metadata
  - naming
  - peer
  - stats
  - tap
  - transport
- name: gopkg.in/redis.v5
  version: 9cd49656897843b8f2bf3d9639230cb7aec90d6c
  subpackages:
  - internal
  - internal/consistenthash
  - internal/hashtag
  - internal/pool
  - internal/proto
- name: gopkg.in/vmihailenco/msgpack.v2
  version: a1382b1ce0c749733b814157c245e02cc1f41076
  subpackages:
  - codes
testImports:
- name: github.com/getlantern/connmux
  version: ca69ca34d7d7f1efae4ea1490247c4a73f7a689b
- name: github.com/pmezard/go-difflib
  version: d8ed2627bdf02c080bf22230dbb337003b7aba2d
  subpackages:
  - difflib
- name: github.com/stretchr/testify
  version: 4d4bfba8f1d1027c4fdbe371823030df51419987
  subpackages:
  - assert
- name: gopkg.in/bsm/ratelimit.v1
  version: db14e161995a5177acef654cb0dd785e8ee8bc22
- name: gopkg.in/redis.v3
  version: b5e368500d0a508ef8f16e9c2d4025a8a46bcc29
  subpackages:
  - internal
  - internal/consistenthash
  - internal/hashtag
  - internal/pool<|MERGE_RESOLUTION|>--- conflicted
+++ resolved
@@ -1,10 +1,5 @@
-<<<<<<< HEAD
-hash: ebb133aba2755375b0b9709150640e814e9543ccc2cd0ae614e84a71d07d0e74
-updated: 2017-01-26T01:16:57.522440593-08:00
-=======
-hash: c683a576abff4e384db86b0b3cf8a949b924dcf490b8f7d164ddc2bf2560ccf4
-updated: 2017-02-08T06:04:31.383441437-06:00
->>>>>>> cc5266de
+hash: 43247acfabbf008ddf86f8a4dad7b5b938a180359a38ca2a9e106a288eeb6de0
+updated: 2017-02-08T07:37:10.814330893-06:00
 imports:
 - name: git.torproject.org/pluggable-transports/goptlib.git
   version: f1569079ca898d54e52a26b0bd1b5cc869310608
@@ -64,8 +59,6 @@
   version: 16263f2c042a0dd5366bccb3364d31ab1c4bb9a0
 - name: github.com/getlantern/cmux
   version: 28e8bb95109fb227116226ae6f3a0890a3bd78e3
-- name: github.com/getlantern/lampshade
-  version: c2bf1546e37038b02e85fc50b107a4a5b56ec29c
 - name: github.com/getlantern/connpool
   version: d04ff90bba7bdee0d9627a687b79fb0cb407d001
 - name: github.com/getlantern/context
@@ -118,11 +111,7 @@
 - name: github.com/getlantern/hidden
   version: d52a649ab33af200943bb599898dbdcfdbc94cb7
 - name: github.com/getlantern/http-proxy
-<<<<<<< HEAD
-  version: fe43773b7173f9caede4750ee1e72ec4be57b78f
-=======
   version: 92f405b689daaa9d7fb6b86883252fc2d66ff770
->>>>>>> cc5266de
   subpackages:
   - buffers
   - commonfilter
@@ -135,22 +124,16 @@
   - server
   - utils
 - name: github.com/getlantern/http-proxy-lantern
-<<<<<<< HEAD
-  version: 75014c8df9b95f19c5162a474e3a036e57d3ffd2
-=======
   version: 80111fc2b3bfa78dbdd85207c1871b35fef9a535
->>>>>>> cc5266de
   subpackages:
   - analytics
   - blacklist
   - borda
-  - buffers
   - common
   - configserverfilter
   - devicefilter
   - diffserv
   - kcplistener
-  - lampshade
   - listeners
   - metrics
   - mimic
@@ -171,6 +154,8 @@
   version: 10caeb5133f874e91d12e9b256f6e316dfaa5ae0
   subpackages:
   - certimporter
+- name: github.com/getlantern/lampshade
+  version: b404e1abb43bb787696a955ec17c20a1ccb72537
 - name: github.com/getlantern/launcher
   version: bc9fc3b11894e839c3fcb049f12e8974d7e48497
 - name: github.com/getlantern/measured
@@ -203,7 +188,7 @@
 - name: github.com/getlantern/proxiedsites
   version: 996122c1374578a85a536445d7d7ae88d3ee5a35
 - name: github.com/getlantern/proxy
-  version: 346e6df86a86beb8add113b3bc18db120ae1b426
+  version: 876829e39cf8243d123b02f02efe8da1266effb4
 - name: github.com/getlantern/proxybench
   version: a491977af73a8a23c4089f5c6bf6dae7775ff697
 - name: github.com/getlantern/rot13
@@ -391,7 +376,7 @@
   - tap
   - transport
 - name: gopkg.in/redis.v5
-  version: 9cd49656897843b8f2bf3d9639230cb7aec90d6c
+  version: 2fe9c5cc0a8da9faeba3a45511a4ece8f7e37dc2
   subpackages:
   - internal
   - internal/consistenthash
