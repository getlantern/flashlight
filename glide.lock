--- conflicted
+++ resolved
@@ -1,10 +1,5 @@
-<<<<<<< HEAD
 hash: 04724d19e74cea5633814dcdf05c60525731e73a9f6b6a40fb9fd7a6a3104cb7
-updated: 2016-10-24T23:19:45.706288848-07:00
-=======
-hash: 626bff5796f1cbaa05edd34ca1603d6945cd1def68d425a515462fedb07ed904
-updated: 2016-10-25T07:45:30.225068661-05:00
->>>>>>> 9454fde4
+updated: 2016-10-27T02:29:30.074532484-07:00
 imports:
 - name: git.torproject.org/pluggable-transports/goptlib.git
   version: 50915b3ba5ee27c0b2fcdad9edd51156fb55192c
@@ -117,7 +112,7 @@
   - server
   - utils
 - name: github.com/getlantern/http-proxy-lantern
-  version: c42af7e0fefdf3959b529d29fbf8934172e322b5
+  version: 6a4bd3b32b1a276895211e3e930e47f0cfdf2182
   subpackages:
   - analytics
   - blacklist
@@ -276,7 +271,6 @@
   subpackages:
   - blowfish
   - cast5
-  - curve25519
   - hkdf
   - nacl/secretbox
   - pbkdf2
@@ -286,6 +280,8 @@
   - tea
   - twofish
   - xtea
+- name: golang.org/x/crypto/curve25519
+  version: ca7e7f10cb9fd9c1a6ff7f60436c086d73714180
 - name: golang.org/x/net
   version: 3bafa3320efdf0c95d056586aa9abdd05ad72ee1
   subpackages:
@@ -294,28 +290,19 @@
   - internal/iana
   - internal/netreflect
   - ipv4
-<<<<<<< HEAD
-- name: golang.org/x/sys/windows/registry
-  version: c200b10b5d5e122be351b67af224adc6128af5bf
-=======
 - name: golang.org/x/sys
   version: c200b10b5d5e122be351b67af224adc6128af5bf
   subpackages:
   - unix
   - windows
   - windows/registry
->>>>>>> 9454fde4
 testImports:
 - name: github.com/getlantern/interceptor
-  version: bc80946d4aa305ba155e0f3740d8d147ea63233c
+  version: 543a72df0938f2b5e8af43cf939dbee030f56d16
 - name: github.com/pmezard/go-difflib
   version: d8ed2627bdf02c080bf22230dbb337003b7aba2d
   subpackages:
   - difflib
-- name: golang.org/x/sys
-  version: 9bb9f0998d48b31547d975974935ae9b48c7a03c
-  subpackages:
-  - unix
 - name: gopkg.in/bsm/ratelimit.v1
   version: db14e161995a5177acef654cb0dd785e8ee8bc22
 - name: gopkg.in/redis.v3
