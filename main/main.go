--- conflicted
+++ resolved
@@ -20,13 +20,10 @@
 	"github.com/getlantern/golog"
 	"github.com/getlantern/i18n"
 	"github.com/mitchellh/panicwrap"
-<<<<<<< HEAD
 	jaeger "github.com/uber/jaeger-client-go"
 	jaegercfg "github.com/uber/jaeger-client-go/config"
 	jaegerlog "github.com/uber/jaeger-client-go/log"
 	"github.com/uber/jaeger-lib/metrics"
-=======
->>>>>>> 52a4b82e
 
 	"github.com/getlantern/flashlight/chained"
 	"github.com/getlantern/flashlight/config"
@@ -34,9 +31,7 @@
 	"github.com/getlantern/flashlight/logging"
 )
 
-var (
-	log = golog.LoggerFor("flashlight.main")
-)
+var log = golog.LoggerFor("flashlight.main")
 
 func main() {
 	// systray requires the goroutine locked with main thread, or the whole
@@ -56,56 +51,9 @@
 		traceCloser.Close()
 	})
 
-<<<<<<< HEAD
 	var wrapperC chan os.Signal
 	if !*trace {
 		wrapperC = handleWrapperSignals(a)
-=======
-	logFile, err := logging.RotatedLogsUnder(appdir.Logs("Lantern"))
-	if err != nil {
-		log.Error(err)
-		// Nothing we can do if fails to create log files, leave logFile nil so
-		// the child process writes to standard outputs as usual.
-	}
-	defer logFile.Close()
-
-	if logFile != nil {
-		go func() {
-			tk := time.NewTicker(time.Minute)
-			for {
-				<-tk.C
-				ctx, cancel := context.WithTimeout(context.Background(), 10*time.Second)
-				if err := a.ProxyAddrReachable(ctx); err != nil {
-					// Can restart child process for better resiliency, but
-					// just print an error message for now to be safe.
-					fmt.Fprintf(logFile, "********* ERROR: Lantern HTTP proxy not working properly: %v", err)
-				} else {
-					fmt.Fprint(logFile, "DEBUG: Lantern HTTP proxy is working fine")
-				}
-				cancel()
-			}
-		}()
-	}
-
-	// panicwrap works by re-executing the running program (retaining arguments,
-	// environmental variables, etc.) and monitoring the stderr of the program.
-	exitStatus, err := panicwrap.Wrap(
-		&panicwrap.WrapConfig{
-			Handler: a.LogPanicAndExit,
-			// Pipe child process output to log files instead of letting the
-			// child to write directly because we want to capture anything
-			// printed by go runtime and other libraries as well.
-			Stdout: logging.NonStopWriteCloser(logFile, os.Stdout),
-			Writer: logging.NonStopWriteCloser(logFile, os.Stderr), // standard error
-		},
-	)
-	if err != nil {
-		// Something went wrong setting up the panic wrapper. This won't be
-		// captured by panicwrap. At this point, continue execution without
-		// panicwrap support. There are known cases where panicwrap will fail
-		// to fork, such as Windows GUI app
-		log.Errorf("Error setting up panic wrapper: %v", err)
->>>>>>> 52a4b82e
 	} else {
 		wrapperC = make(chan os.Signal, 0)
 	}
@@ -166,11 +114,6 @@
 		signal.Stop(wrapperC)
 	}
 
-<<<<<<< HEAD
-=======
-	// We're in the child (wrapped) process, stop wrapper signal handling.
-	signal.Stop(wrapperC)
->>>>>>> 52a4b82e
 	golog.SetPrepender(logging.Timestamped)
 
 	if *help {
